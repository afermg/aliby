--- conflicted
+++ resolved
@@ -71,14 +71,12 @@
         directory = general_config.get('directory', '')
         # Run metadata first
         with Image(image_id) as image:
-<<<<<<< HEAD
             linear_file = f'{directory}/{image.name}.h5'
             folded_file = f'{directory}/{image.name}_folded.h5'
-=======
-            meta = MetaData(directory, f'{directory}/{image.name}.h5')
-            # Run metadata first so it can be used by other processes
-            meta.run()
->>>>>>> 5ecd77ff
+            for f in [linear_file, folded_file]:
+                meta = MetaData(directory, f)
+                # Run metadata first so it can be used by other processes
+                meta.run()
             tiler_config = config.get('tiler', None)
             assert tiler_config is not None  # TODO add defaults
             tiler = Tiler(image.data, image.metadata)
@@ -162,14 +160,10 @@
     with Dataset(int(expt_id)) as conn:
         image_ids = conn.get_images()
         directory = root_dir / conn.name
-<<<<<<< HEAD
-    
-    if not directory.exists():
-        directory.mkdir(parents=True)
-=======
-        # Download logs to use for metadata
+        if not directory.exists():
+            directory.mkdir(parents=True)
+            # Download logs to use for metadata
         conn.cache_logs(directory)
->>>>>>> 5ecd77ff
 
     # Modify to the configuration
     config['general']['directory'] = directory
@@ -203,7 +197,7 @@
 
 if __name__ == "__main__":
     import logging
-    log_file = '../data/2tozero_Hxts_02/issues.log'
+    log_file = '../data/2tozero_Hxts_02/issues_copy.log'
     logging.basicConfig(filename=log_file, level=logging.DEBUG)
     for v in logging.Logger.manager.loggerDict.values():
         try:
@@ -215,8 +209,8 @@
         general=dict(
             id=19303,
             distributed=0,
-            tps=390,
-            strain='Hxt1_025',
+            tps=50,
+            strain='Hxt1_021',
             directory='../data/'
         ),
         tiler=dict(),
