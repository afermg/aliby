from pathlib import Path
from time import perf_counter
<<<<<<< HEAD
=======
import logging
>>>>>>> 79257950

from pathos.multiprocessing import Pool
from multiprocessing import set_start_method
import numpy as np
from postprocessor.core.processor import PostProcessorParameters, PostProcessor

set_start_method("spawn")

from tqdm import tqdm
import traceback

from baby.brain import BabyBrain

from core.io.omero import Dataset, Image
from core.haystack import initialise_tf
from core.baby_client import DummyRunner
<<<<<<< HEAD
<<<<<<< Updated upstream
from core.segment import Tiler
from core.io.writer import TilerWriter, BabyWriter
=======
from core.segment import Tiler, trap_template
from core.io.writer import TilerWriter, BabyWriter, BabyFolded
>>>>>>> Stashed changes
=======
from core.segment import Tiler
from core.io.writer import TilerWriter, BabyWriter, BabyFolded
>>>>>>> 79257950

from extraction.core.extractor import Extractor
from extraction.core.parameters import Parameters
from extraction.core.functions.defaults import get_params

import warnings
<<<<<<< HEAD
warnings.simplefilter('ignore', RuntimeWarning)


=======
# TODO This is for extraction issue #9, remove when fixed
warnings.simplefilter('ignore', RuntimeWarning)


def pipeline(image_id, tps=10, tf_version=2):
    name, image_id = image_id
    try:
        # Initialise tensorflow
        session = initialise_tf(tf_version)
        brain = BabyBrain(session=session, **DummyRunner.model_config)
        with Image(image_id) as image:
            print(f'Getting data for {image.name}')
            tiler = Tiler(image.data, image.metadata, image.name)
            writer = TilerWriter(f'../data/test2/{image.name}.h5')
            runner = DummyRunner(tiler, brain)
            bwriter = BabyWriter(f'../data/test2/{image.name}.h5')
            run_config = {"with_edgemasks": True, "assign_mothers": True}
            for i in tqdm(range(0, tps), desc=image.name):
                trap_info = tiler.run_tp(i)
                writer.write(trap_info, overwrite=[])
                seg = runner.run_tp(i, **run_config)
                bwriter.write(seg, overwrite=['mother_assign'])
            return True
    except Exception as e:  # bug in the trap getting
        print(f'Caught exception in worker thread (x = {name}):')
        # This prints the type, value, and stack trace of the
        # current exception being handled.
        traceback.print_exc()
        print()
        raise e
    finally:
        # Close session
        if session:
            session.close()


>>>>>>> 79257950
def create_pipeline(image_id, **config):
    name, image_id = image_id
    general_config = config.get('general', None)
    assert general_config is not None
    session = None
    try:
        directory = general_config.get('directory', '')
        with Image(image_id) as image:
            tiler_config = config.get('tiler', None)
            assert tiler_config is not None  # TODO add defaults
            tiler = Tiler(image.data, image.metadata)
            writer = TilerWriter(f'{directory}/{image.name}.h5')
            baby_config = config.get('baby', None)
            assert baby_config is not None  # TODO add defaults
            tf_version = baby_config.get('tf_version', 1)
            session = initialise_tf(tf_version)
            brain = BabyBrain(session=session, **DummyRunner.model_config)
            runner = DummyRunner(tiler, brain)
            bwriter = BabyWriter(f'{directory}/{image.name}.h5')
            bwriter2 = BabyFolded(f'{directory}/{image.name}.h5')
            # FIXME testing here the extraction
            params = Parameters(**get_params("batgirl_fast"))
            ext = Extractor.from_object(params,
                                        store=f'{directory}/{image.name}.h5',
                                        object=tiler)
            # RUN
            run_config = baby_config.get('run', dict())
            tps = general_config.get('tps', 0)
            for i in tqdm(range(0, tps), desc=image.name):
                t = perf_counter()
                trap_info = tiler.run_tp(i)
                logging.debug(f'Timing:Trap:{perf_counter() - t}s')
                t = perf_counter()
                writer.write(trap_info, overwrite=[])
<<<<<<< HEAD
                logging.debug(f'Timing:Writing:{perf_counter() - t}s')
=======
                logging.debug(f'Timing:Writing-trap:{perf_counter() - t}s')
>>>>>>> 79257950
                t = perf_counter()
                seg = runner.run_tp(i, **run_config)
                logging.debug(f'Timing:Segmentation:{perf_counter() - t}s')
                t = perf_counter()
                bwriter.write(seg, overwrite=['mother_assign'])
<<<<<<< HEAD
                bwriter2.write(seg, overwrite=['mother_assign'])
                logging.debug(f'Timing:Writing:{perf_counter() - t}s')
=======
                logging.debug(f'Timing:Writing-baby-linear:{perf_counter() - t}s')
                t = perf_counter()
                bwriter2.write(seg, overwrite=['mother_assign'])
                logging.debug(f'Timing:Writing-baby-folded:{perf_counter() - t}s')
>>>>>>> 79257950
                t = perf_counter()
                ext.extract_pos(tps=[i])
                logging.debug(f'Timing:Extraction:{perf_counter() - t}s')
            return True
    except Exception as e:  # bug in the trap getting
        print(f'Caught exception in worker thread (x = {name}):')
        # This prints the type, value, and stack trace of the
        # current exception being handled.
        traceback.print_exc()
        print()
        raise e
    finally:
        if session:
            session.close()


def post_process(filepath, params):
    pp = PostProcessor(filepath, params)
    tmp = pp.run()
    return tmp


def run_config(config):
    # Config holds the general information, use in main
    # Steps holds the description of tasks with their parameters
    # Steps: all holds general tasks
    # steps: strain_name holds task for a given strain
    expt_id = config['general'].get('id')
    distributed = config['general'].get('distributed', 0)
    strain_filter = config['general'].get('strain', '')
    root_dir = config['general'].get('directory', 'output')
    root_dir = Path(root_dir)

    print('Searching OMERO')
    # Do all initialisation
    with Dataset(int(expt_id)) as conn:
        image_ids = conn.get_images()
        directory = root_dir / conn.name
    
    if not directory.exists():
        directory.mkdir(parents=True)

    # Modify to the configuration
    config['general']['directory'] = directory
    # Filter
    image_ids = {k: v for k, v in image_ids.items() if k.startswith(
        strain_filter)}

    if distributed != 0:  # Gives the number of simultaneous processes
        with Pool(distributed) as p:
            results = p.map(lambda x: create_pipeline(x, **config), image_ids)
        return results
    else:  # Sequential
        results = []
        for k, v in image_ids.items():
            r = create_pipeline((k, v), **config)
            results.append(r)

    # Post process!
   # params = PostProcessorParameters.default()
   # if distributed != 0:
   #     with Pool(distributed) as p:
   #         results = p.map(lambda pos_name, _: post_process(directory /
   #                                                          f'{pos_name}.h5',
   #                                                          params),
   #                         image_ids)
   # else:
   #     for pos_name in image_ids:
   #         tmp = post_process(directory / f'{pos_name}.h5', params)
    return


if __name__ == "__main__":
    import logging
    log_file = '../data/2tozero_Hxts_02/issues.log'
    logging.basicConfig(filename=log_file, level=logging.DEBUG)
    for v in logging.Logger.manager.loggerDict.values():
        try:
<<<<<<< HEAD
            if not v.name.startswith('extraction'):
=======
            if not v.name.startswith(['extraction', 'core.io']):
>>>>>>> 79257950
                v.disabled = True
        except:
            pass
    config = dict(
        general=dict(
            id=19303,
            distributed=0,
<<<<<<< HEAD
            tps=390,
=======
            tps=10,
>>>>>>> 79257950
            strain='Hxt1_025',
            directory='../data/'
        ),
        tiler=dict(),
        baby=dict(
            tf_version=2,
            run=dict(
                with_edgemasks=True,
                assign_mothers=True
            )
        )
    )

    run_config(config)<|MERGE_RESOLUTION|>--- conflicted
+++ resolved
@@ -1,9 +1,6 @@
 from pathlib import Path
 from time import perf_counter
-<<<<<<< HEAD
-=======
 import logging
->>>>>>> 79257950
 
 from pathos.multiprocessing import Pool
 from multiprocessing import set_start_method
@@ -20,29 +17,14 @@
 from core.io.omero import Dataset, Image
 from core.haystack import initialise_tf
 from core.baby_client import DummyRunner
-<<<<<<< HEAD
-<<<<<<< Updated upstream
-from core.segment import Tiler
-from core.io.writer import TilerWriter, BabyWriter
-=======
-from core.segment import Tiler, trap_template
-from core.io.writer import TilerWriter, BabyWriter, BabyFolded
->>>>>>> Stashed changes
-=======
 from core.segment import Tiler
 from core.io.writer import TilerWriter, BabyWriter, BabyFolded
->>>>>>> 79257950
 
 from extraction.core.extractor import Extractor
 from extraction.core.parameters import Parameters
 from extraction.core.functions.defaults import get_params
 
 import warnings
-<<<<<<< HEAD
-warnings.simplefilter('ignore', RuntimeWarning)
-
-
-=======
 # TODO This is for extraction issue #9, remove when fixed
 warnings.simplefilter('ignore', RuntimeWarning)
 
@@ -79,7 +61,6 @@
             session.close()
 
 
->>>>>>> 79257950
 def create_pipeline(image_id, **config):
     name, image_id = image_id
     general_config = config.get('general', None)
@@ -114,25 +95,16 @@
                 logging.debug(f'Timing:Trap:{perf_counter() - t}s')
                 t = perf_counter()
                 writer.write(trap_info, overwrite=[])
-<<<<<<< HEAD
-                logging.debug(f'Timing:Writing:{perf_counter() - t}s')
-=======
                 logging.debug(f'Timing:Writing-trap:{perf_counter() - t}s')
->>>>>>> 79257950
                 t = perf_counter()
                 seg = runner.run_tp(i, **run_config)
                 logging.debug(f'Timing:Segmentation:{perf_counter() - t}s')
                 t = perf_counter()
                 bwriter.write(seg, overwrite=['mother_assign'])
-<<<<<<< HEAD
-                bwriter2.write(seg, overwrite=['mother_assign'])
-                logging.debug(f'Timing:Writing:{perf_counter() - t}s')
-=======
                 logging.debug(f'Timing:Writing-baby-linear:{perf_counter() - t}s')
                 t = perf_counter()
                 bwriter2.write(seg, overwrite=['mother_assign'])
                 logging.debug(f'Timing:Writing-baby-folded:{perf_counter() - t}s')
->>>>>>> 79257950
                 t = perf_counter()
                 ext.extract_pos(tps=[i])
                 logging.debug(f'Timing:Extraction:{perf_counter() - t}s')
@@ -192,16 +164,16 @@
             results.append(r)
 
     # Post process!
-   # params = PostProcessorParameters.default()
-   # if distributed != 0:
-   #     with Pool(distributed) as p:
-   #         results = p.map(lambda pos_name, _: post_process(directory /
-   #                                                          f'{pos_name}.h5',
-   #                                                          params),
-   #                         image_ids)
-   # else:
-   #     for pos_name in image_ids:
-   #         tmp = post_process(directory / f'{pos_name}.h5', params)
+    params = PostProcessorParameters.default()
+    if distributed != 0:
+        with Pool(distributed) as p:
+            results = p.map(lambda pos_name, _: post_process(directory /
+                                                             f'{pos_name}.h5',
+                                                             params),
+                            image_ids)
+    else:
+        for pos_name in image_ids:
+            tmp = post_process(directory / f'{pos_name}.h5', params)
     return
 
 
@@ -211,11 +183,7 @@
     logging.basicConfig(filename=log_file, level=logging.DEBUG)
     for v in logging.Logger.manager.loggerDict.values():
         try:
-<<<<<<< HEAD
-            if not v.name.startswith('extraction'):
-=======
             if not v.name.startswith(['extraction', 'core.io']):
->>>>>>> 79257950
                 v.disabled = True
         except:
             pass
@@ -223,11 +191,7 @@
         general=dict(
             id=19303,
             distributed=0,
-<<<<<<< HEAD
-            tps=390,
-=======
             tps=10,
->>>>>>> 79257950
             strain='Hxt1_025',
             directory='../data/'
         ),
