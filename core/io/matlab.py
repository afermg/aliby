--- conflicted
+++ resolved
@@ -223,20 +223,12 @@
         f = h5py.File(filename, mode='w')
         save_to_hdf(f, '/', self.attrs)
 
-<<<<<<< HEAD
-def describe(d, indent=0, width=4):
-=======
 
 def describe(d, indent=0, width=4, out=None):
->>>>>>> 781996db
     for key, value in d.items():
         print(f'{"": <{width * indent}}' + str(key), file=out)
         if isinstance(value, dict):
-<<<<<<< HEAD
-            describe(value, indent + 1)
-=======
             describe(value, indent + 1, out=out)
->>>>>>> 781996db
         elif isinstance(value, np.ndarray):
             print(f'{"": <{width * (indent + 1)}} {value.shape} array '
                   f'of type {value.dtype}', file=out)
