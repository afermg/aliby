import itertools
import logging
from time import perf_counter

import h5py
import numpy as np
import pandas as pd
from collections.abc import Iterable
from typing import Dict

from utils_find_1st import find_1st, cmp_equal

from core.io.base import BridgeH5
from core.utils import timed


#################### Dynamic version ##################################


class DynamicWriter:
    data_types = {}
    group = ""
    compression = None

    def __init__(self, file: str):
        self.file = file

    def _append(self, data, key, hgroup):
        """Append data to existing dataset."""
        try:
            n = len(data)
        except:
            # Attributes have no length
            n = 1
        if key not in hgroup:
            # TODO Include sparsity check
            max_shape, dtype = self.datatypes[key]
            shape = (n,) + max_shape[1:]
            hgroup.create_dataset(
                key,
                shape=shape,
                maxshape=max_shape,
                dtype=dtype,
                compression=self.compression,
            )
            hgroup[key][()] = data
        else:
            # The dataset already exists, expand it
            dset = hgroup[key]
            dset.resize(dset.shape[0] + n, axis=0)
            dset[-n:] = data
        return

    def _overwrite(self, data, key, hgroup):
        """Overwrite existing dataset with new data"""
        # We do not append to mother_assign; raise error if already saved
        n = len(data)
        max_shape, dtype = self.datatypes[key]
        if key in hgroup:
            del hgroup[key]
        hgroup.require_dataset(
            key, shape=(n,), dtype=dtype, compression=self.compression
        )
        hgroup[key][()] = data

    def _check_key(self, key):
        if key not in self.datatypes:
            raise KeyError(f"No defined data type for key {key}")

    def write(self, data, overwrite: list):
        # Data is a dictionary, if not, make it one
        # Overwrite data is a dictionary
        with h5py.File(self.file, "a") as store:
            hgroup = store.require_group(self.group)

            for key, value in data.items():
                # We're only saving data that has a pre-defined data-type
                self._check_key(key)
                try:
                    if key.startswith("attrs/"):  # metadata
                        key = key.split("/")[1]  # First thing after attrs
                        hgroup.attrs[key] = value
                    elif key in overwrite:
                        self._overwrite(value, key, hgroup)
                    else:
                        self._append(value, key, hgroup)
                except Exception as e:
                    print(key, value)
                    raise (e)
        return


##################### Special instances #####################
class TilerWriter(DynamicWriter):
    datatypes = {
        "trap_locations": ((None, 2), np.uint16),
        "drifts": ((None, 2), np.float32),
        "attrs/tile_size": ((1,), np.uint16),
        "attrs/max_size": ((1,), np.uint16),
    }
    group = "trap_info"


tile_size = 117


class BabyWriter(DynamicWriter):
    # TODO make this YAML
    compression = "gzip"
    datatypes = {
        "centres": ((None, 2), np.uint16),
        "position": ((None,), np.uint16),
        "angles": ((None,), h5py.vlen_dtype(np.float32)),
        "radii": ((None,), h5py.vlen_dtype(np.float32)),
        "edgemasks": ((None, tile_size, tile_size), np.bool),
        "ellipse_dims": ((None, 2), np.float32),
        "cell_label": ((None,), np.uint16),
        "trap": ((None,), np.uint16),
        "timepoint": ((None,), np.uint16),
        "mother_assign": ((None,), h5py.vlen_dtype(np.uint16)),
        "volumes": ((None,), np.float32),
    }
    group = "cell_info"

<<<<<<< HEAD
def save_complex(array, dataset):
    # Dataset needs to be 2D
    n = len(array)
    dataset.resize(dataset.shape[0] + n, axis=0)
    dataset[-n:, 0] = array.real
    dataset[-n:, 1] = array.imag

=======
@timed
def save_complex(array, dataset):
    # Dataset needs to be 2D
    n = len(array)
    if n >0:
        dataset.resize(dataset.shape[0] + n, axis=0)
        dataset[-n:, 0] = array.real
        dataset[-n:, 1] = array.imag

@timed
>>>>>>> 79257950
def load_complex(dataset):
    array = dataset[:, 0] + 1j*dataset[:, 1]
    return array


class BabyFolded(DynamicWriter):
    compression = "gzip"
    max_ncells = 2e5 # Could just make this None
    max_tps = 1e3 # Could just make this None
    datatypes = {
        "centres": ((None, 2), np.uint16),
        "position": ((None,), np.uint16),
        "angles": ((None,), h5py.vlen_dtype(np.float32)),
        "radii": ((None,), h5py.vlen_dtype(np.float32)),
<<<<<<< HEAD
        "edgemasks": ((max_tps, max_ncells, tile_size, tile_size), np.bool),
=======
        "edgemasks": ((max_ncells, max_tps, tile_size, tile_size), np.bool),
>>>>>>> 79257950
        "ellipse_dims": ((None, 2), np.float32),
        "cell_label": ((None,), np.uint16),
        "trap": ((None,), np.uint16),
        "timepoint": ((None,), np.uint16),
        "mother_assign": ((None,), h5py.vlen_dtype(np.uint16)),
        "volumes": ((None,), np.float32),
    }
<<<<<<< HEAD

    def write_edgemasks(self, data, keys, hgroup):
        # DATA is TRAP_IDS, CELL_LABELS, EDGEMASKS in a structured array
        key = 'edgemasks'
        val_key = 'edgemasks/values'
        idx_key = 'edgemasks/indices'
        # Length of edgemasks
        traps, cell_labels, edgemasks = data
        n_cells = edgemasks.shape[0]
=======
    group = "folded_cell_info"

    @timed
    def write_edgemasks(self, data, keys, hgroup):
        # DATA is TRAP_IDS, CELL_LABELS, EDGEMASKS in a structured array
        key = 'edgemasks'
        val_key = 'values'
        idx_key = 'indices'
        # Length of edgemasks
        traps, cell_labels, edgemasks = data
        n_cells = len(cell_labels)
>>>>>>> 79257950
        hgroup = hgroup.require_group(key)
        current_indices = np.array(traps) + 1j*np.array(cell_labels)
        if val_key not in hgroup:
            # Create values dataset
            # This holds the edge masks directly and
            # Is of shape (n_tps, n_cells, tile_size, tile_size)
            max_shape, dtype = self.datatypes[key]
<<<<<<< HEAD
            shape = (1, n_cells,) + max_shape[2:]
=======
            shape = (n_cells, 1) + max_shape[2:]
>>>>>>> 79257950
            val_dset = hgroup.create_dataset(
                'values',
                shape=shape,
                maxshape=max_shape,
                dtype=dtype,
<<<<<<< HEAD
                compression=self.compression,
            )
            val_dset[()] = data['edgemasks']
            # Create index dataset
            # Holds the (trap, cell_id) description used to index into the
            # values and is of shape (n_cells, 2)
            ix_max_shape = (max_shape[1], 2)
=======
                chunks=True,
                compression=self.compression,
            )
            val_dset[:, 0] = edgemasks
            # Create index dataset
            # Holds the (trap, cell_id) description used to index into the
            # values and is of shape (n_cells, 2)
            ix_max_shape = (max_shape[0], 2)
>>>>>>> 79257950
            ix_shape = (0, 2)
            ix_dtype = np.uint16
            ix_dset = hgroup.create_dataset(
                'indices',
                shape=ix_shape,
<<<<<<< HEAD
                max_shape=ix_max_shape,
=======
                maxshape=ix_max_shape,
>>>>>>> 79257950
                dtype=ix_dtype,
                compression=self.compression
            )
            save_complex(current_indices, ix_dset)
        else:
            val_dset = hgroup['values']
            ix_dset = hgroup['indices']
            existing_indices = load_complex(ix_dset)
            # Check if there are any new labels
            available = np.in1d(current_indices, existing_indices)
            missing = current_indices[~available]

            all_indices = np.concatenate([existing_indices, missing])
            # TODO SAVE MISSING

<<<<<<< HEAD
            n_tps = val_dset.shape[0] + 1
            n_add_cells = len(missing)
            # RESIZE DATASET FOR TIME and FILL with NAN
            val_dset.resize(n_tps, axis=0)
            val_dset[:-1] = np.nan
            # RESIZE DATASET FOR CELLS
            val_dset.resize(val_dset.shape[1] + n_add_cells, axis=1)
            val_dset[:, -n_add_cells:] = np.nan
=======
            t = perf_counter()
            n_tps = val_dset.shape[1] + 1
            n_add_cells = len(missing)
            # RESIZE DATASET FOR TIME and FILL with NAN
            val_dset.resize(n_tps, axis=1)
            #val_dset[:-1] = 0
            # RESIZE DATASET FOR CELLS
            val_dset.resize(val_dset.shape[0] + n_add_cells, axis=0)
            #val_dset[:, -n_add_cells:] = 0
            logging.debug(f'Timing:resizing:{perf_counter() - t}')
>>>>>>> 79257950

            cell_indices = np.where(np.in1d(all_indices, current_indices))[0]

            for ix, mask in zip(cell_indices, edgemasks):
<<<<<<< HEAD
                val_dset[n_tps, ix] = mask
=======
                try:
                    val_dset[ix, n_tps-1] = mask
                except Exception as e: 
                    logging.debug(f'{ix}, {n_tps}, {val_dset.shape}')
>>>>>>> 79257950

            # Save the index values
            save_complex(missing, ix_dset)


    def write(self, data, overwrite: list):
        with h5py.File(self.file, "a") as store:
            hgroup = store.require_group(self.group)

            for key, value in data.items():
                # We're only saving data that has a pre-defined data-type
                self._check_key(key)
                try:
                    if key.startswith("attrs/"):  # metadata
                        key = key.split("/")[1]  # First thing after attrs
                        hgroup.attrs[key] = value
                    elif key in overwrite:
                        self._overwrite(value, key, hgroup)
                    elif key == 'edgemasks':
                        keys = ['trap', 'cell_label', 'edgemasks']
                        value = [data[x] for x in keys]
                        self.write_edgemasks(value, keys, hgroup)
                    else:
                        self._append(value, key, hgroup)
                except Exception as e:
                    print(key, value)
                    raise (e)
        return
<<<<<<< HEAD

=======
>>>>>>> 79257950

#################### Extraction version ###############################
class Writer(BridgeH5):
    """
    Class in charge of transforming data into compatible formats

    Decoupling interface from implementation!

    Parameters
    ----------
        filename: str Name of file to write into
        flag: str, default=None
            Flag to pass to the default file reader. If None the file remains closed.
        compression: str, default=None
            Compression method passed on to h5py writing functions (only used for
        dataframes and other array-like data.)
    """

    def __init__(self, filename, compression=None):
        super().__init__(filename, flag=None)

        if compression is None:
            self.compression = "gzip"

    def write(
        self,
        path: str,
        data: Iterable = None,
        meta: Dict = {},
        overwrite: str = "minimal",
    ):
        """
        Parameters
        ----------
        path : str
            Path inside h5 file to write into.
        data : Iterable, default = None
        meta : Dict, default = {}


        """
        self.id_cache = {}
        with h5py.File(self.filename, "a") as f:
            if overwrite == "overwrite":
                self.deldset(f, path)
            elif overwrite == "accumulate":  # Add a number if needed
                if path in f:
                    parent, name = path.rsplit("/", maxsplit=1)
                    n = sum([x.startswith(name) for x in f[path]])
                    path = path + str(n).zfill(3)
            elif overwrite == "skip":
                if path in f:
                    logging.debug("Skipping dataset {}".format(path))
                    return None

            logging.debug(
                "{} {} to {} and {} metadata fields".format(
                    overwrite, type(data), path, len(meta)
                )
            )
            if data is not None:
                self.write_dset(f, path, data)
            if meta:
                for attr, metadata in meta.items():
                    self.write_meta(f, path, attr, data=metadata)

    def write_dset(self, f: h5py.File, path: str, data: Iterable):
        if isinstance(data, pd.DataFrame):
            self.write_df(f, path, data, compression=self.compression)
        elif isinstance(data, pd.MultiIndex):
            self.write_index(f, path, data)  # , compression=self.compression)
        elif isinstance(data, Iterable):
            self.write_arraylike(f, path, data)
        else:
            self.write_atomic(data, f, path)

    def write_meta(self, f: h5py.File, path: str, attr: str, data: Iterable):
        obj = f.require_group(path)

        obj.attrs[attr] = data

    @staticmethod
    def write_arraylike(f: h5py.File, path: str, data: Iterable, **kwargs):
        if path in f:
            del f[path]

        narray = np.array(data)

        dset = f.create_dataset(
            path,
            shape=narray.shape,
            chunks=(1, *narray.shape[1:]),
            dtype="int",
            compression=kwargs.get("compression", None),
        )
        dset[()] = narray

    @staticmethod  # TODO Use this function to implement Diane's dynamic writer
    def write_dynamic(f: h5py.File, path: str, data: Iterable):
        pass

    @staticmethod
    def write_index(f, path, pd_index, **kwargs):
        f.require_group(path)  # TODO check if we can remove this
        for name, ids in zip(pd_index.names, pd_index.values):
            id_path = path + "/" + name
            f.create_dataset(
                name=id_path,
                shape=ids.shape,
                dtype=pd_index.dtypes.iloc[0],
                compression=kwargs.get("compression", None),
            )
            indices = f[id_path]
            indices[()] = ids

    def write_df(self, f, path, df, **kwargs):
        values_path = path + "/values"
        if path not in f:
            max_ncells = 2e5
            max_tps = 1e3
            f.create_dataset(
                name=values_path,
                shape=df.shape,
                # chunks=(min(df.shape[0], 1), df.shape[1]),
                # dtype=df.dtypes.iloc[0], This is making NaN in ints into negative vals
                dtype="float",
                maxshape=(max_ncells, max_tps),
                compression=kwargs.get("compression", None),
            )
            dset = f[values_path]
            dset[()] = df.values

            for name in df.index.names:
                indices_path = "/".join((path, name))
                f.create_dataset(
                    name=indices_path,
                    shape=(len(df),),
                    dtype="uint16",  # Assuming we'll always use int indices
                    chunks=True,
                    maxshape=(max_ncells,),
                )
                dset = f[indices_path]
                dset[()] = df.index.get_level_values(level=name).tolist()

            tp_path = path + "/timepoint"
            f.create_dataset(
                name=tp_path,
                shape=(df.shape[1],),
                maxshape=(max_tps,),
                dtype="uint16",
            )
            tps = df.columns.tolist()
            f[tp_path][tps] = tps

        else:
            dset = f[values_path]

            # Filter out repeated timepoints
            new_tps = set(df.columns).difference(f[path + "/timepoint"][()])
            if len(new_tps) != df.shape[1]:
                print(
                    "Attempting to re-extract existing timepoints. Skipping duplicated"
                )
                df = df[new_tps]

            if (
                not hasattr(self, "id_cache") or not df.index.nlevels in self.id_cache
            ):  # Use cache dict to store previously-obtained indices
                self.id_cache[df.index.nlevels] = {}
                existing_ids = self.get_existing_ids(
                    f, [path + "/" + x for x in df.index.names]
                )
                # Split indices in existing and additional
                new = df.index.tolist()
                if df.index.nlevels == 1:  # Cover for cases with a single index
                    new = [(x,) for x in df.index.tolist()]
                (
                    found_multis,
                    self.id_cache[df.index.nlevels]["additional_multis"],
                ) = self.find_ids(
                    existing=existing_ids,
                    new=new,
                )
                found_indices = np.array(locate_indices(existing_ids, found_multis))

                # We must sort our indices for h5py indexing
                incremental_existing = np.argsort(found_indices)
                self.id_cache[df.index.nlevels]["found_indices"] = found_indices[
                    incremental_existing
                ]
                self.id_cache[df.index.nlevels]["found_multi"] = found_multis[
                    incremental_existing
                ]

            existing_values = df.loc[
                [
                    _tuple_or_int(x)
                    for x in self.id_cache[df.index.nlevels]["found_multi"]
                ]
            ].values
            new_values = df.loc[
                [
                    _tuple_or_int(x)
                    for x in self.id_cache[df.index.nlevels]["additional_multis"]
                ]
            ].values
            ncells, ntps = f[values_path].shape

            # Add found cells
            dset.resize(dset.shape[1] + df.shape[1], axis=1)
            dset[:, ntps:] = np.nan
            for i, tp in enumerate(df.columns):
                dset[
                    self.id_cache[df.index.nlevels]["found_indices"], tp
                ] = existing_values[:, i]
            # Add new cells
            n_newcells = len(self.id_cache[df.index.nlevels]["additional_multis"])
            dset.resize(dset.shape[0] + n_newcells, axis=0)
            dset[ncells:, :] = np.nan

            for i, tp in enumerate(df.columns):
                dset[ncells:, tp] = new_values[:, i]

            # save indices
            for i, name in enumerate(df.index.names):
                tmp = path + "/" + name
                dset = f[tmp]
                n = dset.shape[0]
                dset.resize(n + n_newcells, axis=0)
                dset[n:] = (
                    self.id_cache[df.index.nlevels]["additional_multis"][:, i]
                    if len(self.id_cache[df.index.nlevels]["additional_multis"].shape)
                    > 1
                    else self.id_cache[df.index.nlevels]["additional_multis"]
                )

            tmp = path + "/timepoint"
            dset = f[tmp]
            n = dset.shape[0]
            dset.resize(n + df.shape[1], axis=0)
            dset[n:] = df.columns.tolist()

    @staticmethod
    def get_existing_ids(f, paths):
        # Fetch indices and convert them to a (nentries, nlevels) ndarray
        return np.array([f[path][()] for path in paths]).T

    @staticmethod
    def find_ids(existing, new):
        # Compare two tuple sets and return the intersection and difference
        # (elements in the 'new' set not in 'existing')
        set_existing = set([tuple(*x) for x in zip(existing.tolist())])
        existing_cells = np.array(list(set_existing.intersection(new)))
        new_cells = np.array(list(set(new).difference(set_existing)))

        return (
            existing_cells,
            new_cells,
        )


# @staticmethod
def locate_indices(existing, new):
    if new.any():
        if new.shape[1] > 1:
            return [
                find_1st(
                    (existing[:, 0] == n[0]) & (existing[:, 1] == n[1]), True, cmp_equal
                )
                for n in new
            ]
        else:
            return [find_1st(existing[:, 0] == n, True, cmp_equal) for n in new]
    else:
        return []


# def tuple_or_int(x):
#     if isinstance(x, Iterable):
#         return tuple(x)
#     else:
#         return x
def _tuple_or_int(x):
    # Convert tuple to int if it only contains one value
    if len(x) == 1:
        return x[0]
    else:
        return x<|MERGE_RESOLUTION|>--- conflicted
+++ resolved
@@ -122,15 +122,6 @@
     }
     group = "cell_info"
 
-<<<<<<< HEAD
-def save_complex(array, dataset):
-    # Dataset needs to be 2D
-    n = len(array)
-    dataset.resize(dataset.shape[0] + n, axis=0)
-    dataset[-n:, 0] = array.real
-    dataset[-n:, 1] = array.imag
-
-=======
 @timed
 def save_complex(array, dataset):
     # Dataset needs to be 2D
@@ -141,7 +132,6 @@
         dataset[-n:, 1] = array.imag
 
 @timed
->>>>>>> 79257950
 def load_complex(dataset):
     array = dataset[:, 0] + 1j*dataset[:, 1]
     return array
@@ -156,11 +146,7 @@
         "position": ((None,), np.uint16),
         "angles": ((None,), h5py.vlen_dtype(np.float32)),
         "radii": ((None,), h5py.vlen_dtype(np.float32)),
-<<<<<<< HEAD
         "edgemasks": ((max_tps, max_ncells, tile_size, tile_size), np.bool),
-=======
-        "edgemasks": ((max_ncells, max_tps, tile_size, tile_size), np.bool),
->>>>>>> 79257950
         "ellipse_dims": ((None, 2), np.float32),
         "cell_label": ((None,), np.uint16),
         "trap": ((None,), np.uint16),
@@ -168,17 +154,6 @@
         "mother_assign": ((None,), h5py.vlen_dtype(np.uint16)),
         "volumes": ((None,), np.float32),
     }
-<<<<<<< HEAD
-
-    def write_edgemasks(self, data, keys, hgroup):
-        # DATA is TRAP_IDS, CELL_LABELS, EDGEMASKS in a structured array
-        key = 'edgemasks'
-        val_key = 'edgemasks/values'
-        idx_key = 'edgemasks/indices'
-        # Length of edgemasks
-        traps, cell_labels, edgemasks = data
-        n_cells = edgemasks.shape[0]
-=======
     group = "folded_cell_info"
 
     @timed
@@ -190,7 +165,6 @@
         # Length of edgemasks
         traps, cell_labels, edgemasks = data
         n_cells = len(cell_labels)
->>>>>>> 79257950
         hgroup = hgroup.require_group(key)
         current_indices = np.array(traps) + 1j*np.array(cell_labels)
         if val_key not in hgroup:
@@ -198,26 +172,12 @@
             # This holds the edge masks directly and
             # Is of shape (n_tps, n_cells, tile_size, tile_size)
             max_shape, dtype = self.datatypes[key]
-<<<<<<< HEAD
-            shape = (1, n_cells,) + max_shape[2:]
-=======
             shape = (n_cells, 1) + max_shape[2:]
->>>>>>> 79257950
             val_dset = hgroup.create_dataset(
                 'values',
                 shape=shape,
                 maxshape=max_shape,
                 dtype=dtype,
-<<<<<<< HEAD
-                compression=self.compression,
-            )
-            val_dset[()] = data['edgemasks']
-            # Create index dataset
-            # Holds the (trap, cell_id) description used to index into the
-            # values and is of shape (n_cells, 2)
-            ix_max_shape = (max_shape[1], 2)
-=======
-                chunks=True,
                 compression=self.compression,
             )
             val_dset[:, 0] = edgemasks
@@ -225,17 +185,12 @@
             # Holds the (trap, cell_id) description used to index into the
             # values and is of shape (n_cells, 2)
             ix_max_shape = (max_shape[0], 2)
->>>>>>> 79257950
             ix_shape = (0, 2)
             ix_dtype = np.uint16
             ix_dset = hgroup.create_dataset(
                 'indices',
                 shape=ix_shape,
-<<<<<<< HEAD
-                max_shape=ix_max_shape,
-=======
                 maxshape=ix_max_shape,
->>>>>>> 79257950
                 dtype=ix_dtype,
                 compression=self.compression
             )
@@ -251,16 +206,6 @@
             all_indices = np.concatenate([existing_indices, missing])
             # TODO SAVE MISSING
 
-<<<<<<< HEAD
-            n_tps = val_dset.shape[0] + 1
-            n_add_cells = len(missing)
-            # RESIZE DATASET FOR TIME and FILL with NAN
-            val_dset.resize(n_tps, axis=0)
-            val_dset[:-1] = np.nan
-            # RESIZE DATASET FOR CELLS
-            val_dset.resize(val_dset.shape[1] + n_add_cells, axis=1)
-            val_dset[:, -n_add_cells:] = np.nan
-=======
             t = perf_counter()
             n_tps = val_dset.shape[1] + 1
             n_add_cells = len(missing)
@@ -271,19 +216,14 @@
             val_dset.resize(val_dset.shape[0] + n_add_cells, axis=0)
             #val_dset[:, -n_add_cells:] = 0
             logging.debug(f'Timing:resizing:{perf_counter() - t}')
->>>>>>> 79257950
 
             cell_indices = np.where(np.in1d(all_indices, current_indices))[0]
 
             for ix, mask in zip(cell_indices, edgemasks):
-<<<<<<< HEAD
-                val_dset[n_tps, ix] = mask
-=======
                 try:
                     val_dset[ix, n_tps-1] = mask
                 except Exception as e: 
                     logging.debug(f'{ix}, {n_tps}, {val_dset.shape}')
->>>>>>> 79257950
 
             # Save the index values
             save_complex(missing, ix_dset)
@@ -312,10 +252,7 @@
                     print(key, value)
                     raise (e)
         return
-<<<<<<< HEAD
-
-=======
->>>>>>> 79257950
+
 
 #################### Extraction version ###############################
 class Writer(BridgeH5):
