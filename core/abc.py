--- conflicted
+++ resolved
@@ -18,11 +18,7 @@
     def as_function(cls, data, *extra_data, **kwargs):
         # Find the parameter's default
         parameters = cls.default_parameters(**kwargs)
-<<<<<<< HEAD
-        return cls(parameters=parameters).run(data, *args)
-=======
         return cls(parameters=parameters).run(data, *extra_data)
->>>>>>> d0b5cebd
 
     @classmethod
     def default_parameters(cls, *args, **kwargs):
