from pathlib import Path, PosixPath
from typing import Union
from itertools import groupby

import h5py
import numpy as np
from scipy import ndimage
from scipy.sparse.base import isdense

from core.io.matlab import matObject


def cell_factory(store, type="matlab"):
    if isinstance(store, matObject):
        return CellsMat(store)
    if type == "matlab":
        mat_object = matObject(store)
        return CellsMat(mat_object)
    elif type == "hdf5":
        file = h5py.File(store)
        return CellsHDF(file)
    else:
        raise TypeError(
            "Could not get cells for type {}:" "valid types are matlab and hdf5"
        )


class Cells:
    """An object that gathers information about all the cells in a given
    trap.
    This is the abstract object, used for type testing
    """

    def __init__(self):
        pass

    @staticmethod
    def from_source(source: Union[PosixPath, str], kind: str = None):
        if isinstance(source, str):
            source = Path(source)
<<<<<<< HEAD
        if kind is None:  # Infer kind from filename
            kind = "matlab" if source.suffix == ".mat" else "hdf5"
        return cell_factory(source, kind)
=======
            if type is None:
                # Infer type from filename
                type = "matlab" if source.suffix == ".mat" else "hdf5"
        return cell_factory(source, type)
>>>>>>> 671cdb18

    @staticmethod
    def _asdense(array):
        if not isdense(array):
            array = array.todense()
        return array

    @staticmethod
    def _astype(array, kind):
        # Convert sparse arrays if needed and if kind is 'mask' it fills the outline
        array = Cells._asdense(array)
        if kind == "mask":
            array = ndimage.binary_fill_holes(array).astype(int)
        return array


# def is_or_in(item, arr): #TODO CLEAN if not being used
#     if isinstance(arr, (list, np.ndarray)):
#         return item in arr
#     else:
#         return item == arr


from core.io.hdf5 import hdf_dict


from functools import wraps


class CellsHDF(Cells):
    # DONE implement cells information from HDF5 file format
    # TODO combine all the cells of one strain into a cellResults?
    # TODO filtering
    def __init__(self, file):
        self._file = file
        self._info = hdf_dict(self._file.get("/cell_info"))

    def __getitem__(self, item):
        _item = "_" + item
        if not hasattr(self, _item):
            setattr(self, _item, self._info[item][()])
        return getattr(self, _item)

    def _get_idx(self, cell_id, trap_id):
        return (self["cell_label"] == cell_id) & (self["trap"] == trap_id)

    @property
    def traps(self):
        return list(set(self["trap"]))

    @property
    def labels(self):
        """
        Return all cell labels in object
        We use mother_assign to list traps because it is the only propriety that appears even
        when no cells are found"""
        return [self.labels_in_trap(trap) for trap in self.traps]

    def where(self, cell_id, trap_id):
        indices = self._get_idx(cell_id, trap_id)
        return self["timepoints"][indices], indices

    def outline(self, cell_id, trap_id):
        times, indices = self.where(cell_id, trap_id)
        return times, self["edgemasks"][indices]

    def mask(self, cell_id, trap_id):
        times, outlines = self.outline(cell_id, trap_id)
        return times, np.array(
            [ndimage.morphology.binary_fill_holes(o) for o in outlines]
        )

    def at_time(self, timepoint, kind="mask"):
        edgemasks = self["edgemasks"][self["timepoint"] == timepoint]
        traps = self["trap"][self["timepoint"] == timepoint]

        masks = [self._astype(edgemask, kind) for edgemask in edgemasks]

        return self.group_by_traps(traps, masks)

    def group_by_traps(self, traps, data):
        # returns a dict with traps as keys and labels as value
        iterator = groupby(zip(traps, data), lambda x: x[0])
        d = {key: [x[1] for x in group] for key, group in iterator}
        d = {i: d.get(i, []) for i in self.traps}
        return list(d.values())

    def labels_in_trap(self, trap_id):
        # Return set of cell ids in a trap.
        return set((self["cell_label"][self["trap"] == trap_id]))

    def labels_at_time(self, timepoint):
        labels = self["cell_label"][self["timepoint"] == timepoint]
        traps = self["trap"][self["timepoint"] == timepoint]
        return self.group_by_traps(traps, labels)

    @property
    def close(self):
        self._file.close()


class CellsMat(Cells):
    def __init__(self, mat_object):
        super(CellsMat, self).__init__()
        # TODO add __contains__ to the matObject
        timelapse_traps = mat_object.get(
            "timelapseTrapsOmero", mat_object.get("timelapseTraps", None)
        )
        if timelapse_traps is None:
            raise NotImplementedError(
                "Could not find a timelapseTraps or "
                "timelapseTrapsOmero object. Cells "
                "from cellResults not implemented"
            )
        else:
<<<<<<< HEAD
            self.trap_info = timelapse_traps["cTimepoint"]["trapInfo"]
=======

            tps_processed = timelapse_traps["timepointsProcessed"]
            if isinstance(tps_processed, int) and tps_processed == 1:
                self.trap_info = {
                    k: [v] for k, v in timelapse_traps["cTimepoint"]["trapInfo"].items()
                }
            else:
                self.trap_info = timelapse_traps["cTimepoint"]["trapInfo"]
>>>>>>> 671cdb18
            if isinstance(self.trap_info, list):
                self.trap_info = {
                    k: list([res.get(k, []) for res in self.trap_info])
                    for k in self.trap_info[0].keys()
                }

    def where(self, cell_id, trap_id):
        times, indices = zip(
            *[
                (tp, np.where(cell_id == x)[0][0])
                for tp, x in enumerate(self.trap_info["cellLabel"][:, trap_id].tolist())
                if np.any(cell_id == x)
            ]
        )
        return times, indices

    def outline(self, cell_id, trap_id):
        times, indices = self.where(cell_id, trap_id)
        info = self.trap_info["cell"][times, trap_id]

        def get_segmented(cell, index):
            if cell["segmented"].ndim == 0:
                return cell["segmented"][()].todense()
            else:
                return cell["segmented"][index].todense()

        segmentation_outline = [
            get_segmented(cell, idx) for idx, cell in zip(indices, info)
        ]
        return times, np.array(segmentation_outline)

    def mask(self, cell_id, trap_id):
        times, outlines = self.outline(cell_id, trap_id)
        return times, np.array(
            [ndimage.morphology.binary_fill_holes(o) for o in outlines]
        )
<<<<<<< HEAD

    def at_time(self, timepoint, kind="outline"):
=======

    def _astype(self, array, type):
        if type == "outline":
            return np.array(array.todense())
        elif type == "mask":
            arr = np.array(array.todense())
            return ndimage.binary_fill_holes(arr).astype(int)
        else:
            return array

    def at_time(self, timepoint, type="outline"):
>>>>>>> 671cdb18
        """Returns the segmentations for all the cells at a given timepoint.

        FIXME: this is extremely hacky and accounts for differently saved
            results in the matlab object. Deprecate ASAP.
        """
        # Case 1: only one cell per trap: trap_info['cell'][timepoint] is a
        # structured array
        if isinstance(self.trap_info["cell"][timepoint], dict):
            segmentations = [
                self._astype(x, "outline")
                for x in self.trap_info["cell"][timepoint]["segmented"]
            ]
        # Case 2: Multiple cells per trap: it becomes a list of arrays or
        # dictionaries,  one for each trap
        # Case 2.1 : it's a dictionary
        elif isinstance(self.trap_info["cell"][timepoint][0], dict):
            segmentations = []
            for x in self.trap_info["cell"][timepoint]:
                seg = x["segmented"]
                if not isinstance(seg, np.ndarray):
                    seg = [seg]
                segmentations.append([self._astype(y, "outline") for y in seg])
        # Case 2.2 : it's an array
        else:
            segmentations = [
                [self._astype(y, type) for y in x["segmented"]] if x.ndim != 0 else []
                for x in self.trap_info["cell"][timepoint]
            ]
        return segmentations

    def to_hdf(self):
        pass


class ExtractionRunner:
    """An object to run extraction of fluorescence, and general data out of
    segmented data.

    Configure with what extraction we want to run.
    Cell selection criteria.
    Filtering criteria.
    """

    def __init__(self, tiler, cells):
        pass

    def run(self, keys, store, **kwargs):
        pass<|MERGE_RESOLUTION|>--- conflicted
+++ resolved
@@ -38,16 +38,10 @@
     def from_source(source: Union[PosixPath, str], kind: str = None):
         if isinstance(source, str):
             source = Path(source)
-<<<<<<< HEAD
         if kind is None:  # Infer kind from filename
             kind = "matlab" if source.suffix == ".mat" else "hdf5"
         return cell_factory(source, kind)
-=======
-            if type is None:
-                # Infer type from filename
-                type = "matlab" if source.suffix == ".mat" else "hdf5"
-        return cell_factory(source, type)
->>>>>>> 671cdb18
+
 
     @staticmethod
     def _asdense(array):
@@ -163,18 +157,8 @@
                 "from cellResults not implemented"
             )
         else:
-<<<<<<< HEAD
             self.trap_info = timelapse_traps["cTimepoint"]["trapInfo"]
-=======
-
-            tps_processed = timelapse_traps["timepointsProcessed"]
-            if isinstance(tps_processed, int) and tps_processed == 1:
-                self.trap_info = {
-                    k: [v] for k, v in timelapse_traps["cTimepoint"]["trapInfo"].items()
-                }
-            else:
-                self.trap_info = timelapse_traps["cTimepoint"]["trapInfo"]
->>>>>>> 671cdb18
+
             if isinstance(self.trap_info, list):
                 self.trap_info = {
                     k: list([res.get(k, []) for res in self.trap_info])
@@ -211,22 +195,9 @@
         return times, np.array(
             [ndimage.morphology.binary_fill_holes(o) for o in outlines]
         )
-<<<<<<< HEAD
 
     def at_time(self, timepoint, kind="outline"):
-=======
-
-    def _astype(self, array, type):
-        if type == "outline":
-            return np.array(array.todense())
-        elif type == "mask":
-            arr = np.array(array.todense())
-            return ndimage.binary_fill_holes(arr).astype(int)
-        else:
-            return array
-
-    def at_time(self, timepoint, type="outline"):
->>>>>>> 671cdb18
+
         """Returns the segmentations for all the cells at a given timepoint.
 
         FIXME: this is extremely hacky and accounts for differently saved
