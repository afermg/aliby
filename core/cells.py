--- conflicted
+++ resolved
@@ -1,18 +1,11 @@
 from pathlib import Path, PosixPath
 from typing import Union
-<<<<<<< HEAD
-=======
 from itertools import groupby
->>>>>>> 25e68917
 
 import h5py
 import numpy as np
 from scipy import ndimage
-<<<<<<< HEAD
-from scipy.sparse.sputils import isdense
-=======
 from scipy.sparse.base import isdense
->>>>>>> 25e68917
 
 from core.io.matlab import matObject
 
