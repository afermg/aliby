"""Core classes for the pipeline"""
import itertools
import os
import abc
import glob
import json
import warnings
from pathlib import Path
import re
import logging
from typing import Union

import h5py
from tqdm import tqdm
import pandas as pd

import omero
from omero.gateway import BlitzGateway
from logfile_parser import Parser

from core.timelapse import TimelapseOMERO, TimelapseLocal
from core.utils import accumulate

logger = logging.getLogger(__name__)


class Experiment(abc.ABC):
    """
    Abstract base class for experiments.
    Gives all the functions that need to be implemented in both the local
    version and the Omero version of the Experiment class.

    As this is an abstract class, experiments can not be directly instantiated
    through the usual `__init__` function, but must be instantiated from a
    source.
    >>> expt = Experiment.from_source(root_directory)
    Data from the current timelapse can be obtained from the experiment using
    colon and comma separated slicing.
    The order of data is C, T, X, Y, Z
    C, T and Z can have any slice
    X and Y will only consider the beginning and end as we want the images
    to be continuous
    >>> bf_1 = expt[0, 0, :, :, :] # First channel, first timepoint, all x,y,z
    """
    __metaclass__ = abc.ABCMeta

    # metadata_parser = AcqMetadataParser()

    def __init__(self):
        self.exptID = ''
        self._current_position = None
        self.position_to_process = 0

    def __getitem__(self, item):
        return self.current_position[item]

    @property
    def shape(self):
        return self.current_position.shape

    @staticmethod
    def from_source(*args, **kwargs):
        """
        Factory method to construct an instance of an Experiment subclass (
        either ExperimentOMERO or ExperimentLocal).

        :param source: Where the data is stored (OMERO server or directory
        name)
        :param kwargs: If OMERO server, `user` and `password` keyword
        arguments are required. If the data is stored locally keyword
        arguments are ignored.
        """
        if len(args) > 1:
            logger.debug('ExperimentOMERO: {}'.format(args, kwargs))
            return ExperimentOMERO(*args, **kwargs)
        else:
            logger.debug('ExperimentLocal: {}'.format(args, kwargs))
            return ExperimentLocal(*args, **kwargs)

    @property
    @abc.abstractmethod
    def positions(self):
        """Returns list of available position names"""
        return

    @abc.abstractmethod
    def get_position(self, position):
        return

    @property
    def current_position(self):
        return self._current_position

    @property
    def channels(self):
        return self._current_position.channels

    @current_position.setter
    def current_position(self, position):
        self._current_position = self.get_position(position)

    def get_hypercube(self, x, y, z_positions, channels,
                      timepoints):
        return self.current_position.get_hypercube(x, y,
                                                   z_positions, channels,
                                                   timepoints)

# Todo: cache images like in ExperimentLocal
class ExperimentOMERO(Experiment):
    """
    Experiment class to organise different timelapses.
    Connected to a Dataset object which handles database I/O.
    """

    def __init__(self, omero_id, username, password, host, port=4064,
                 **kwargs):
        super(ExperimentOMERO, self).__init__()
        self.exptID = omero_id
        # Get annotations
        self.use_annotations = kwargs.get("use_annotations", True)
        self._files = None
        self._tags = None

        # Connection objects
        self.connection = BlitzGateway(username, password, host=host,
                                       port=port)
        connected = self.connection.connect()
        assert connected is True, "Could not connect to server."
        self.dataset = self.connection.getObject("Dataset", self.exptID)
        self.name = self.dataset.getName()
        # Set up local cache
        self.root_dir = Path(kwargs.get('save_dir', './')) / self.name
        if not self.root_dir.exists():
            self.root_dir.mkdir(parents=True)
        self.compression = kwargs.get('compression', None)
        self.image_cache = h5py.File(self.root_dir / 'images.h5', 'a')
        # Create positions objects
        self._positions = {img.getName(): img.getId() for img in
                           sorted(self.dataset.listChildren(),
                                  key=lambda x: x.getName())}
        # Set up the current position as the first in the list
        self._current_position = self.get_position(self.positions[0])
        self.running_tp = 0

    @property
    def files(self):
        if self._files is None:
            self._files = {x.getFileName(): x for x in
                      self.dataset.listAnnotations()
                 if isinstance(x, omero.gateway.FileAnnotationWrapper)}
        return self._files

    @property
    def tags(self):
        if self._tags is None:
            self._tags = {x.getName(): x for x in
                          self.dataset.listAnnotations()
                         if isinstance(x, omero.gateway.TagAnnotationWrapper)}
        return self._tags

    @property
    def positions(self):
        return list(self._positions.keys())

    def _get_position_annotation(self, position):
        # Get file annotations filtered by position name and ordered by
        # creation date
        r = re.compile(position)
        wrappers = sorted([self.files[key]
                          for key in filter(r.match, self.files)],
                         key=lambda x: x.creationEventDate(), reverse=True)
        # Choose newest file
        if len(wrappers) < 1:
            return None
        else:
            # Choose the newest annotation and cache it
            annotation = wrappers[0]
            filepath = self.root_dir / annotation.getFileName().replace(
                '/', '_')
            if not filepath.exists():
                with open(str(filepath), 'wb') as fd:
                    for chunk in annotation.getFileInChunks():
                        fd.write(chunk)
            return filepath

    def get_position(self, position):
        """Get a Timelapse object for a given position by name"""
        # assert position in self.positions, "Position not available."
        img = self.connection.getObject("Image", self._positions[position])
<<<<<<< HEAD
        if self.use_annotations:
            annotation = self._get_position_annotation(position)
        else:
            annotation = None
        return TimelapseOMERO(img, annotation)
=======
        annotation = self._get_position_annotation(position)
        return TimelapseOMERO(img, annotation, self.image_cache)
>>>>>>> 439635d9

    def cache_locally(self, root_dir='./', positions=None, channels=None,
                      timepoints=None, z_positions=None):
        """
        Save the experiment locally.

        :param root_dir: The directory in which the experiment will be
        saved. The experiment will be a subdirectory of "root_directory"
        and will be named by its id.
        """
        logger.warning('Saving experiment {}; may take some time.'.format(
            self.name))

        if positions is None:
            positions = self.positions
        if channels is None:
            channels = self.current_position.channels
        if timepoints is None:
            timepoints = range(self.current_position.size_t)
        if z_positions is None:
            z_positions = range(self.current_position.size_z)

        save_dir = Path(root_dir) / self.name
        if not save_dir.exists():
            save_dir.mkdir()
        # Save the images
        for pos_name in tqdm(positions):
            pos = self.get_position(pos_name)
            pos_dir = save_dir / pos_name
            if not pos_dir.exists():
                pos_dir.mkdir()
            self.cache_set(pos, range(pos.size_t))

        self.cache_annotations(save_dir)
        # Save the file annotations
        cache_config = dict(positions=positions, channels=channels,
                            timepoints=timepoints, z_positions=z_positions)
        with open(str(save_dir / 'cache.config'), 'w') as fd:
            json.dump(cache_config, fd)
        logger.info('Downloaded experiment {}'.format(self.exptID))

    def cache_annotations(self, **kwargs):
        warnings.warn("Most annotations are now lazily cached by default, "
                      "so this will be removed in future versions", DeprecationWarning)
        # Save the file annotations
        save_mat = kwargs.get('matlab', False)
        tags = dict()# and the tag annotations
        for annotation in self.dataset.listAnnotations():
            if isinstance(annotation, omero.gateway.FileAnnotationWrapper):
                filepath = self.root_dir / annotation.getFileName().replace(
                    '/', '_')
                if save_mat or not str(filepath).endswith('mat') and not filepath.exists():
                    print('Saving {}'.format(filepath))
                    with open(str(filepath), 'wb') as fd:
                        for chunk in annotation.getFileInChunks():
                            fd.write(chunk)
            if isinstance(annotation, omero.gateway.TagAnnotationWrapper):
                key = annotation.getDescription()
                if key == '':
                    key = 'misc. tags'
                if key in tags:
                    if not isinstance(tags[key], list):
                        tags[key] = [tags[key]]
                    tags[key].append(annotation.getValue())
                else:
                    tags[key] = annotation.getValue()
        with open(str(self.root_dir / 'omero_tags.json'), 'w') as fd:
            json.dump(tags, fd)
        return

    def run(self, keys: Union[list, int], store, **kwargs):
        if self.running_tp == 0:
            self.cache_annotations(self.root_dir, **kwargs)
            self.running_tp = 1  # Todo rename based on annotations
        positions = pd.DataFrame(index=['n_timepoints'],
                                 columns=self.positions)
        positions.fillna(0, inplace=True)
        cached = []
        for pos, tps in accumulate(keys):
            position = self.get_position(pos)
            cached.append(position.run(tps, positions, self.name,
                                       self.root_dir))
        positions.to_csv(store, mode='w')
        return list(itertools.chain.from_iterable(cached))


class ExperimentLocal(Experiment):
    def __init__(self, root_dir, finished=True):
        super(ExperimentLocal, self).__init__()
        self.root_dir = Path(root_dir)
        self.exptID = self.root_dir.name
        self._pos_mapper = dict()
        # Fixme: Made the assumption that the Acq file gets saved before the
        #  experiment is run and that the information in that file is
        #  trustworthy.
        acq_file = self._find_acq_file()
        acq_parser = Parser('multiDGUI_acq_format')
        with open(acq_file, 'r') as fd:
            metadata = acq_parser.parse(fd)
        self.metadata = metadata
        self.metadata['finished'] = finished
        self.files = [f for f in self.root_dir.iterdir() if f.is_file()]
        self.image_cache = h5py.File(self.root_dir / 'images.h5', 'a')
        if self.finished:
            cache = self._find_cache()
            # log = self._find_log() # Todo: add log metadata
            if cache is not None:
                with open(cache, 'r') as fd:
                    cache_config = json.load(fd)
                self.metadata.update(**cache_config)
        self._current_position = self.get_position(self.positions[0])

    def _find_file(self, regex):
        file = glob.glob(os.path.join(str(self.root_dir), regex))
        if len(file) != 1:
            return None
        else:
            return file[0]

    def _find_acq_file(self):
        file = self._find_file('*[Aa]cq.txt')
        if file is None:
            raise ValueError('Cannot load this experiment. There are either '
                             'too many or too few acq files.')
        return file

    def _find_cache(self):
        return self._find_file('cache.config')

    @property
    def finished(self):
        return self.metadata['finished']

    @property
    def running(self):
        return not self.metadata['finished']

    @property
    def positions(self):
        return self.metadata['positions']['posname']

    def _get_position_annotation(self, position):
        r = re.compile(position)
        files = list(filter(lambda x: r.match(x.stem), self.files))
        if len(files) == 0:
            return None
        files = sorted(files, key=lambda x: x.lstat().st_ctime, reverse=True)
        # Get the newest and return as string
        return files[0]

    def get_position(self, position):
        if position not in self._pos_mapper:
            annotation = self._get_position_annotation(position)
            self._pos_mapper[position] = TimelapseLocal(position,
                                                        self.root_dir,
                                                        finished=self.finished,
                                                        annotation=annotation,
                                                        cache=self.image_cache)
        return self._pos_mapper[position]

    def run(self, keys, **kwargs):
        """

        :param keys: List of (position, time point) tuples to process.
        :return:
        """
        for pos, tps in accumulate(keys):
            self.get_position(pos).run(tps)
        # Todo: if keys is none, get the positions table from the session
        #  and save it to the store, then return None
        return keys<|MERGE_RESOLUTION|>--- conflicted
+++ resolved
@@ -187,16 +187,11 @@
         """Get a Timelapse object for a given position by name"""
         # assert position in self.positions, "Position not available."
         img = self.connection.getObject("Image", self._positions[position])
-<<<<<<< HEAD
         if self.use_annotations:
             annotation = self._get_position_annotation(position)
         else:
             annotation = None
         return TimelapseOMERO(img, annotation)
-=======
-        annotation = self._get_position_annotation(position)
-        return TimelapseOMERO(img, annotation, self.image_cache)
->>>>>>> 439635d9
 
     def cache_locally(self, root_dir='./', positions=None, channels=None,
                       timepoints=None, z_positions=None):
