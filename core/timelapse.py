--- conflicted
+++ resolved
@@ -115,11 +115,8 @@
             elif isinstance(subitem, slice):
                 res = parse_slice(subitem)
             else:
-<<<<<<< HEAD
                 res = subitem
-=======
-                raise ValueError(f"Cannot parse slice {kw}: {subitem}")
->>>>>>> 439635d9
+                #raise ValueError(f"Cannot parse slice {kw}: {subitem}")
 
             if kw in ['x', 'y']:
                 # Need exactly two values
