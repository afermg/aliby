[[package]]
name = "absl-py"
version = "1.2.0"
description = "Abseil Python Common Libraries, see https://github.com/abseil/abseil-py."
category = "main"
optional = false
python-versions = ">=3.6"

[[package]]
name = "aiosignal"
version = "1.2.0"
description = "aiosignal: a list of registered asynchronous callbacks"
category = "main"
optional = false
python-versions = ">=3.6"

[package.dependencies]
frozenlist = ">=1.1.0"

[[package]]
name = "alabaster"
version = "0.7.12"
description = "A configurable sidebar-enabled Sphinx theme"
category = "dev"
optional = false
python-versions = "*"

[[package]]
name = "aliby-agora"
version = "0.2.33"
description = "A gathering of shared utilities for the Swain Lab image processing pipeline."
category = "main"
optional = false
python-versions = ">=3.7.1,<3.11"

[package.dependencies]
h5py = "2.10"
numpy = "1.21.6"
opencv-python = "*"
pandas = "1.3.3"
py-find-1st = ">=1.1.5,<2.0.0"
PyYAML = ">=6.0,<7.0"
scipy = ">=1.7.3"

[[package]]
name = "aliby-baby"
version = "0.1.14"
description = "Birth Annotator for Budding Yeast"
category = "main"
optional = false
python-versions = ">=3.7.1,<3.11"

[package.dependencies]
colorama = ">=0.4.4,<0.5.0"
imageio = "2.8.0"
keras-tuner = "1.0.1"
matplotlib = ">=3.5.1,<4.0.0"
numpy = "1.21.6"
pandas = "1.3.3"
Pillow = ">=9.0.0,<10.0.0"
protobuf = "<=3.20.1"
ray = ">=1.13.0,<2.0.0"
scikit-image = ">=0.19.3,<0.20.0"
scikit-learn = ">=1.0.2"
tensorflow = ">=2.0.0,<2.9.1"
tqdm = ">=4.62.3,<5.0.0"
tune-sklearn = ">=0.4.1,<0.5.0"
xgboost = "1.4.2"

[[package]]
name = "aliby-post"
version = "0.1.36"
description = "Post-processing tools for aliby pipeline."
category = "main"
optional = false
python-versions = ">=3.7.1,<3.11"

[package.dependencies]
aliby-agora = ">=0.2.33,<0.3.0"
gaussianprocessderivatives = ">=0.1.2,<0.2.0"
leidenalg = ">=0.8.8,<0.9.0"
more-itertools = ">=8.12.0,<9.0.0"
numpy = "1.21.6"
p-tqdm = ">=1.3.3,<2.0.0"
pandas = "1.3.3"
pathos = ">=0.2.8,<0.3.0"
pycatch22 = ">=0.4.2,<0.5.0"
PyYAML = ">=6.0,<7.0"
scikit-learn = ">=0.22"
scipy = ">=1.4.1"
seaborn = ">=0.11.2,<0.12.0"

[[package]]
name = "appdirs"
version = "1.4.4"
description = "A small Python module for determining appropriate platform-specific dirs, e.g. a \"user data dir\"."
category = "main"
optional = false
python-versions = "*"

[[package]]
name = "appnope"
version = "0.1.3"
description = "Disable App Nap on macOS >= 10.9"
category = "dev"
optional = false
python-versions = "*"

[[package]]
name = "argon2-cffi"
version = "21.3.0"
description = "The secure Argon2 password hashing algorithm."
category = "dev"
optional = false
python-versions = ">=3.6"

[package.dependencies]
argon2-cffi-bindings = "*"
typing-extensions = {version = "*", markers = "python_version < \"3.8\""}

[package.extras]
dev = ["cogapp", "coverage[toml] (>=5.0.2)", "furo", "hypothesis", "pre-commit", "pytest", "sphinx", "sphinx-notfound-page", "tomli"]
docs = ["furo", "sphinx", "sphinx-notfound-page"]
tests = ["coverage[toml] (>=5.0.2)", "hypothesis", "pytest"]

[[package]]
name = "argon2-cffi-bindings"
version = "21.2.0"
description = "Low-level CFFI bindings for Argon2"
category = "dev"
optional = false
python-versions = ">=3.6"

[package.dependencies]
cffi = ">=1.0.1"

[package.extras]
dev = ["cogapp", "pre-commit", "pytest", "wheel"]
tests = ["pytest"]

[[package]]
name = "astunparse"
version = "1.6.3"
description = "An AST unparser for Python"
category = "main"
optional = false
python-versions = "*"

[package.dependencies]
six = ">=1.6.1,<2.0"

[[package]]
name = "atomicwrites"
version = "1.4.1"
description = "Atomic file writes."
category = "dev"
optional = false
python-versions = ">=2.7, !=3.0.*, !=3.1.*, !=3.2.*, !=3.3.*"

[[package]]
name = "attrs"
version = "22.1.0"
description = "Classes Without Boilerplate"
category = "main"
optional = false
python-versions = ">=3.5"

[package.extras]
dev = ["cloudpickle", "coverage[toml] (>=5.0.2)", "furo", "hypothesis", "mypy (>=0.900,!=0.940)", "pre-commit", "pympler", "pytest (>=4.3.0)", "pytest-mypy-plugins", "sphinx", "sphinx-notfound-page", "zope.interface"]
docs = ["furo", "sphinx", "sphinx-notfound-page", "zope.interface"]
tests = ["cloudpickle", "coverage[toml] (>=5.0.2)", "hypothesis", "mypy (>=0.900,!=0.940)", "pympler", "pytest (>=4.3.0)", "pytest-mypy-plugins", "zope.interface"]
tests_no_zope = ["cloudpickle", "coverage[toml] (>=5.0.2)", "hypothesis", "mypy (>=0.900,!=0.940)", "pympler", "pytest (>=4.3.0)", "pytest-mypy-plugins"]

[[package]]
name = "babel"
version = "2.10.3"
description = "Internationalization utilities"
category = "dev"
optional = false
python-versions = ">=3.6"

[package.dependencies]
pytz = ">=2015.7"

[[package]]
name = "backcall"
version = "0.2.0"
description = "Specifications for callback functions passed in to an API"
category = "dev"
optional = false
python-versions = "*"

[[package]]
name = "beautifulsoup4"
version = "4.11.1"
description = "Screen-scraping library"
category = "dev"
optional = false
python-versions = ">=3.6.0"

[package.dependencies]
soupsieve = ">1.2"

[package.extras]
html5lib = ["html5lib"]
lxml = ["lxml"]

[[package]]
name = "black"
version = "22.6.0"
description = "The uncompromising code formatter."
category = "dev"
optional = false
python-versions = ">=3.6.2"

[package.dependencies]
click = ">=8.0.0"
mypy-extensions = ">=0.4.3"
pathspec = ">=0.9.0"
platformdirs = ">=2"
tomli = {version = ">=1.1.0", markers = "python_full_version < \"3.11.0a7\""}
typed-ast = {version = ">=1.4.2", markers = "python_version < \"3.8\" and implementation_name == \"cpython\""}
typing-extensions = {version = ">=3.10.0.0", markers = "python_version < \"3.10\""}

[package.extras]
colorama = ["colorama (>=0.4.3)"]
d = ["aiohttp (>=3.7.4)"]
jupyter = ["ipython (>=7.8.0)", "tokenize-rt (>=3.2.0)"]
uvloop = ["uvloop (>=0.15.2)"]

[[package]]
name = "bleach"
version = "5.0.1"
description = "An easy safelist-based HTML-sanitizing tool."
category = "dev"
optional = false
python-versions = ">=3.7"

[package.dependencies]
six = ">=1.9.0"
webencodings = "*"

[package.extras]
css = ["tinycss2 (>=1.1.0,<1.2)"]
dev = ["Sphinx (==4.3.2)", "black (==22.3.0)", "build (==0.8.0)", "flake8 (==4.0.1)", "hashin (==0.17.0)", "mypy (==0.961)", "pip-tools (==6.6.2)", "pytest (==7.1.2)", "tox (==3.25.0)", "twine (==4.0.1)", "wheel (==0.37.1)"]

[[package]]
name = "cachetools"
version = "5.2.0"
description = "Extensible memoizing collections and decorators"
category = "main"
optional = false
python-versions = "~=3.7"

[[package]]
name = "certifi"
version = "2022.6.15"
description = "Python package for providing Mozilla's CA Bundle."
category = "main"
optional = false
python-versions = ">=3.6"

[[package]]
name = "cffi"
version = "1.15.1"
description = "Foreign Function Interface for Python calling C code."
category = "dev"
optional = false
python-versions = "*"

[package.dependencies]
pycparser = "*"

[[package]]
name = "cfgv"
version = "3.3.1"
description = "Validate configuration and produce human readable error messages."
category = "dev"
optional = false
python-versions = ">=3.6.1"

[[package]]
name = "charset-normalizer"
version = "2.1.1"
description = "The Real First Universal Charset Detector. Open, modern and actively maintained alternative to Chardet."
category = "main"
optional = false
python-versions = ">=3.6.0"

[package.extras]
unicode_backport = ["unicodedata2"]

[[package]]
name = "click"
version = "8.0.4"
description = "Composable command line interface toolkit"
category = "main"
optional = false
python-versions = ">=3.6"

[package.dependencies]
colorama = {version = "*", markers = "platform_system == \"Windows\""}
importlib-metadata = {version = "*", markers = "python_version < \"3.8\""}

[[package]]
name = "cloudpickle"
version = "2.1.0"
description = "Extended pickling support for Python objects"
category = "main"
optional = false
python-versions = ">=3.6"

[[package]]
name = "colorama"
version = "0.4.5"
description = "Cross-platform colored terminal text."
category = "main"
optional = false
python-versions = ">=2.7, !=3.0.*, !=3.1.*, !=3.2.*, !=3.3.*, !=3.4.*"

[[package]]
name = "cycler"
version = "0.11.0"
description = "Composable style cycles"
category = "main"
optional = false
python-versions = ">=3.6"

[[package]]
name = "dask"
version = "2021.12.0"
description = "Parallel PyData with Task Scheduling"
category = "main"
optional = false
python-versions = ">=3.7"

[package.dependencies]
cloudpickle = ">=1.1.1"
fsspec = ">=0.6.0"
packaging = ">=20.0"
partd = ">=0.3.10"
pyyaml = "*"
toolz = ">=0.8.2"

[package.extras]
array = ["numpy (>=1.18)"]
complete = ["bokeh (>=2.1.1)", "distributed (==2021.12.0)", "jinja2", "numpy (>=1.18)", "pandas (>=1.0)"]
dataframe = ["numpy (>=1.18)", "pandas (>=1.0)"]
diagnostics = ["bokeh (>=2.1.1)", "jinja2"]
distributed = ["distributed (==2021.12.0)"]
test = ["pre-commit", "pytest", "pytest-rerunfailures", "pytest-xdist"]

[[package]]
name = "data-science-types"
version = "0.2.23"
description = "Type stubs for Python machine learning libraries"
category = "dev"
optional = false
python-versions = ">=3.6"

[package.extras]
dev = ["black", "flake8", "flake8-pyi", "matplotlib", "mypy (==0.770)", "numpy", "pandas", "pytest"]

[[package]]
name = "debugpy"
version = "1.6.3"
description = "An implementation of the Debug Adapter Protocol for Python"
category = "dev"
optional = false
python-versions = ">=3.7"

[[package]]
name = "decorator"
version = "5.1.1"
description = "Decorators for Humans"
category = "dev"
optional = false
python-versions = ">=3.5"

[[package]]
name = "defusedxml"
version = "0.7.1"
description = "XML bomb protection for Python stdlib modules"
category = "dev"
optional = false
python-versions = ">=2.7, !=3.0.*, !=3.1.*, !=3.2.*, !=3.3.*, !=3.4.*"

[[package]]
name = "dill"
version = "0.3.5.1"
description = "serialize all of python"
category = "main"
optional = false
python-versions = ">=2.7, !=3.0.*, !=3.1.*, !=3.2.*, !=3.3.*, !=3.4.*, !=3.5.*, !=3.6.*"

[package.extras]
graph = ["objgraph (>=1.7.2)"]

[[package]]
name = "distlib"
version = "0.3.6"
description = "Distribution utilities"
category = "main"
optional = false
python-versions = "*"

[[package]]
name = "docutils"
version = "0.17.1"
description = "Docutils -- Python Documentation Utilities"
category = "dev"
optional = false
python-versions = ">=2.7, !=3.0.*, !=3.1.*, !=3.2.*, !=3.3.*, !=3.4.*"

[[package]]
name = "entrypoints"
version = "0.4"
description = "Discover and load entry points from installed packages."
category = "dev"
optional = false
python-versions = ">=3.6"

[[package]]
name = "fastjsonschema"
version = "2.16.1"
description = "Fastest Python implementation of JSON schema"
category = "dev"
optional = false
python-versions = "*"

[package.extras]
devel = ["colorama", "json-spec", "jsonschema", "pylint", "pytest", "pytest-benchmark", "pytest-cache", "validictory"]

[[package]]
name = "filelock"
version = "3.8.0"
description = "A platform independent file lock."
category = "main"
optional = false
python-versions = ">=3.7"

[package.extras]
docs = ["furo (>=2022.6.21)", "sphinx (>=5.1.1)", "sphinx-autodoc-typehints (>=1.19.1)"]
testing = ["covdefaults (>=2.2)", "coverage (>=6.4.2)", "pytest (>=7.1.2)", "pytest-cov (>=3)", "pytest-timeout (>=2.1)"]

[[package]]
name = "flake8"
version = "4.0.1"
description = "the modular source code checker: pep8 pyflakes and co"
category = "dev"
optional = false
python-versions = ">=3.6"

[package.dependencies]
importlib-metadata = {version = "<4.3", markers = "python_version < \"3.8\""}
mccabe = ">=0.6.0,<0.7.0"
pycodestyle = ">=2.8.0,<2.9.0"
pyflakes = ">=2.4.0,<2.5.0"

[[package]]
name = "flatbuffers"
version = "1.12"
description = "The FlatBuffers serialization format for Python"
category = "main"
optional = false
python-versions = "*"

[[package]]
name = "fonttools"
<<<<<<< HEAD
version = "4.35.0"
=======
version = "4.37.1"
>>>>>>> cc78efa3
description = "Tools to manipulate font files"
category = "main"
optional = false
python-versions = ">=3.7"

[package.extras]
<<<<<<< HEAD
woff = ["brotli (>=1.0.1)", "brotlicffi (>=0.8.0)", "zopfli (>=0.1.4)"]
unicode = ["unicodedata2 (>=14.0.0)"]
ufo = ["fs (>=2.2.0,<3)"]
type1 = ["xattr"]
symfont = ["sympy"]
repacker = ["uharfbuzz (>=0.23.0)"]
plot = ["matplotlib"]
pathops = ["skia-pathops (>=0.5.0)"]
lxml = ["lxml (>=4.0,<5)"]
interpolatable = ["munkres", "scipy"]
graphite = ["lz4 (>=1.7.4.2)"]
all = ["xattr", "unicodedata2 (>=14.0.0)", "munkres", "brotli (>=1.0.1)", "scipy", "brotlicffi (>=0.8.0)", "uharfbuzz (>=0.23.0)", "skia-pathops (>=0.5.0)", "sympy", "matplotlib", "lz4 (>=1.7.4.2)", "zopfli (>=0.1.4)", "lxml (>=4.0,<5)", "fs (>=2.2.0,<3)"]
=======
all = ["brotli (>=1.0.1)", "brotlicffi (>=0.8.0)", "fs (>=2.2.0,<3)", "lxml (>=4.0,<5)", "lz4 (>=1.7.4.2)", "matplotlib", "munkres", "scipy", "skia-pathops (>=0.5.0)", "sympy", "uharfbuzz (>=0.23.0)", "unicodedata2 (>=14.0.0)", "xattr", "zopfli (>=0.1.4)"]
graphite = ["lz4 (>=1.7.4.2)"]
interpolatable = ["munkres", "scipy"]
lxml = ["lxml (>=4.0,<5)"]
pathops = ["skia-pathops (>=0.5.0)"]
plot = ["matplotlib"]
repacker = ["uharfbuzz (>=0.23.0)"]
symfont = ["sympy"]
type1 = ["xattr"]
ufo = ["fs (>=2.2.0,<3)"]
unicode = ["unicodedata2 (>=14.0.0)"]
woff = ["brotli (>=1.0.1)", "brotlicffi (>=0.8.0)", "zopfli (>=0.1.4)"]
>>>>>>> cc78efa3

[[package]]
name = "frozenlist"
version = "1.3.1"
description = "A list-like structure which implements collections.abc.MutableSequence"
category = "main"
optional = false
python-versions = ">=3.7"

[[package]]
name = "fsspec"
version = "2022.7.1"
description = "File-system specification"
category = "main"
optional = false
python-versions = ">=3.7"

[package.extras]
abfs = ["adlfs"]
adl = ["adlfs"]
arrow = ["pyarrow (>=1)"]
dask = ["dask", "distributed"]
dropbox = ["dropbox", "dropboxdrivefs", "requests"]
entrypoints = ["importlib-metadata"]
fuse = ["fusepy"]
gcs = ["gcsfs"]
git = ["pygit2"]
github = ["requests"]
gs = ["gcsfs"]
gui = ["panel"]
hdfs = ["pyarrow (>=1)"]
http = ["aiohttp", "requests"]
libarchive = ["libarchive-c"]
oci = ["ocifs"]
s3 = ["s3fs"]
sftp = ["paramiko"]
smb = ["smbprotocol"]
ssh = ["paramiko"]
tqdm = ["tqdm"]

[[package]]
name = "future"
version = "0.18.2"
description = "Clean single-source support for Python 3 and 2"
category = "main"
optional = false
python-versions = ">=2.6, !=3.0.*, !=3.1.*, !=3.2.*"

[[package]]
name = "gast"
version = "0.4.0"
description = "Python AST that abstracts the underlying Python version"
category = "main"
optional = false
python-versions = ">=2.7, !=3.0.*, !=3.1.*, !=3.2.*, !=3.3.*"

[[package]]
name = "gaussianprocessderivatives"
version = "0.1.5"
description = "Uses Gaussian processes to smooth data and estimate first- and second-order derivatives"
category = "main"
optional = false
python-versions = ">=3.6.0,<3.11"

[package.dependencies]
matplotlib = ">=3.5.1,<4.0.0"
numpy = ">=1.16.0,<2.0.0"
scipy = ">=1.7.3,<2.0.0"

[[package]]
name = "google-auth"
version = "2.11.0"
description = "Google Authentication Library"
category = "main"
optional = false
python-versions = ">=2.7,!=3.0.*,!=3.1.*,!=3.2.*,!=3.3.*,!=3.4.*,!=3.5.*"

[package.dependencies]
cachetools = ">=2.0.0,<6.0"
pyasn1-modules = ">=0.2.1"
rsa = {version = ">=3.1.4,<5", markers = "python_version >= \"3.6\""}
six = ">=1.9.0"

[package.extras]
aiohttp = ["aiohttp (>=3.6.2,<4.0.0dev)", "requests (>=2.20.0,<3.0.0dev)"]
enterprise_cert = ["cryptography (==36.0.2)", "pyopenssl (==22.0.0)"]
pyopenssl = ["pyopenssl (>=20.0.0)"]
reauth = ["pyu2f (>=0.1.5)"]

[[package]]
name = "google-auth-oauthlib"
version = "0.4.6"
description = "Google Authentication Library"
category = "main"
optional = false
python-versions = ">=3.6"

[package.dependencies]
google-auth = ">=1.0.0"
requests-oauthlib = ">=0.7.0"

[package.extras]
tool = ["click (>=6.0.0)"]

[[package]]
name = "google-pasta"
version = "0.2.0"
description = "pasta is an AST-based Python refactoring library"
category = "main"
optional = false
python-versions = "*"

[package.dependencies]
six = "*"

[[package]]
name = "grpcio"
version = "1.43.0"
description = "HTTP/2-based RPC framework"
category = "main"
optional = false
python-versions = ">=3.6"

[package.dependencies]
six = ">=1.5.2"

[package.extras]
protobuf = ["grpcio-tools (>=1.43.0)"]

[[package]]
name = "h5py"
version = "2.10.0"
description = "Read and write HDF5 files from Python"
category = "main"
optional = false
python-versions = "*"

[package.dependencies]
numpy = ">=1.7"
six = "*"

[[package]]
name = "identify"
version = "2.5.3"
description = "File identification library for Python"
category = "dev"
optional = false
python-versions = ">=3.7"

[package.extras]
license = ["ukkonen"]

[[package]]
name = "idna"
version = "3.3"
description = "Internationalized Domain Names in Applications (IDNA)"
category = "main"
optional = false
python-versions = ">=3.5"

[[package]]
name = "igraph"
version = "0.9.11"
description = "High performance graph data structures and algorithms"
category = "main"
optional = false
python-versions = ">=3.6"

[package.dependencies]
texttable = ">=1.6.2"

[package.extras]
doc = ["Sphinx (>=4.2.0)", "sphinxbootstrap4theme (>=0.6.0)"]
plotting = ["cairocffi (>=1.2.0)"]
test = ["networkx (>=2.5)", "numpy (>=1.19.0)", "pandas (>=1.1.0)", "pytest (>=7.0.1)", "scipy (>=1.5.0)"]
test-musl = ["networkx (>=2.5)", "pytest (>=7.0.1)"]

[[package]]
name = "imageio"
version = "2.8.0"
description = "Library for reading and writing a wide range of image, video, scientific, and volumetric data formats."
category = "main"
optional = false
python-versions = ">=3.5"

[package.dependencies]
numpy = "*"
pillow = "*"

[package.extras]
ffmpeg = ["imageio-ffmpeg"]
fits = ["astropy"]
full = ["astropy", "gdal", "imageio-ffmpeg", "itk"]
gdal = ["gdal"]
itk = ["itk"]

[[package]]
name = "imagesize"
version = "1.4.1"
description = "Getting image size from png/jpeg/jpeg2000/gif file"
category = "dev"
optional = false
python-versions = ">=2.7, !=3.0.*, !=3.1.*, !=3.2.*, !=3.3.*"

[[package]]
name = "importlib-metadata"
version = "4.2.0"
description = "Read metadata from Python packages"
category = "main"
optional = false
python-versions = ">=3.6"

[package.dependencies]
typing-extensions = {version = ">=3.6.4", markers = "python_version < \"3.8\""}
zipp = ">=0.5"

[package.extras]
docs = ["jaraco.packaging (>=8.2)", "rst.linker (>=1.9)", "sphinx"]
testing = ["flufl.flake8", "importlib-resources (>=1.3)", "packaging", "pep517", "pyfakefs", "pytest (>=4.6)", "pytest-black (>=0.3.7)", "pytest-checkdocs (>=2.4)", "pytest-cov", "pytest-enabler (>=1.0.1)", "pytest-flake8", "pytest-mypy"]

[[package]]
name = "importlib-resources"
version = "5.9.0"
description = "Read resources from Python packages"
category = "main"
optional = false
python-versions = ">=3.7"

[package.dependencies]
zipp = {version = ">=3.1.0", markers = "python_version < \"3.10\""}

[package.extras]
docs = ["jaraco.packaging (>=9)", "jaraco.tidelift (>=1.4)", "rst.linker (>=1.9)", "sphinx"]
testing = ["pytest (>=6)", "pytest-black (>=0.3.7)", "pytest-checkdocs (>=2.4)", "pytest-cov", "pytest-enabler (>=1.3)", "pytest-flake8", "pytest-mypy (>=0.9.1)"]

[[package]]
name = "iniconfig"
version = "1.1.1"
description = "iniconfig: brain-dead simple config-ini parsing"
category = "dev"
optional = false
python-versions = "*"

[[package]]
name = "ipykernel"
version = "6.15.1"
description = "IPython Kernel for Jupyter"
category = "dev"
optional = false
python-versions = ">=3.7"

[package.dependencies]
appnope = {version = "*", markers = "platform_system == \"Darwin\""}
debugpy = ">=1.0"
ipython = ">=7.23.1"
jupyter-client = ">=6.1.12"
matplotlib-inline = ">=0.1"
nest-asyncio = "*"
packaging = "*"
psutil = "*"
pyzmq = ">=17"
tornado = ">=6.1"
traitlets = ">=5.1.0"

[package.extras]
test = ["flaky", "ipyparallel", "pre-commit", "pytest (>=6.0)", "pytest-cov", "pytest-timeout"]

[[package]]
name = "ipython"
version = "7.34.0"
description = "IPython: Productive Interactive Computing"
category = "dev"
optional = false
python-versions = ">=3.7"

[package.dependencies]
appnope = {version = "*", markers = "sys_platform == \"darwin\""}
backcall = "*"
colorama = {version = "*", markers = "sys_platform == \"win32\""}
decorator = "*"
jedi = ">=0.16"
matplotlib-inline = "*"
pexpect = {version = ">4.3", markers = "sys_platform != \"win32\""}
pickleshare = "*"
prompt-toolkit = ">=2.0.0,<3.0.0 || >3.0.0,<3.0.1 || >3.0.1,<3.1.0"
pygments = "*"
traitlets = ">=4.2"

[package.extras]
all = ["Sphinx (>=1.3)", "ipykernel", "ipyparallel", "ipywidgets", "nbconvert", "nbformat", "nose (>=0.10.1)", "notebook", "numpy (>=1.17)", "pygments", "qtconsole", "requests", "testpath"]
doc = ["Sphinx (>=1.3)"]
kernel = ["ipykernel"]
nbconvert = ["nbconvert"]
nbformat = ["nbformat"]
notebook = ["ipywidgets", "notebook"]
parallel = ["ipyparallel"]
qtconsole = ["qtconsole"]
test = ["ipykernel", "nbformat", "nose (>=0.10.1)", "numpy (>=1.17)", "pygments", "requests", "testpath"]

[[package]]
name = "ipython-genutils"
version = "0.2.0"
description = "Vestigial utilities from IPython"
category = "dev"
optional = false
python-versions = "*"

[[package]]
name = "ipywidgets"
version = "8.0.1"
description = "Jupyter interactive widgets"
category = "dev"
optional = false
python-versions = ">=3.7"

[package.dependencies]
ipykernel = ">=4.5.1"
ipython = ">=6.1.0"
jupyterlab-widgets = ">=3.0,<4.0"
traitlets = ">=4.3.1"
widgetsnbextension = ">=4.0,<5.0"

[package.extras]
test = ["jsonschema", "pytest (>=3.6.0)", "pytest-cov", "pytz"]

[[package]]
name = "isort"
version = "5.10.1"
description = "A Python utility / library to sort Python imports."
category = "dev"
optional = false
python-versions = ">=3.6.1,<4.0"

[package.extras]
colors = ["colorama (>=0.4.3,<0.5.0)"]
pipfile_deprecated_finder = ["pipreqs", "requirementslib"]
plugins = ["setuptools"]
requirements_deprecated_finder = ["pip-api", "pipreqs"]

[[package]]
name = "jedi"
version = "0.18.1"
description = "An autocompletion tool for Python that can be used for text editors."
category = "dev"
optional = false
python-versions = ">=3.6"

[package.dependencies]
parso = ">=0.8.0,<0.9.0"

[package.extras]
qa = ["flake8 (==3.8.3)", "mypy (==0.782)"]
testing = ["Django (<3.1)", "colorama", "docopt", "pytest (<7.0.0)"]

[[package]]
name = "jinja2"
version = "3.1.2"
description = "A very fast and expressive template engine."
category = "dev"
optional = false
python-versions = ">=3.7"

[package.dependencies]
MarkupSafe = ">=2.0"

[package.extras]
i18n = ["Babel (>=2.7)"]

[[package]]
name = "joblib"
version = "1.1.0"
description = "Lightweight pipelining with Python functions"
category = "main"
optional = false
python-versions = ">=3.6"

[[package]]
name = "jsonschema"
version = "4.14.0"
description = "An implementation of JSON Schema validation for Python"
category = "main"
optional = false
python-versions = ">=3.7"

[package.dependencies]
attrs = ">=17.4.0"
importlib-metadata = {version = "*", markers = "python_version < \"3.8\""}
importlib-resources = {version = ">=1.4.0", markers = "python_version < \"3.9\""}
pkgutil-resolve-name = {version = ">=1.3.10", markers = "python_version < \"3.9\""}
pyrsistent = ">=0.14.0,<0.17.0 || >0.17.0,<0.17.1 || >0.17.1,<0.17.2 || >0.17.2"
typing-extensions = {version = "*", markers = "python_version < \"3.8\""}

[package.extras]
format = ["fqdn", "idna", "isoduration", "jsonpointer (>1.13)", "rfc3339-validator", "rfc3987", "uri-template", "webcolors (>=1.11)"]
format-nongpl = ["fqdn", "idna", "isoduration", "jsonpointer (>1.13)", "rfc3339-validator", "rfc3986-validator (>0.1.0)", "uri-template", "webcolors (>=1.11)"]

[[package]]
name = "jupyter"
version = "1.0.0"
description = "Jupyter metapackage. Install all the Jupyter components in one go."
category = "dev"
optional = false
python-versions = "*"

[package.dependencies]
ipykernel = "*"
ipywidgets = "*"
jupyter-console = "*"
nbconvert = "*"
notebook = "*"
qtconsole = "*"

[[package]]
name = "jupyter-client"
version = "7.3.5"
description = "Jupyter protocol implementation and client libraries"
category = "dev"
optional = false
python-versions = ">=3.7"

[package.dependencies]
entrypoints = "*"
jupyter-core = ">=4.9.2"
nest-asyncio = ">=1.5.4"
python-dateutil = ">=2.8.2"
pyzmq = ">=23.0"
tornado = ">=6.2"
traitlets = "*"

[package.extras]
doc = ["ipykernel", "myst-parser", "sphinx (>=1.3.6)", "sphinx-rtd-theme", "sphinxcontrib-github-alt"]
test = ["codecov", "coverage", "ipykernel (>=6.5)", "ipython", "mypy", "pre-commit", "pytest", "pytest-asyncio (>=0.18)", "pytest-cov", "pytest-timeout"]

[[package]]
name = "jupyter-console"
version = "6.4.4"
description = "Jupyter terminal console"
category = "dev"
optional = false
python-versions = ">=3.7"

[package.dependencies]
ipykernel = "*"
ipython = "*"
jupyter-client = ">=7.0.0"
prompt-toolkit = ">=2.0.0,<3.0.0 || >3.0.0,<3.0.1 || >3.0.1,<3.1.0"
pygments = "*"

[package.extras]
test = ["pexpect"]

[[package]]
name = "jupyter-core"
version = "4.11.1"
description = "Jupyter core package. A base package on which Jupyter projects rely."
category = "dev"
optional = false
python-versions = ">=3.7"

[package.dependencies]
pywin32 = {version = ">=1.0", markers = "sys_platform == \"win32\" and platform_python_implementation != \"PyPy\""}
traitlets = "*"

[package.extras]
test = ["ipykernel", "pre-commit", "pytest", "pytest-cov", "pytest-timeout"]

[[package]]
name = "jupyterlab-pygments"
version = "0.2.2"
description = "Pygments theme using JupyterLab CSS variables"
category = "dev"
optional = false
python-versions = ">=3.7"

[[package]]
name = "jupyterlab-widgets"
version = "3.0.2"
description = "Jupyter interactive widgets for JupyterLab"
category = "dev"
optional = false
python-versions = ">=3.7"

[[package]]
name = "jupytext"
version = "1.14.1"
description = "Jupyter notebooks as Markdown documents, Julia, Python or R scripts"
category = "dev"
optional = false
python-versions = "~=3.6"

[package.dependencies]
markdown-it-py = ">=1.0.0,<3.0.0"
mdit-py-plugins = "*"
nbformat = "*"
pyyaml = "*"
toml = "*"

[package.extras]
rst2md = ["sphinx-gallery (>=0.7.0,<0.8.0)"]
toml = ["toml"]

[[package]]
name = "keras"
version = "2.9.0"
description = "Deep learning for humans."
category = "main"
optional = false
python-versions = "*"

[[package]]
name = "keras-preprocessing"
version = "1.1.2"
description = "Easy data preprocessing and data augmentation for deep learning models"
category = "main"
optional = false
python-versions = "*"

[package.dependencies]
numpy = ">=1.9.1"
six = ">=1.9.0"

[package.extras]
image = ["Pillow (>=5.2.0)", "scipy (>=0.14)"]
pep8 = ["flake8"]
tests = ["keras", "pandas", "pillow", "pytest", "pytest-cov", "pytest-xdist", "tensorflow"]

[[package]]
name = "keras-tuner"
version = "1.0.1"
description = "Hypertuner for Keras"
category = "main"
optional = false
python-versions = "*"

[package.dependencies]
colorama = "*"
future = "*"
numpy = "*"
requests = "*"
scikit-learn = "*"
scipy = "*"
tabulate = "*"
terminaltables = "*"
tqdm = "*"

[package.extras]
tests = ["flake8", "mock", "portpicker", "pytest", "pytest-cov", "pytest-xdist"]

[[package]]
name = "kiwisolver"
version = "1.4.4"
description = "A fast implementation of the Cassowary constraint solver"
category = "main"
optional = false
python-versions = ">=3.7"

[package.dependencies]
typing-extensions = {version = "*", markers = "python_version < \"3.8\""}

[[package]]
name = "leidenalg"
version = "0.8.10"
description = "Leiden is a general algorithm for methods of community detection in large networks."
category = "main"
optional = false
python-versions = "*"

[package.dependencies]
igraph = ">=0.9.0,<0.10"

[[package]]
name = "libclang"
version = "14.0.6"
description = "Clang Python Bindings, mirrored from the official LLVM repo: https://github.com/llvm/llvm-project/tree/main/clang/bindings/python, to make the installation process easier."
category = "main"
optional = false
python-versions = "*"

[[package]]
name = "locket"
version = "1.0.0"
description = "File-based locks for Python on Linux and Windows"
category = "main"
optional = false
python-versions = ">=2.7, !=3.0.*, !=3.1.*, !=3.2.*, !=3.3.*"

[[package]]
name = "lxml"
version = "4.9.1"
description = "Powerful and Pythonic XML processing library combining libxml2/libxslt with the ElementTree API."
category = "dev"
optional = false
python-versions = ">=2.7, !=3.0.*, !=3.1.*, !=3.2.*, !=3.3.*, != 3.4.*"

[package.extras]
cssselect = ["cssselect (>=0.7)"]
html5 = ["html5lib"]
htmlsoup = ["beautifulsoup4"]
source = ["Cython (>=0.29.7)"]

[[package]]
name = "markdown"
version = "3.3.5"
description = "Python implementation of Markdown."
category = "main"
optional = false
python-versions = ">=3.6"

[package.extras]
testing = ["coverage", "pyyaml"]

[[package]]
name = "markdown-it-py"
version = "2.1.0"
description = "Python port of markdown-it. Markdown parsing, done right!"
category = "dev"
optional = false
python-versions = ">=3.7"

[package.dependencies]
mdurl = ">=0.1,<1.0"
typing_extensions = {version = ">=3.7.4", markers = "python_version < \"3.8\""}

[package.extras]
benchmarking = ["psutil", "pytest", "pytest-benchmark (>=3.2,<4.0)"]
code_style = ["pre-commit (==2.6)"]
compare = ["commonmark (>=0.9.1,<0.10.0)", "markdown (>=3.3.6,<3.4.0)", "mistletoe (>=0.8.1,<0.9.0)", "mistune (>=2.0.2,<2.1.0)", "panflute (>=2.1.3,<2.2.0)"]
linkify = ["linkify-it-py (>=1.0,<2.0)"]
plugins = ["mdit-py-plugins"]
profiling = ["gprof2dot"]
rtd = ["attrs", "myst-parser", "pyyaml", "sphinx", "sphinx-book-theme", "sphinx-copybutton", "sphinx-design"]
testing = ["coverage", "pytest", "pytest-cov", "pytest-regressions"]

[[package]]
name = "markupsafe"
version = "2.1.1"
description = "Safely add untrusted strings to HTML/XML markup."
category = "main"
optional = false
python-versions = ">=3.7"

[[package]]
name = "matplotlib"
version = "3.5.3"
description = "Python plotting package"
category = "main"
optional = false
python-versions = ">=3.7"

[package.dependencies]
cycler = ">=0.10"
fonttools = ">=4.22.0"
kiwisolver = ">=1.0.1"
numpy = ">=1.17"
packaging = ">=20.0"
pillow = ">=6.2.0"
pyparsing = ">=2.2.1"
python-dateutil = ">=2.7"
setuptools_scm = ">=4,<7"

[[package]]
name = "matplotlib-inline"
version = "0.1.6"
description = "Inline Matplotlib backend for Jupyter"
category = "dev"
optional = false
python-versions = ">=3.5"

[package.dependencies]
traitlets = "*"

[[package]]
name = "mccabe"
version = "0.6.1"
description = "McCabe checker, plugin for flake8"
category = "dev"
optional = false
python-versions = "*"

[[package]]
name = "mdit-py-plugins"
version = "0.3.0"
description = "Collection of plugins for markdown-it-py"
category = "dev"
optional = false
python-versions = "~=3.6"

[package.dependencies]
markdown-it-py = ">=1.0.0,<3.0.0"

[package.extras]
code_style = ["pre-commit (==2.6)"]
rtd = ["myst-parser (>=0.14.0,<0.15.0)", "sphinx-book-theme (>=0.1.0,<0.2.0)"]
testing = ["coverage", "pytest (>=3.6,<4)", "pytest-cov", "pytest-regressions"]

[[package]]
name = "mdurl"
version = "0.1.2"
description = "Markdown URL utilities"
category = "dev"
optional = false
python-versions = ">=3.7"

[[package]]
name = "mistune"
version = "2.0.4"
description = "A sane Markdown parser with useful plugins and renderers"
category = "dev"
optional = false
python-versions = "*"

[[package]]
name = "more-itertools"
version = "8.14.0"
description = "More routines for operating on iterables, beyond itertools"
category = "main"
optional = false
python-versions = ">=3.5"

[[package]]
name = "msgpack"
version = "1.0.4"
description = "MessagePack serializer"
category = "main"
optional = false
python-versions = "*"

[[package]]
name = "multiprocess"
version = "0.70.13"
description = "better multiprocessing and multithreading in python"
category = "main"
optional = false
python-versions = ">=2.7, !=3.0.*, !=3.1.*, !=3.2.*, !=3.3.*, !=3.4.*, !=3.5.*, !=3.6.*"

[package.dependencies]
dill = ">=0.3.5.1"

[[package]]
name = "mypy"
version = "0.930"
description = "Optional static typing for Python"
category = "dev"
optional = false
python-versions = ">=3.6"

[package.dependencies]
mypy-extensions = ">=0.4.3"
tomli = ">=1.1.0"
typed-ast = {version = ">=1.4.0,<2", markers = "python_version < \"3.8\""}
typing-extensions = ">=3.10"

[package.extras]
dmypy = ["psutil (>=4.0)"]
python2 = ["typed-ast (>=1.4.0,<2)"]

[[package]]
name = "mypy-extensions"
version = "0.4.3"
description = "Experimental type system extensions for programs checked with the mypy typechecker."
category = "dev"
optional = false
python-versions = "*"

[[package]]
name = "nbclient"
version = "0.6.7"
description = "A client library for executing notebooks. Formerly nbconvert's ExecutePreprocessor."
category = "dev"
optional = false
python-versions = ">=3.7.0"

[package.dependencies]
jupyter-client = ">=6.1.5"
nbformat = ">=5.0"
nest-asyncio = "*"
traitlets = ">=5.2.2"

[package.extras]
sphinx = ["Sphinx (>=1.7)", "autodoc-traits", "mock", "moto", "myst-parser", "sphinx-book-theme"]
test = ["black", "check-manifest", "flake8", "ipykernel", "ipython", "ipywidgets", "mypy", "nbconvert", "pip (>=18.1)", "pre-commit", "pytest (>=4.1)", "pytest-asyncio", "pytest-cov (>=2.6.1)", "setuptools (>=60.0)", "testpath", "twine (>=1.11.0)", "xmltodict"]

[[package]]
name = "nbconvert"
version = "7.0.0"
description = "Converting Jupyter Notebooks"
category = "dev"
optional = false
python-versions = ">=3.7"

[package.dependencies]
beautifulsoup4 = "*"
bleach = "*"
defusedxml = "*"
importlib-metadata = {version = ">=3.6", markers = "python_version < \"3.10\""}
jinja2 = ">=3.0"
jupyter-core = ">=4.7"
jupyterlab-pygments = "*"
lxml = "*"
markupsafe = ">=2.0"
mistune = ">=2.0.3,<3"
nbclient = ">=0.5.0"
nbformat = ">=5.1"
packaging = "*"
pandocfilters = ">=1.4.1"
pygments = ">=2.4.1"
tinycss2 = "*"
traitlets = ">=5.0"

[package.extras]
all = ["ipykernel", "ipython", "ipywidgets (>=7)", "nbsphinx (>=0.2.12)", "pre-commit", "pyppeteer (>=1,<1.1)", "pyqtwebengine (>=5.15)", "pytest", "pytest-cov", "pytest-dependency", "sphinx (==5.0.2)", "sphinx-rtd-theme", "tornado (>=6.1)"]
docs = ["ipython", "nbsphinx (>=0.2.12)", "sphinx (==5.0.2)", "sphinx-rtd-theme"]
qtpdf = ["pyqtwebengine (>=5.15)"]
qtpng = ["pyqtwebengine (>=5.15)"]
serve = ["tornado (>=6.1)"]
test = ["ipykernel", "ipywidgets (>=7)", "pre-commit", "pyppeteer (>=1,<1.1)", "pytest", "pytest-cov", "pytest-dependency"]
webpdf = ["pyppeteer (>=1,<1.1)"]

[[package]]
name = "nbformat"
version = "5.4.0"
description = "The Jupyter Notebook format"
category = "dev"
optional = false
python-versions = ">=3.7"

[package.dependencies]
fastjsonschema = "*"
jsonschema = ">=2.6"
jupyter-core = "*"
traitlets = ">=5.1"

[package.extras]
test = ["check-manifest", "pre-commit", "pytest", "testpath"]

[[package]]
name = "nest-asyncio"
version = "1.5.5"
description = "Patch asyncio to allow nested event loops"
category = "dev"
optional = false
python-versions = ">=3.5"

[[package]]
name = "networkx"
version = "2.6.3"
description = "Python package for creating and manipulating graphs and networks"
category = "main"
optional = false
python-versions = ">=3.7"

[package.extras]
default = ["matplotlib (>=3.3)", "numpy (>=1.19)", "pandas (>=1.1)", "scipy (>=1.5,!=1.6.1)"]
developer = ["black (==21.5b1)", "pre-commit (>=2.12)"]
doc = ["nb2plots (>=0.6)", "numpydoc (>=1.1)", "pillow (>=8.2)", "pydata-sphinx-theme (>=0.6,<1.0)", "sphinx (>=4.0,<5.0)", "sphinx-gallery (>=0.9,<1.0)", "texext (>=0.6.6)"]
extra = ["lxml (>=4.5)", "pydot (>=1.4.1)", "pygraphviz (>=1.7)"]
test = ["codecov (>=2.1)", "pytest (>=6.2)", "pytest-cov (>=2.12)"]

[[package]]
name = "nodeenv"
version = "1.7.0"
description = "Node.js virtual environment builder"
category = "dev"
optional = false
python-versions = ">=2.7,!=3.0.*,!=3.1.*,!=3.2.*,!=3.3.*,!=3.4.*,!=3.5.*,!=3.6.*"

[[package]]
name = "notebook"
version = "6.4.12"
description = "A web-based notebook environment for interactive computing"
category = "dev"
optional = false
python-versions = ">=3.7"

[package.dependencies]
argon2-cffi = "*"
ipykernel = "*"
ipython-genutils = "*"
jinja2 = "*"
jupyter-client = ">=5.3.4"
jupyter-core = ">=4.6.1"
nbconvert = ">=5"
nbformat = "*"
nest-asyncio = ">=1.5"
prometheus-client = "*"
pyzmq = ">=17"
Send2Trash = ">=1.8.0"
terminado = ">=0.8.3"
tornado = ">=6.1"
traitlets = ">=4.2.1"

[package.extras]
docs = ["myst-parser", "nbsphinx", "sphinx", "sphinx-rtd-theme", "sphinxcontrib-github-alt"]
json-logging = ["json-logging"]
test = ["coverage", "nbval", "pytest", "pytest-cov", "requests", "requests-unixsocket", "selenium", "testpath"]

[[package]]
name = "numpy"
version = "1.21.6"
description = "NumPy is the fundamental package for array computing with Python."
category = "main"
optional = false
python-versions = ">=3.7,<3.11"

[[package]]
name = "numpydoc"
version = "1.4.0"
description = "Sphinx extension to support docstrings in Numpy format"
category = "dev"
optional = false
python-versions = ">=3.7"

[package.dependencies]
Jinja2 = ">=2.10"
sphinx = ">=3.0"

[package.extras]
testing = ["matplotlib", "pytest", "pytest-cov"]

[[package]]
name = "oauthlib"
version = "3.2.0"
description = "A generic, spec-compliant, thorough implementation of the OAuth request-signing logic"
category = "main"
optional = false
python-versions = ">=3.6"

[package.extras]
rsa = ["cryptography (>=3.0.0)"]
signals = ["blinker (>=1.4.0)"]
signedtoken = ["cryptography (>=3.0.0)", "pyjwt (>=2.0.0,<3)"]

[[package]]
name = "omero-py"
version = "5.11.2"
description = "Python bindings to the OMERO.blitz server"
category = "main"
optional = false
python-versions = ">=3"

[package.dependencies]
appdirs = "*"
future = "*"
numpy = "*"
Pillow = "*"
pywin32 = {version = "*", markers = "platform_system == \"Windows\""}
PyYAML = "*"
requests = "*"
zeroc-ice = ">=3.6.4,<3.7"

[[package]]
name = "opencv-python"
version = "4.6.0.66"
description = "Wrapper package for OpenCV python bindings."
category = "main"
optional = false
python-versions = ">=3.6"

[package.dependencies]
numpy = [
    {version = ">=1.21.2", markers = "python_version >= \"3.10\" or python_version >= \"3.6\" and platform_system == \"Darwin\" and platform_machine == \"arm64\""},
    {version = ">=1.19.3", markers = "python_version >= \"3.6\" and platform_system == \"Linux\" and platform_machine == \"aarch64\" or python_version >= \"3.9\""},
    {version = ">=1.14.5", markers = "python_version >= \"3.7\""},
    {version = ">=1.17.3", markers = "python_version >= \"3.8\""},
]

[[package]]
name = "opt-einsum"
version = "3.3.0"
description = "Optimizing numpys einsum function"
category = "main"
optional = false
python-versions = ">=3.5"

[package.dependencies]
numpy = ">=1.7"

[package.extras]
docs = ["numpydoc", "sphinx (==1.2.3)", "sphinx-rtd-theme", "sphinxcontrib-napoleon"]
tests = ["pytest", "pytest-cov", "pytest-pep8"]

[[package]]
name = "p-tqdm"
version = "1.4.0"
description = "Parallel processing with progress bars"
category = "main"
optional = false
python-versions = "*"

[package.dependencies]
pathos = ">=0.2.5"
six = ">=1.13.0"
tqdm = ">=4.45.0"

[[package]]
name = "packaging"
version = "21.3"
description = "Core utilities for Python packages"
category = "main"
optional = false
python-versions = ">=3.6"

[package.dependencies]
pyparsing = ">=2.0.2,<3.0.5 || >3.0.5"

[[package]]
name = "pandas"
version = "1.3.3"
description = "Powerful data structures for data analysis, time series, and statistics"
category = "main"
optional = false
python-versions = ">=3.7.1"

[package.dependencies]
numpy = ">=1.17.3"
python-dateutil = ">=2.7.3"
pytz = ">=2017.3"

[package.extras]
test = ["hypothesis (>=3.58)", "pytest (>=6.0)", "pytest-xdist"]

[[package]]
name = "pandocfilters"
version = "1.5.0"
description = "Utilities for writing pandoc filters in python"
category = "dev"
optional = false
python-versions = ">=2.7, !=3.0.*, !=3.1.*, !=3.2.*, !=3.3.*"

[[package]]
name = "parso"
version = "0.8.3"
description = "A Python Parser"
category = "dev"
optional = false
python-versions = ">=3.6"

[package.extras]
qa = ["flake8 (==3.8.3)", "mypy (==0.782)"]
testing = ["docopt", "pytest (<6.0.0)"]

[[package]]
name = "partd"
version = "1.3.0"
description = "Appendable key-value storage"
category = "main"
optional = false
python-versions = ">=3.7"

[package.dependencies]
locket = "*"
toolz = "*"

[package.extras]
complete = ["blosc", "numpy (>=1.9.0)", "pandas (>=0.19.0)", "pyzmq"]

[[package]]
name = "pathos"
version = "0.2.9"
description = "parallel graph management and execution in heterogeneous computing"
category = "main"
optional = false
python-versions = ">=2.7, !=3.0.*, !=3.1.*, !=3.2.*, !=3.3.*, !=3.4.*, !=3.5.*, !=3.6.*"

[package.dependencies]
dill = ">=0.3.5.1"
multiprocess = ">=0.70.13"
pox = ">=0.3.1"
ppft = ">=1.7.6.5"

[[package]]
name = "pathspec"
version = "0.9.0"
description = "Utility library for gitignore style pattern matching of file paths."
category = "dev"
optional = false
python-versions = "!=3.0.*,!=3.1.*,!=3.2.*,!=3.3.*,!=3.4.*,>=2.7"

[[package]]
name = "pexpect"
version = "4.8.0"
description = "Pexpect allows easy control of interactive console applications."
category = "dev"
optional = false
python-versions = "*"

[package.dependencies]
ptyprocess = ">=0.5"

[[package]]
name = "pickleshare"
version = "0.7.5"
description = "Tiny 'shelve'-like database with concurrency support"
category = "dev"
optional = false
python-versions = "*"

[[package]]
name = "pillow"
version = "9.2.0"
description = "Python Imaging Library (Fork)"
category = "main"
optional = false
python-versions = ">=3.7"

[package.extras]
docs = ["furo", "olefile", "sphinx (>=2.4)", "sphinx-copybutton", "sphinx-issues (>=3.0.1)", "sphinx-removed-in", "sphinxext-opengraph"]
tests = ["check-manifest", "coverage", "defusedxml", "markdown2", "olefile", "packaging", "pyroma", "pytest", "pytest-cov", "pytest-timeout"]

[[package]]
name = "pkgutil-resolve-name"
version = "1.3.10"
description = "Resolve a name to an object."
category = "main"
optional = false
python-versions = ">=3.6"

[[package]]
name = "platformdirs"
version = "2.5.2"
description = "A small Python module for determining appropriate platform-specific dirs, e.g. a \"user data dir\"."
category = "main"
optional = false
python-versions = ">=3.7"

[package.extras]
docs = ["furo (>=2021.7.5b38)", "proselint (>=0.10.2)", "sphinx (>=4)", "sphinx-autodoc-typehints (>=1.12)"]
test = ["appdirs (==1.4.4)", "pytest (>=6)", "pytest-cov (>=2.7)", "pytest-mock (>=3.6)"]

[[package]]
name = "pluggy"
version = "1.0.0"
description = "plugin and hook calling mechanisms for python"
category = "dev"
optional = false
python-versions = ">=3.6"

[package.dependencies]
importlib-metadata = {version = ">=0.12", markers = "python_version < \"3.8\""}

[package.extras]
dev = ["pre-commit", "tox"]
testing = ["pytest", "pytest-benchmark"]

[[package]]
name = "pox"
version = "0.3.1"
description = "utilities for filesystem exploration and automated builds"
category = "main"
optional = false
python-versions = ">=2.7, !=3.0.*, !=3.1.*, !=3.2.*, !=3.3.*, !=3.4.*, !=3.5.*, !=3.6.*"

[[package]]
name = "ppft"
version = "1.7.6.5"
description = "distributed and parallel python"
category = "main"
optional = false
python-versions = ">=2.7, !=3.0.*, !=3.1.*, !=3.2.*, !=3.3.*, !=3.4.*, !=3.5.*, !=3.6.*"

[package.dependencies]
six = ">=1.7.3"

[package.extras]
dill = ["dill (>=0.3.5)"]

[[package]]
name = "pre-commit"
version = "2.20.0"
description = "A framework for managing and maintaining multi-language pre-commit hooks."
category = "dev"
optional = false
python-versions = ">=3.7"

[package.dependencies]
cfgv = ">=2.0.0"
identify = ">=1.0.0"
importlib-metadata = {version = "*", markers = "python_version < \"3.8\""}
nodeenv = ">=0.11.1"
pyyaml = ">=5.1"
toml = "*"
virtualenv = ">=20.0.8"

[[package]]
name = "prometheus-client"
version = "0.14.1"
description = "Python client for the Prometheus monitoring system."
category = "dev"
optional = false
python-versions = ">=3.6"

[package.extras]
twisted = ["twisted"]

[[package]]
name = "prompt-toolkit"
version = "3.0.30"
description = "Library for building powerful interactive command lines in Python"
category = "dev"
optional = false
python-versions = ">=3.6.2"

[package.dependencies]
wcwidth = "*"

[[package]]
name = "protobuf"
version = "3.20.1"
description = "Protocol Buffers"
category = "main"
optional = false
python-versions = ">=3.7"

[[package]]
name = "psutil"
version = "5.9.1"
description = "Cross-platform lib for process and system monitoring in Python."
category = "dev"
optional = false
python-versions = ">=2.7, !=3.0.*, !=3.1.*, !=3.2.*, !=3.3.*"

[package.extras]
test = ["enum34", "ipaddress", "mock", "pywin32", "wmi"]

[[package]]
name = "ptyprocess"
version = "0.7.0"
description = "Run a subprocess in a pseudo terminal"
category = "dev"
optional = false
python-versions = "*"

[[package]]
name = "py"
version = "1.11.0"
description = "library with cross-python path, ini-parsing, io, code, log facilities"
category = "dev"
optional = false
python-versions = ">=2.7, !=3.0.*, !=3.1.*, !=3.2.*, !=3.3.*, !=3.4.*"

[[package]]
name = "py-find-1st"
version = "1.1.5"
description = "Numpy extension module for efficient search of first array index that compares true"
category = "main"
optional = false
python-versions = "*"

[package.dependencies]
numpy = ">=1.13.0"

[[package]]
name = "pyasn1"
version = "0.4.8"
description = "ASN.1 types and codecs"
category = "main"
optional = false
python-versions = "*"

[[package]]
name = "pyasn1-modules"
version = "0.2.8"
description = "A collection of ASN.1-based protocols modules."
category = "main"
optional = false
python-versions = "*"

[package.dependencies]
pyasn1 = ">=0.4.6,<0.5.0"

[[package]]
name = "pycatch22"
version = "0.4.2"
description = "22 CAnonical Time-series Features"
category = "main"
optional = false
python-versions = "*"

[[package]]
name = "pycodestyle"
version = "2.8.0"
description = "Python style guide checker"
category = "dev"
optional = false
python-versions = ">=2.7, !=3.0.*, !=3.1.*, !=3.2.*, !=3.3.*, !=3.4.*"

[[package]]
name = "pycparser"
version = "2.21"
description = "C parser in Python"
category = "dev"
optional = false
python-versions = ">=2.7, !=3.0.*, !=3.1.*, !=3.2.*, !=3.3.*"

[[package]]
name = "pyflakes"
version = "2.4.0"
description = "passive checker of Python programs"
category = "dev"
optional = false
python-versions = ">=2.7, !=3.0.*, !=3.1.*, !=3.2.*, !=3.3.*"

[[package]]
name = "pygments"
version = "2.13.0"
description = "Pygments is a syntax highlighting package written in Python."
category = "dev"
optional = false
python-versions = ">=3.6"

[package.extras]
plugins = ["importlib-metadata"]

[[package]]
name = "pyparsing"
version = "3.0.9"
description = "pyparsing module - Classes and methods to define and execute parsing grammars"
category = "main"
optional = false
python-versions = ">=3.6.8"

[package.extras]
diagrams = ["jinja2", "railroad-diagrams"]

[[package]]
name = "pyright"
version = "1.1.268"
description = "Command line wrapper for pyright"
category = "dev"
optional = false
python-versions = ">=3.7"

[package.dependencies]
nodeenv = ">=1.6.0"
typing-extensions = {version = ">=3.7", markers = "python_version < \"3.8\""}

[package.extras]
all = ["twine (>=3.4.1)"]
dev = ["twine (>=3.4.1)"]

[[package]]
name = "pyrsistent"
version = "0.18.1"
description = "Persistent/Functional/Immutable data structures"
category = "main"
optional = false
python-versions = ">=3.7"

[[package]]
name = "pytest"
version = "6.2.5"
description = "pytest: simple powerful testing with Python"
category = "dev"
optional = false
python-versions = ">=3.6"

[package.dependencies]
atomicwrites = {version = ">=1.0", markers = "sys_platform == \"win32\""}
attrs = ">=19.2.0"
colorama = {version = "*", markers = "sys_platform == \"win32\""}
importlib-metadata = {version = ">=0.12", markers = "python_version < \"3.8\""}
iniconfig = "*"
packaging = "*"
pluggy = ">=0.12,<2.0"
py = ">=1.8.2"
toml = "*"

[package.extras]
testing = ["argcomplete", "hypothesis (>=3.56)", "mock", "nose", "requests", "xmlschema"]

[[package]]
name = "python-dateutil"
version = "2.8.2"
description = "Extensions to the standard Python datetime module"
category = "main"
optional = false
python-versions = "!=3.0.*,!=3.1.*,!=3.2.*,>=2.7"

[package.dependencies]
six = ">=1.5"

[[package]]
name = "python-lsp-jsonrpc"
version = "1.0.0"
description = "JSON RPC 2.0 server library"
category = "dev"
optional = false
python-versions = "*"

[package.dependencies]
ujson = ">=3.0.0"

[package.extras]
test = ["coverage", "pycodestyle", "pyflakes", "pylint", "pytest", "pytest-cov"]

[[package]]
name = "python-lsp-server"
version = "1.5.0"
description = "Python Language Server for the Language Server Protocol"
category = "dev"
optional = false
python-versions = ">=3.7"

[package.dependencies]
jedi = ">=0.17.2,<0.19.0"
pluggy = ">=1.0.0"
python-lsp-jsonrpc = ">=1.0.0"
ujson = ">=3.0.0"

[package.extras]
all = ["autopep8 (>=1.6.0,<1.7.0)", "flake8 (>=4.0.0,<4.1.0)", "mccabe (>=0.6.0,<0.7.0)", "pycodestyle (>=2.8.0,<2.9.0)", "pydocstyle (>=2.0.0)", "pyflakes (>=2.4.0,<2.5.0)", "pylint (>=2.5.0)", "rope (>=0.10.5)", "whatthepatch", "yapf"]
autopep8 = ["autopep8 (>=1.6.0,<1.7.0)"]
flake8 = ["flake8 (>=4.0.0,<4.1.0)"]
mccabe = ["mccabe (>=0.6.0,<0.7.0)"]
pycodestyle = ["pycodestyle (>=2.8.0,<2.9.0)"]
pydocstyle = ["pydocstyle (>=2.0.0)"]
pyflakes = ["pyflakes (>=2.4.0,<2.5.0)"]
pylint = ["pylint (>=2.5.0)"]
rope = ["rope (>0.10.5)"]
test = ["coverage", "flaky", "matplotlib", "numpy (<1.23)", "pandas", "pylint (>=2.5.0)", "pyqt5", "pytest", "pytest-cov"]
websockets = ["websockets (>=10.3)"]
yapf = ["whatthepatch (>=1.0.2,<2.0.0)", "yapf"]

[[package]]
name = "pytz"
version = "2022.2.1"
description = "World timezone definitions, modern and historical"
category = "main"
optional = false
python-versions = "*"

[[package]]
name = "pywavelets"
version = "1.3.0"
description = "PyWavelets, wavelet transform module"
category = "main"
optional = false
python-versions = ">=3.7"

[package.dependencies]
numpy = ">=1.17.3"

[[package]]
name = "pywin32"
version = "304"
description = "Python for Window Extensions"
category = "main"
optional = false
python-versions = "*"

[[package]]
name = "pywinpty"
version = "2.0.7"
description = "Pseudo terminal support for Windows from Python."
category = "dev"
optional = false
python-versions = ">=3.7"

[[package]]
name = "pyyaml"
version = "6.0"
description = "YAML parser and emitter for Python"
category = "main"
optional = false
python-versions = ">=3.6"

[[package]]
name = "pyzmq"
version = "23.2.1"
description = "Python bindings for 0MQ"
category = "dev"
optional = false
python-versions = ">=3.6"

[package.dependencies]
cffi = {version = "*", markers = "implementation_name == \"pypy\""}
py = {version = "*", markers = "implementation_name == \"pypy\""}

[[package]]
name = "qtconsole"
version = "5.3.2"
description = "Jupyter Qt console"
category = "dev"
optional = false
python-versions = ">= 3.7"

[package.dependencies]
ipykernel = ">=4.1"
ipython-genutils = "*"
jupyter-client = ">=4.1"
jupyter-core = "*"
pygments = "*"
pyzmq = ">=17.1"
qtpy = ">=2.0.1"
traitlets = "<5.2.1 || >5.2.1,<5.2.2 || >5.2.2"

[package.extras]
doc = ["Sphinx (>=1.3)"]
test = ["flaky", "pytest", "pytest-qt"]

[[package]]
name = "qtpy"
version = "2.2.0"
description = "Provides an abstraction layer on top of the various Qt bindings (PyQt5/6 and PySide2/6)."
category = "dev"
optional = false
python-versions = ">=3.7"

[package.dependencies]
packaging = "*"

[package.extras]
test = ["pytest (>=6,!=7.0.0,!=7.0.1)", "pytest-cov (>=3.0.0)", "pytest-qt"]

[[package]]
name = "ray"
version = "1.13.0"
description = "Ray provides a simple, universal API for building distributed applications."
category = "main"
optional = false
python-versions = "*"

[package.dependencies]
aiosignal = "*"
attrs = "*"
click = ">=7.0,<=8.0.4"
filelock = "*"
frozenlist = "*"
grpcio = ">=1.28.1,<=1.43.0"
jsonschema = "*"
msgpack = ">=1.0.0,<2.0.0"
numpy = [
    {version = ">=1.16", markers = "python_version < \"3.9\""},
    {version = ">=1.19.3", markers = "python_version >= \"3.9\""},
]
pandas = {version = "*", optional = true, markers = "extra == \"tune\""}
protobuf = ">=3.15.3,<4.0.0"
pyyaml = "*"
requests = "*"
tabulate = {version = "*", optional = true, markers = "extra == \"tune\""}
tensorboardX = {version = ">=1.9", optional = true, markers = "extra == \"tune\""}
virtualenv = "*"

[package.extras]
all = ["aiohttp (>=3.7)", "aiohttp-cors", "aiorwlock", "colorful", "dm-tree", "fastapi", "fsspec", "gpustat (>=1.0.0b1)", "gym (<0.22)", "kopf", "kubernetes", "lz4", "matplotlib (!=3.4.3)", "numpy (>=1.20)", "opencensus", "opentelemetry-api (==1.1.0)", "opentelemetry-exporter-otlp (==1.1.0)", "opentelemetry-sdk (==1.1.0)", "pandas", "prometheus-client (>=0.7.1,<0.14.0)", "py-spy (>=0.2.0)", "pyarrow (>=6.0.1,<7.0.0)", "pyyaml", "ray-cpp (==1.13.0)", "requests", "scikit-image", "scipy", "smart-open", "starlette", "tabulate", "tensorboardX (>=1.9)", "urllib3", "uvicorn (==0.16.0)"]
cpp = ["ray-cpp (==1.13.0)"]
data = ["fsspec", "numpy (>=1.20)", "pandas", "pyarrow (>=6.0.1,<7.0.0)"]
default = ["aiohttp (>=3.7)", "aiohttp-cors", "colorful", "gpustat (>=1.0.0b1)", "opencensus", "prometheus-client (>=0.7.1,<0.14.0)", "py-spy (>=0.2.0)", "requests", "smart-open"]
k8s = ["kopf", "kubernetes", "urllib3"]
observability = ["opentelemetry-api (==1.1.0)", "opentelemetry-exporter-otlp (==1.1.0)", "opentelemetry-sdk (==1.1.0)"]
rllib = ["dm-tree", "gym (<0.22)", "lz4", "matplotlib (!=3.4.3)", "pandas", "pyyaml", "requests", "scikit-image", "scipy", "tabulate", "tensorboardX (>=1.9)"]
serve = ["aiohttp (>=3.7)", "aiohttp-cors", "aiorwlock", "colorful", "fastapi", "gpustat (>=1.0.0b1)", "opencensus", "prometheus-client (>=0.7.1,<0.14.0)", "py-spy (>=0.2.0)", "requests", "smart-open", "starlette", "uvicorn (==0.16.0)"]
tune = ["pandas", "requests", "tabulate", "tensorboardX (>=1.9)"]

[[package]]
name = "requests"
version = "2.28.1"
description = "Python HTTP for Humans."
category = "main"
optional = false
python-versions = ">=3.7, <4"

[package.dependencies]
certifi = ">=2017.4.17"
charset-normalizer = ">=2,<3"
idna = ">=2.5,<4"
urllib3 = ">=1.21.1,<1.27"

[package.extras]
socks = ["PySocks (>=1.5.6,!=1.5.7)"]
use_chardet_on_py3 = ["chardet (>=3.0.2,<6)"]

[[package]]
name = "requests-oauthlib"
version = "1.3.1"
description = "OAuthlib authentication support for Requests."
category = "main"
optional = false
python-versions = ">=2.7, !=3.0.*, !=3.1.*, !=3.2.*, !=3.3.*"

[package.dependencies]
oauthlib = ">=3.0.0"
requests = ">=2.0.0"

[package.extras]
rsa = ["oauthlib[signedtoken] (>=3.0.0)"]

[[package]]
name = "requests-toolbelt"
version = "0.9.1"
description = "A utility belt for advanced users of python-requests"
category = "main"
optional = false
python-versions = "*"

[package.dependencies]
requests = ">=2.0.1,<3.0.0"

[[package]]
name = "rsa"
version = "4.9"
description = "Pure-Python RSA implementation"
category = "main"
optional = false
python-versions = ">=3.6,<4"

[package.dependencies]
pyasn1 = ">=0.1.3"

[[package]]
name = "scikit-image"
version = "0.19.3"
description = "Image processing in Python"
category = "main"
optional = false
python-versions = ">=3.7"

[package.dependencies]
imageio = ">=2.4.1"
networkx = ">=2.2"
numpy = ">=1.17.0"
packaging = ">=20.0"
pillow = ">=6.1.0,<7.1.0 || >7.1.0,<7.1.1 || >7.1.1,<8.3.0 || >8.3.0"
PyWavelets = ">=1.1.1"
scipy = ">=1.4.1"
tifffile = ">=2019.7.26"

[package.extras]
data = ["pooch (>=1.3.0)"]
docs = ["cloudpickle (>=0.2.1)", "dask[array] (>=0.15.0,!=2.17.0)", "ipywidgets", "kaleido", "matplotlib (>=3.3)", "myst-parser", "numpydoc (>=1.0)", "pandas (>=0.23.0)", "plotly (>=4.14.0)", "pooch (>=1.3.0)", "pytest-runner", "scikit-learn", "seaborn (>=0.7.1)", "sphinx (>=1.8)", "sphinx-copybutton", "sphinx-gallery (>=0.10.1)", "tifffile (>=2020.5.30)"]
optional = ["astropy (>=3.1.2)", "cloudpickle (>=0.2.1)", "dask[array] (>=1.0.0,!=2.17.0)", "matplotlib (>=3.0.3)", "pooch (>=1.3.0)", "pyamg", "qtpy", "simpleitk"]
test = ["asv", "codecov", "flake8", "matplotlib (>=3.0.3)", "pooch (>=1.3.0)", "pytest (>=5.2.0)", "pytest-cov (>=2.7.0)", "pytest-faulthandler", "pytest-localserver"]

[[package]]
name = "scikit-learn"
version = "1.0.2"
description = "A set of python modules for machine learning and data mining"
category = "main"
optional = false
python-versions = ">=3.7"

[package.dependencies]
joblib = ">=0.11"
numpy = ">=1.14.6"
scipy = ">=1.1.0"
threadpoolctl = ">=2.0.0"

[package.extras]
benchmark = ["matplotlib (>=2.2.3)", "memory-profiler (>=0.57.0)", "pandas (>=0.25.0)"]
docs = ["Pillow (>=7.1.2)", "matplotlib (>=2.2.3)", "memory-profiler (>=0.57.0)", "numpydoc (>=1.0.0)", "pandas (>=0.25.0)", "scikit-image (>=0.14.5)", "seaborn (>=0.9.0)", "sphinx (>=4.0.1)", "sphinx-gallery (>=0.7.0)", "sphinx-prompt (>=1.3.0)", "sphinxext-opengraph (>=0.4.2)"]
examples = ["matplotlib (>=2.2.3)", "pandas (>=0.25.0)", "scikit-image (>=0.14.5)", "seaborn (>=0.9.0)"]
tests = ["black (>=21.6b0)", "flake8 (>=3.8.2)", "matplotlib (>=2.2.3)", "mypy (>=0.770)", "pandas (>=0.25.0)", "pyamg (>=4.0.0)", "pytest (>=5.0.1)", "pytest-cov (>=2.9.0)", "scikit-image (>=0.14.5)"]

[[package]]
name = "scipy"
version = "1.7.3"
description = "SciPy: Scientific Library for Python"
category = "main"
optional = false
python-versions = ">=3.7,<3.11"

[package.dependencies]
numpy = ">=1.16.5,<1.23.0"

[[package]]
name = "seaborn"
version = "0.11.2"
description = "seaborn: statistical data visualization"
category = "main"
optional = false
python-versions = ">=3.6"

[package.dependencies]
matplotlib = ">=2.2"
numpy = ">=1.15"
pandas = ">=0.23"
scipy = ">=1.0"

[[package]]
name = "send2trash"
version = "1.8.0"
description = "Send file to trash natively under Mac OS X, Windows and Linux."
category = "dev"
optional = false
python-versions = "*"

[package.extras]
nativelib = ["pyobjc-framework-cocoa", "pywin32"]
objc = ["pyobjc-framework-cocoa"]
win32 = ["pywin32"]

[[package]]
name = "setuptools-scm"
version = "6.4.2"
description = "the blessed package to manage your versions by scm tags"
category = "main"
optional = false
python-versions = ">=3.6"

[package.dependencies]
packaging = ">=20.0"
tomli = ">=1.0.0"

[package.extras]
test = ["pytest (>=6.2)", "virtualenv (>20)"]
toml = ["setuptools (>=42)"]

[[package]]
name = "six"
version = "1.16.0"
description = "Python 2 and 3 compatibility utilities"
category = "main"
optional = false
python-versions = ">=2.7, !=3.0.*, !=3.1.*, !=3.2.*"

[[package]]
name = "snowballstemmer"
version = "2.2.0"
description = "This package provides 29 stemmers for 28 languages generated from Snowball algorithms."
category = "dev"
optional = false
python-versions = "*"

[[package]]
name = "soupsieve"
version = "2.3.2.post1"
description = "A modern CSS selector implementation for Beautiful Soup."
category = "dev"
optional = false
python-versions = ">=3.6"

[[package]]
name = "sphinx"
version = "4.3.2"
description = "Python documentation generator"
category = "dev"
optional = false
python-versions = ">=3.6"

[package.dependencies]
alabaster = ">=0.7,<0.8"
babel = ">=1.3"
colorama = {version = ">=0.3.5", markers = "sys_platform == \"win32\""}
docutils = ">=0.14,<0.18"
imagesize = "*"
Jinja2 = ">=2.3"
packaging = "*"
Pygments = ">=2.0"
requests = ">=2.5.0"
snowballstemmer = ">=1.1"
sphinxcontrib-applehelp = "*"
sphinxcontrib-devhelp = "*"
sphinxcontrib-htmlhelp = ">=2.0.0"
sphinxcontrib-jsmath = "*"
sphinxcontrib-qthelp = "*"
sphinxcontrib-serializinghtml = ">=1.1.5"

[package.extras]
docs = ["sphinxcontrib-websupport"]
lint = ["docutils-stubs", "flake8 (>=3.5.0)", "isort", "mypy (>=0.920)", "types-pkg-resources", "types-requests", "types-typed-ast"]
test = ["cython", "html5lib", "pytest", "pytest-cov", "typed-ast"]

[[package]]
name = "sphinxcontrib-applehelp"
version = "1.0.2"
description = "sphinxcontrib-applehelp is a sphinx extension which outputs Apple help books"
category = "dev"
optional = false
python-versions = ">=3.5"

[package.extras]
lint = ["docutils-stubs", "flake8", "mypy"]
test = ["pytest"]

[[package]]
name = "sphinxcontrib-devhelp"
version = "1.0.2"
description = "sphinxcontrib-devhelp is a sphinx extension which outputs Devhelp document."
category = "dev"
optional = false
python-versions = ">=3.5"

[package.extras]
lint = ["docutils-stubs", "flake8", "mypy"]
test = ["pytest"]

[[package]]
name = "sphinxcontrib-htmlhelp"
version = "2.0.0"
description = "sphinxcontrib-htmlhelp is a sphinx extension which renders HTML help files"
category = "dev"
optional = false
python-versions = ">=3.6"

[package.extras]
lint = ["docutils-stubs", "flake8", "mypy"]
test = ["html5lib", "pytest"]

[[package]]
name = "sphinxcontrib-jsmath"
version = "1.0.1"
description = "A sphinx extension which renders display math in HTML via JavaScript"
category = "dev"
optional = false
python-versions = ">=3.5"

[package.extras]
test = ["flake8", "mypy", "pytest"]

[[package]]
name = "sphinxcontrib-qthelp"
version = "1.0.3"
description = "sphinxcontrib-qthelp is a sphinx extension which outputs QtHelp document."
category = "dev"
optional = false
python-versions = ">=3.5"

[package.extras]
lint = ["docutils-stubs", "flake8", "mypy"]
test = ["pytest"]

[[package]]
name = "sphinxcontrib-serializinghtml"
version = "1.1.5"
description = "sphinxcontrib-serializinghtml is a sphinx extension which outputs \"serialized\" HTML files (json and pickle)."
category = "dev"
optional = false
python-versions = ">=3.5"

[package.extras]
lint = ["docutils-stubs", "flake8", "mypy"]
test = ["pytest"]

[[package]]
name = "tabulate"
version = "0.8.10"
description = "Pretty-print tabular data"
category = "main"
optional = false
python-versions = ">=2.7, !=3.0.*, !=3.1.*, !=3.2.*, !=3.3.*, !=3.4.*"

[package.extras]
widechars = ["wcwidth"]

[[package]]
name = "tensorboard"
version = "2.9.0"
description = "TensorBoard lets you watch Tensors Flow"
category = "main"
optional = false
python-versions = ">=3.6"

[package.dependencies]
absl-py = ">=0.4"
google-auth = ">=1.6.3,<3"
google-auth-oauthlib = ">=0.4.1,<0.5"
grpcio = ">=1.24.3"
markdown = ">=2.6.8"
numpy = ">=1.12.0"
protobuf = ">=3.9.2"
requests = ">=2.21.0,<3"
tensorboard-data-server = ">=0.6.0,<0.7.0"
tensorboard-plugin-wit = ">=1.6.0"
werkzeug = ">=1.0.1"

[[package]]
name = "tensorboard-data-server"
version = "0.6.1"
description = "Fast data loading for TensorBoard"
category = "main"
optional = false
python-versions = ">=3.6"

[[package]]
name = "tensorboard-plugin-wit"
version = "1.8.1"
description = "What-If Tool TensorBoard plugin."
category = "main"
optional = false
python-versions = "*"

[[package]]
name = "tensorboardx"
version = "2.5.1"
description = "TensorBoardX lets you watch Tensors Flow without Tensorflow"
category = "main"
optional = false
python-versions = "*"

[package.dependencies]
numpy = "*"
protobuf = ">=3.8.0,<=3.20.1"

[[package]]
name = "tensorflow"
version = "2.9.0"
description = "TensorFlow is an open source machine learning framework for everyone."
category = "main"
optional = false
python-versions = ">=3.7"

[package.dependencies]
absl-py = ">=1.0.0"
astunparse = ">=1.6.0"
flatbuffers = ">=1.12,<2"
gast = ">=0.2.1,<=0.4.0"
google-pasta = ">=0.1.1"
grpcio = ">=1.24.3,<2.0"
h5py = ">=2.9.0"
keras = ">=2.9.0rc0,<2.10.0"
keras-preprocessing = ">=1.1.1"
libclang = ">=13.0.0"
numpy = ">=1.20"
opt-einsum = ">=2.3.2"
packaging = "*"
protobuf = ">=3.9.2"
six = ">=1.12.0"
tensorboard = ">=2.9,<2.10"
tensorflow-estimator = ">=2.9.0rc0,<2.10.0"
tensorflow-io-gcs-filesystem = ">=0.23.1"
termcolor = ">=1.1.0"
typing-extensions = ">=3.6.6"
wrapt = ">=1.11.0"

[[package]]
name = "tensorflow-estimator"
version = "2.9.0"
description = "TensorFlow Estimator."
category = "main"
optional = false
python-versions = ">=3.7"

[[package]]
name = "tensorflow-io-gcs-filesystem"
version = "0.26.0"
description = "TensorFlow IO"
category = "main"
optional = false
python-versions = ">=3.7, <3.11"

[package.extras]
tensorflow = ["tensorflow (>=2.9.0,<2.10.0)"]
tensorflow-aarch64 = ["tensorflow-aarch64 (>=2.9.0,<2.10.0)"]
tensorflow-cpu = ["tensorflow-cpu (>=2.9.0,<2.10.0)"]
tensorflow-gpu = ["tensorflow-gpu (>=2.9.0,<2.10.0)"]
tensorflow-rocm = ["tensorflow-rocm (>=2.9.0,<2.10.0)"]

[[package]]
name = "termcolor"
version = "1.1.0"
description = "ANSII Color formatting for output in terminal."
category = "main"
optional = false
python-versions = "*"

[[package]]
name = "terminado"
version = "0.15.0"
description = "Tornado websocket backend for the Xterm.js Javascript terminal emulator library."
category = "dev"
optional = false
python-versions = ">=3.7"

[package.dependencies]
ptyprocess = {version = "*", markers = "os_name != \"nt\""}
pywinpty = {version = ">=1.1.0", markers = "os_name == \"nt\""}
tornado = ">=6.1.0"

[package.extras]
test = ["pre-commit", "pytest (>=6.0)", "pytest-timeout"]

[[package]]
name = "terminaltables"
version = "3.1.10"
description = "Generate simple tables in terminals from a nested list of strings."
category = "main"
optional = false
python-versions = ">=2.6"

[[package]]
name = "texttable"
version = "1.6.4"
description = "module for creating simple ASCII tables"
category = "main"
optional = false
python-versions = "*"

[[package]]
name = "threadpoolctl"
version = "3.1.0"
description = "threadpoolctl"
category = "main"
optional = false
python-versions = ">=3.6"

[[package]]
name = "tifffile"
version = "2021.11.2"
description = "Read and write TIFF files"
category = "main"
optional = false
python-versions = ">=3.7"

[package.dependencies]
numpy = ">=1.15.1"

[package.extras]
all = ["imagecodecs (>=2021.7.30)", "lxml", "matplotlib (>=3.2)"]

[[package]]
name = "tinycss2"
version = "1.1.1"
description = "A tiny CSS parser"
category = "dev"
optional = false
python-versions = ">=3.6"

[package.dependencies]
webencodings = ">=0.4"

[package.extras]
doc = ["sphinx", "sphinx-rtd-theme"]
test = ["coverage", "pytest", "pytest-cov", "pytest-flake8", "pytest-isort"]

[[package]]
name = "toml"
version = "0.10.2"
description = "Python Library for Tom's Obvious, Minimal Language"
category = "dev"
optional = false
python-versions = ">=2.6, !=3.0.*, !=3.1.*, !=3.2.*"

[[package]]
name = "tomli"
version = "2.0.1"
description = "A lil' TOML parser"
category = "main"
optional = false
python-versions = ">=3.7"

[[package]]
name = "toolz"
version = "0.12.0"
description = "List processing tools and functional utilities"
category = "main"
optional = false
python-versions = ">=3.5"

[[package]]
name = "tornado"
version = "6.2"
description = "Tornado is a Python web framework and asynchronous networking library, originally developed at FriendFeed."
category = "dev"
optional = false
python-versions = ">= 3.7"

[[package]]
name = "tqdm"
version = "4.64.0"
description = "Fast, Extensible Progress Meter"
category = "main"
optional = false
python-versions = "!=3.0.*,!=3.1.*,!=3.2.*,!=3.3.*,>=2.7"

[package.dependencies]
colorama = {version = "*", markers = "platform_system == \"Windows\""}

[package.extras]
dev = ["py-make (>=0.1.0)", "twine", "wheel"]
notebook = ["ipywidgets (>=6)"]
slack = ["slack-sdk"]
telegram = ["requests"]

[[package]]
name = "traitlets"
version = "5.3.0"
description = ""
category = "dev"
optional = false
python-versions = ">=3.7"

[package.extras]
test = ["pre-commit", "pytest"]

[[package]]
name = "tune-sklearn"
version = "0.4.3"
description = "A drop-in replacement for Scikit-Learn's GridSearchCV / RandomizedSearchCV with cutting edge hyperparameter tuning techniques."
category = "main"
optional = false
python-versions = "*"

[package.dependencies]
numpy = ">=1.16"
ray = {version = "*", extras = ["tune"]}
scikit-learn = "*"
scipy = "*"

[[package]]
name = "typed-ast"
version = "1.5.4"
description = "a fork of Python 2 and 3 ast modules with type comment support"
category = "dev"
optional = false
python-versions = ">=3.6"

[[package]]
name = "typing-extensions"
version = "4.3.0"
description = "Backported and Experimental Type Hints for Python 3.7+"
category = "main"
optional = false
python-versions = ">=3.7"

[[package]]
name = "ujson"
version = "5.4.0"
description = "Ultra fast JSON encoder and decoder for Python"
category = "dev"
optional = false
python-versions = ">=3.7"

[[package]]
name = "urllib3"
version = "1.26.12"
description = "HTTP library with thread-safe connection pooling, file post, and more."
category = "main"
optional = false
python-versions = ">=2.7, !=3.0.*, !=3.1.*, !=3.2.*, !=3.3.*, !=3.4.*, !=3.5.*, <4"

[package.extras]
brotli = ["brotli (>=1.0.9)", "brotlicffi (>=0.8.0)", "brotlipy (>=0.6.0)"]
secure = ["certifi", "cryptography (>=1.3.4)", "idna (>=2.0.0)", "ipaddress", "pyOpenSSL (>=0.14)", "urllib3-secure-extra"]
socks = ["PySocks (>=1.5.6,!=1.5.7,<2.0)"]

[[package]]
name = "virtualenv"
version = "20.16.2"
description = "Virtual Python Environment builder"
category = "main"
optional = false
python-versions = ">=3.6"

[package.dependencies]
distlib = ">=0.3.1,<1"
filelock = ">=3.2,<4"
importlib-metadata = {version = ">=0.12", markers = "python_version < \"3.8\""}
platformdirs = ">=2,<3"

[package.extras]
docs = ["proselint (>=0.10.2)", "sphinx (>=3)", "sphinx-argparse (>=0.2.5)", "sphinx-rtd-theme (>=0.4.3)", "towncrier (>=21.3)"]
testing = ["coverage (>=4)", "coverage-enable-subprocess (>=1)", "flaky (>=3)", "packaging (>=20.0)", "pytest (>=4)", "pytest-env (>=0.6.2)", "pytest-freezegun (>=0.4.1)", "pytest-mock (>=2)", "pytest-randomly (>=1)", "pytest-timeout (>=1)"]

[[package]]
name = "wcwidth"
version = "0.2.5"
description = "Measures the displayed width of unicode strings in a terminal"
category = "dev"
optional = false
python-versions = "*"

[[package]]
name = "webencodings"
version = "0.5.1"
description = "Character encoding aliases for legacy web content"
category = "dev"
optional = false
python-versions = "*"

[[package]]
name = "werkzeug"
version = "2.2.2"
description = "The comprehensive WSGI web application library."
category = "main"
optional = false
python-versions = ">=3.7"

[package.dependencies]
MarkupSafe = ">=2.1.1"

[package.extras]
watchdog = ["watchdog"]

[[package]]
name = "widgetsnbextension"
version = "4.0.2"
description = "Jupyter interactive widgets for Jupyter Notebook"
category = "dev"
optional = false
python-versions = ">=3.7"

[[package]]
name = "wrapt"
version = "1.14.1"
description = "Module for decorators, wrappers and monkey patching."
category = "main"
optional = false
python-versions = "!=3.0.*,!=3.1.*,!=3.2.*,!=3.3.*,!=3.4.*,>=2.7"

[[package]]
name = "xgboost"
version = "1.4.2"
description = "XGBoost Python Package"
category = "main"
optional = false
python-versions = ">=3.6"

[package.dependencies]
numpy = "*"
scipy = "*"

[package.extras]
dask = ["dask", "distributed", "pandas"]
datatable = ["datatable"]
pandas = ["pandas"]
plotting = ["graphviz", "matplotlib"]
scikit-learn = ["scikit-learn"]

[[package]]
name = "xmltodict"
version = "0.13.0"
description = "Makes working with XML feel like you are working with JSON"
category = "main"
optional = false
python-versions = ">=3.4"

[[package]]
name = "zeroc-ice"
version = "3.6.5"
description = "Ice is a comprehensive RPC framework with support for Python, C++, .NET, Java, JavaScript and more."
category = "main"
optional = false
python-versions = "*"

[[package]]
name = "zipp"
version = "3.8.1"
description = "Backport of pathlib-compatible object wrapper for zip files"
category = "main"
optional = false
python-versions = ">=3.7"

[package.extras]
docs = ["jaraco.packaging (>=9)", "jaraco.tidelift (>=1.4)", "rst.linker (>=1.9)", "sphinx"]
testing = ["func-timeout", "jaraco.itertools", "pytest (>=6)", "pytest-black (>=0.3.7)", "pytest-checkdocs (>=2.4)", "pytest-cov", "pytest-enabler (>=1.3)", "pytest-flake8", "pytest-mypy (>=0.9.1)"]

[metadata]
lock-version = "1.1"
python-versions = ">=3.7.1,<3.11"
<<<<<<< HEAD
content-hash = "ef78c0a879cc1dbc83e070dac02ebbcbde1a4ce55bc618f5ff6b0b0050bc7908"
=======
content-hash = "0a7fc281e7d5415d548678570c3f74b8721d64bccc7ccf41ceacfd1c160b9ece"
>>>>>>> cc78efa3

[metadata.files]
absl-py = [
    {file = "absl-py-1.2.0.tar.gz", hash = "sha256:f568809938c49abbda89826223c992b630afd23c638160ad7840cfe347710d97"},
    {file = "absl_py-1.2.0-py3-none-any.whl", hash = "sha256:5d15f85b8cc859c6245bc9886ba664460ed96a6fee895416caa37d669ee74a9a"},
]
aiosignal = [
    {file = "aiosignal-1.2.0-py3-none-any.whl", hash = "sha256:26e62109036cd181df6e6ad646f91f0dcfd05fe16d0cb924138ff2ab75d64e3a"},
    {file = "aiosignal-1.2.0.tar.gz", hash = "sha256:78ed67db6c7b7ced4f98e495e572106d5c432a93e1ddd1bf475e1dc05f5b7df2"},
]
alabaster = [
    {file = "alabaster-0.7.12-py2.py3-none-any.whl", hash = "sha256:446438bdcca0e05bd45ea2de1668c1d9b032e1a9154c2c259092d77031ddd359"},
    {file = "alabaster-0.7.12.tar.gz", hash = "sha256:a661d72d58e6ea8a57f7a86e37d86716863ee5e92788398526d58b26a4e4dc02"},
]
aliby-agora = [
    {file = "aliby-agora-0.2.33.tar.gz", hash = "sha256:53653c8cf36c6dd82778381658da6ab86a3934d8f93e67db104197ca32ff5bb4"},
    {file = "aliby_agora-0.2.33-py3-none-any.whl", hash = "sha256:e7e137c76f0cb92618b13c3a24fff6fce8a7e1bdee3416c045a3f084c21e790f"},
]
aliby-baby = [
    {file = "aliby-baby-0.1.14.tar.gz", hash = "sha256:836bd9af27d5d750f440238e17b157a2b0d4586387864bece925d391320005e8"},
    {file = "aliby_baby-0.1.14-py3-none-any.whl", hash = "sha256:79e838e80c429af1cb9577df18ece8145500a07e2416bb3bbe7afd11dd7bc0b1"},
]
aliby-post = [
    {file = "aliby-post-0.1.36.tar.gz", hash = "sha256:a222da951a8f148c14a2d5693d258867ef0d05c85a6089393101cbd601c1ab50"},
    {file = "aliby_post-0.1.36-py3-none-any.whl", hash = "sha256:796ba23e54b1d7e72abcf3312d0ccdf939427ed184c4d3764b8b92e0092b7d3c"},
]
appdirs = [
    {file = "appdirs-1.4.4-py2.py3-none-any.whl", hash = "sha256:a841dacd6b99318a741b166adb07e19ee71a274450e68237b4650ca1055ab128"},
    {file = "appdirs-1.4.4.tar.gz", hash = "sha256:7d5d0167b2b1ba821647616af46a749d1c653740dd0d2415100fe26e27afdf41"},
]
appnope = [
    {file = "appnope-0.1.3-py2.py3-none-any.whl", hash = "sha256:265a455292d0bd8a72453494fa24df5a11eb18373a60c7c0430889f22548605e"},
    {file = "appnope-0.1.3.tar.gz", hash = "sha256:02bd91c4de869fbb1e1c50aafc4098827a7a54ab2f39d9dcba6c9547ed920e24"},
]
argon2-cffi = [
    {file = "argon2-cffi-21.3.0.tar.gz", hash = "sha256:d384164d944190a7dd7ef22c6aa3ff197da12962bd04b17f64d4e93d934dba5b"},
    {file = "argon2_cffi-21.3.0-py3-none-any.whl", hash = "sha256:8c976986f2c5c0e5000919e6de187906cfd81fb1c72bf9d88c01177e77da7f80"},
]
argon2-cffi-bindings = [
    {file = "argon2-cffi-bindings-21.2.0.tar.gz", hash = "sha256:bb89ceffa6c791807d1305ceb77dbfacc5aa499891d2c55661c6459651fc39e3"},
    {file = "argon2_cffi_bindings-21.2.0-cp36-abi3-macosx_10_9_x86_64.whl", hash = "sha256:ccb949252cb2ab3a08c02024acb77cfb179492d5701c7cbdbfd776124d4d2367"},
    {file = "argon2_cffi_bindings-21.2.0-cp36-abi3-manylinux_2_17_aarch64.manylinux2014_aarch64.whl", hash = "sha256:9524464572e12979364b7d600abf96181d3541da11e23ddf565a32e70bd4dc0d"},
    {file = "argon2_cffi_bindings-21.2.0-cp36-abi3-manylinux_2_17_x86_64.manylinux2014_x86_64.whl", hash = "sha256:b746dba803a79238e925d9046a63aa26bf86ab2a2fe74ce6b009a1c3f5c8f2ae"},
    {file = "argon2_cffi_bindings-21.2.0-cp36-abi3-manylinux_2_5_i686.manylinux1_i686.manylinux_2_17_i686.manylinux2014_i686.whl", hash = "sha256:58ed19212051f49a523abb1dbe954337dc82d947fb6e5a0da60f7c8471a8476c"},
    {file = "argon2_cffi_bindings-21.2.0-cp36-abi3-musllinux_1_1_aarch64.whl", hash = "sha256:bd46088725ef7f58b5a1ef7ca06647ebaf0eb4baff7d1d0d177c6cc8744abd86"},
    {file = "argon2_cffi_bindings-21.2.0-cp36-abi3-musllinux_1_1_i686.whl", hash = "sha256:8cd69c07dd875537a824deec19f978e0f2078fdda07fd5c42ac29668dda5f40f"},
    {file = "argon2_cffi_bindings-21.2.0-cp36-abi3-musllinux_1_1_x86_64.whl", hash = "sha256:f1152ac548bd5b8bcecfb0b0371f082037e47128653df2e8ba6e914d384f3c3e"},
    {file = "argon2_cffi_bindings-21.2.0-cp36-abi3-win32.whl", hash = "sha256:603ca0aba86b1349b147cab91ae970c63118a0f30444d4bc80355937c950c082"},
    {file = "argon2_cffi_bindings-21.2.0-cp36-abi3-win_amd64.whl", hash = "sha256:b2ef1c30440dbbcba7a5dc3e319408b59676e2e039e2ae11a8775ecf482b192f"},
    {file = "argon2_cffi_bindings-21.2.0-cp38-abi3-macosx_10_9_universal2.whl", hash = "sha256:e415e3f62c8d124ee16018e491a009937f8cf7ebf5eb430ffc5de21b900dad93"},
    {file = "argon2_cffi_bindings-21.2.0-pp37-pypy37_pp73-macosx_10_9_x86_64.whl", hash = "sha256:3e385d1c39c520c08b53d63300c3ecc28622f076f4c2b0e6d7e796e9f6502194"},
    {file = "argon2_cffi_bindings-21.2.0-pp37-pypy37_pp73-manylinux_2_17_aarch64.manylinux2014_aarch64.whl", hash = "sha256:2c3e3cc67fdb7d82c4718f19b4e7a87123caf8a93fde7e23cf66ac0337d3cb3f"},
    {file = "argon2_cffi_bindings-21.2.0-pp37-pypy37_pp73-manylinux_2_17_x86_64.manylinux2014_x86_64.whl", hash = "sha256:6a22ad9800121b71099d0fb0a65323810a15f2e292f2ba450810a7316e128ee5"},
    {file = "argon2_cffi_bindings-21.2.0-pp37-pypy37_pp73-manylinux_2_5_i686.manylinux1_i686.manylinux_2_17_i686.manylinux2014_i686.whl", hash = "sha256:f9f8b450ed0547e3d473fdc8612083fd08dd2120d6ac8f73828df9b7d45bb351"},
    {file = "argon2_cffi_bindings-21.2.0-pp37-pypy37_pp73-win_amd64.whl", hash = "sha256:93f9bf70084f97245ba10ee36575f0c3f1e7d7724d67d8e5b08e61787c320ed7"},
    {file = "argon2_cffi_bindings-21.2.0-pp38-pypy38_pp73-macosx_10_9_x86_64.whl", hash = "sha256:3b9ef65804859d335dc6b31582cad2c5166f0c3e7975f324d9ffaa34ee7e6583"},
    {file = "argon2_cffi_bindings-21.2.0-pp38-pypy38_pp73-manylinux_2_17_aarch64.manylinux2014_aarch64.whl", hash = "sha256:d4966ef5848d820776f5f562a7d45fdd70c2f330c961d0d745b784034bd9f48d"},
    {file = "argon2_cffi_bindings-21.2.0-pp38-pypy38_pp73-manylinux_2_17_x86_64.manylinux2014_x86_64.whl", hash = "sha256:20ef543a89dee4db46a1a6e206cd015360e5a75822f76df533845c3cbaf72670"},
    {file = "argon2_cffi_bindings-21.2.0-pp38-pypy38_pp73-manylinux_2_5_i686.manylinux1_i686.manylinux_2_17_i686.manylinux2014_i686.whl", hash = "sha256:ed2937d286e2ad0cc79a7087d3c272832865f779430e0cc2b4f3718d3159b0cb"},
    {file = "argon2_cffi_bindings-21.2.0-pp38-pypy38_pp73-win_amd64.whl", hash = "sha256:5e00316dabdaea0b2dd82d141cc66889ced0cdcbfa599e8b471cf22c620c329a"},
]
astunparse = [
    {file = "astunparse-1.6.3-py2.py3-none-any.whl", hash = "sha256:c2652417f2c8b5bb325c885ae329bdf3f86424075c4fd1a128674bc6fba4b8e8"},
    {file = "astunparse-1.6.3.tar.gz", hash = "sha256:5ad93a8456f0d084c3456d059fd9a92cce667963232cbf763eac3bc5b7940872"},
]
atomicwrites = [
    {file = "atomicwrites-1.4.1.tar.gz", hash = "sha256:81b2c9071a49367a7f770170e5eec8cb66567cfbbc8c73d20ce5ca4a8d71cf11"},
]
attrs = [
    {file = "attrs-22.1.0-py2.py3-none-any.whl", hash = "sha256:86efa402f67bf2df34f51a335487cf46b1ec130d02b8d39fd248abfd30da551c"},
    {file = "attrs-22.1.0.tar.gz", hash = "sha256:29adc2665447e5191d0e7c568fde78b21f9672d344281d0c6e1ab085429b22b6"},
]
babel = [
    {file = "Babel-2.10.3-py3-none-any.whl", hash = "sha256:ff56f4892c1c4bf0d814575ea23471c230d544203c7748e8c68f0089478d48eb"},
    {file = "Babel-2.10.3.tar.gz", hash = "sha256:7614553711ee97490f732126dc077f8d0ae084ebc6a96e23db1482afabdb2c51"},
]
backcall = [
    {file = "backcall-0.2.0-py2.py3-none-any.whl", hash = "sha256:fbbce6a29f263178a1f7915c1940bde0ec2b2a967566fe1c65c1dfb7422bd255"},
    {file = "backcall-0.2.0.tar.gz", hash = "sha256:5cbdbf27be5e7cfadb448baf0aa95508f91f2bbc6c6437cd9cd06e2a4c215e1e"},
]
beautifulsoup4 = [
    {file = "beautifulsoup4-4.11.1-py3-none-any.whl", hash = "sha256:58d5c3d29f5a36ffeb94f02f0d786cd53014cf9b3b3951d42e0080d8a9498d30"},
    {file = "beautifulsoup4-4.11.1.tar.gz", hash = "sha256:ad9aa55b65ef2808eb405f46cf74df7fcb7044d5cbc26487f96eb2ef2e436693"},
]
black = [
    {file = "black-22.6.0-cp310-cp310-macosx_10_9_universal2.whl", hash = "sha256:f586c26118bc6e714ec58c09df0157fe2d9ee195c764f630eb0d8e7ccce72e69"},
    {file = "black-22.6.0-cp310-cp310-macosx_10_9_x86_64.whl", hash = "sha256:b270a168d69edb8b7ed32c193ef10fd27844e5c60852039599f9184460ce0807"},
    {file = "black-22.6.0-cp310-cp310-macosx_11_0_arm64.whl", hash = "sha256:6797f58943fceb1c461fb572edbe828d811e719c24e03375fd25170ada53825e"},
    {file = "black-22.6.0-cp310-cp310-manylinux_2_17_x86_64.manylinux2014_x86_64.whl", hash = "sha256:c85928b9d5f83b23cee7d0efcb310172412fbf7cb9d9ce963bd67fd141781def"},
    {file = "black-22.6.0-cp310-cp310-win_amd64.whl", hash = "sha256:f6fe02afde060bbeef044af7996f335fbe90b039ccf3f5eb8f16df8b20f77666"},
    {file = "black-22.6.0-cp36-cp36m-macosx_10_9_x86_64.whl", hash = "sha256:cfaf3895a9634e882bf9d2363fed5af8888802d670f58b279b0bece00e9a872d"},
    {file = "black-22.6.0-cp36-cp36m-manylinux_2_17_x86_64.manylinux2014_x86_64.whl", hash = "sha256:94783f636bca89f11eb5d50437e8e17fbc6a929a628d82304c80fa9cd945f256"},
    {file = "black-22.6.0-cp36-cp36m-win_amd64.whl", hash = "sha256:2ea29072e954a4d55a2ff58971b83365eba5d3d357352a07a7a4df0d95f51c78"},
    {file = "black-22.6.0-cp37-cp37m-macosx_10_9_x86_64.whl", hash = "sha256:e439798f819d49ba1c0bd9664427a05aab79bfba777a6db94fd4e56fae0cb849"},
    {file = "black-22.6.0-cp37-cp37m-manylinux_2_17_x86_64.manylinux2014_x86_64.whl", hash = "sha256:187d96c5e713f441a5829e77120c269b6514418f4513a390b0499b0987f2ff1c"},
    {file = "black-22.6.0-cp37-cp37m-win_amd64.whl", hash = "sha256:074458dc2f6e0d3dab7928d4417bb6957bb834434516f21514138437accdbe90"},
    {file = "black-22.6.0-cp38-cp38-macosx_10_9_universal2.whl", hash = "sha256:a218d7e5856f91d20f04e931b6f16d15356db1c846ee55f01bac297a705ca24f"},
    {file = "black-22.6.0-cp38-cp38-macosx_10_9_x86_64.whl", hash = "sha256:568ac3c465b1c8b34b61cd7a4e349e93f91abf0f9371eda1cf87194663ab684e"},
    {file = "black-22.6.0-cp38-cp38-macosx_11_0_arm64.whl", hash = "sha256:6c1734ab264b8f7929cef8ae5f900b85d579e6cbfde09d7387da8f04771b51c6"},
    {file = "black-22.6.0-cp38-cp38-manylinux_2_17_x86_64.manylinux2014_x86_64.whl", hash = "sha256:c9a3ac16efe9ec7d7381ddebcc022119794872abce99475345c5a61aa18c45ad"},
    {file = "black-22.6.0-cp38-cp38-win_amd64.whl", hash = "sha256:b9fd45787ba8aa3f5e0a0a98920c1012c884622c6c920dbe98dbd05bc7c70fbf"},
    {file = "black-22.6.0-cp39-cp39-macosx_10_9_universal2.whl", hash = "sha256:7ba9be198ecca5031cd78745780d65a3f75a34b2ff9be5837045dce55db83d1c"},
    {file = "black-22.6.0-cp39-cp39-macosx_10_9_x86_64.whl", hash = "sha256:a3db5b6409b96d9bd543323b23ef32a1a2b06416d525d27e0f67e74f1446c8f2"},
    {file = "black-22.6.0-cp39-cp39-macosx_11_0_arm64.whl", hash = "sha256:560558527e52ce8afba936fcce93a7411ab40c7d5fe8c2463e279e843c0328ee"},
    {file = "black-22.6.0-cp39-cp39-manylinux_2_17_x86_64.manylinux2014_x86_64.whl", hash = "sha256:b154e6bbde1e79ea3260c4b40c0b7b3109ffcdf7bc4ebf8859169a6af72cd70b"},
    {file = "black-22.6.0-cp39-cp39-win_amd64.whl", hash = "sha256:4af5bc0e1f96be5ae9bd7aaec219c901a94d6caa2484c21983d043371c733fc4"},
    {file = "black-22.6.0-py3-none-any.whl", hash = "sha256:ac609cf8ef5e7115ddd07d85d988d074ed00e10fbc3445aee393e70164a2219c"},
    {file = "black-22.6.0.tar.gz", hash = "sha256:6c6d39e28aed379aec40da1c65434c77d75e65bb59a1e1c283de545fb4e7c6c9"},
]
bleach = [
    {file = "bleach-5.0.1-py3-none-any.whl", hash = "sha256:085f7f33c15bd408dd9b17a4ad77c577db66d76203e5984b1bd59baeee948b2a"},
    {file = "bleach-5.0.1.tar.gz", hash = "sha256:0d03255c47eb9bd2f26aa9bb7f2107732e7e8fe195ca2f64709fcf3b0a4a085c"},
]
cachetools = [
    {file = "cachetools-5.2.0-py3-none-any.whl", hash = "sha256:f9f17d2aec496a9aa6b76f53e3b614c965223c061982d434d160f930c698a9db"},
    {file = "cachetools-5.2.0.tar.gz", hash = "sha256:6a94c6402995a99c3970cc7e4884bb60b4a8639938157eeed436098bf9831757"},
]
certifi = [
    {file = "certifi-2022.6.15-py3-none-any.whl", hash = "sha256:fe86415d55e84719d75f8b69414f6438ac3547d2078ab91b67e779ef69378412"},
    {file = "certifi-2022.6.15.tar.gz", hash = "sha256:84c85a9078b11105f04f3036a9482ae10e4621616db313fe045dd24743a0820d"},
]
cffi = [
    {file = "cffi-1.15.1-cp27-cp27m-macosx_10_9_x86_64.whl", hash = "sha256:a66d3508133af6e8548451b25058d5812812ec3798c886bf38ed24a98216fab2"},
    {file = "cffi-1.15.1-cp27-cp27m-manylinux1_i686.whl", hash = "sha256:470c103ae716238bbe698d67ad020e1db9d9dba34fa5a899b5e21577e6d52ed2"},
    {file = "cffi-1.15.1-cp27-cp27m-manylinux1_x86_64.whl", hash = "sha256:9ad5db27f9cabae298d151c85cf2bad1d359a1b9c686a275df03385758e2f914"},
    {file = "cffi-1.15.1-cp27-cp27m-win32.whl", hash = "sha256:b3bbeb01c2b273cca1e1e0c5df57f12dce9a4dd331b4fa1635b8bec26350bde3"},
    {file = "cffi-1.15.1-cp27-cp27m-win_amd64.whl", hash = "sha256:e00b098126fd45523dd056d2efba6c5a63b71ffe9f2bbe1a4fe1716e1d0c331e"},
    {file = "cffi-1.15.1-cp27-cp27mu-manylinux1_i686.whl", hash = "sha256:d61f4695e6c866a23a21acab0509af1cdfd2c013cf256bbf5b6b5e2695827162"},
    {file = "cffi-1.15.1-cp27-cp27mu-manylinux1_x86_64.whl", hash = "sha256:ed9cb427ba5504c1dc15ede7d516b84757c3e3d7868ccc85121d9310d27eed0b"},
    {file = "cffi-1.15.1-cp310-cp310-macosx_10_9_x86_64.whl", hash = "sha256:39d39875251ca8f612b6f33e6b1195af86d1b3e60086068be9cc053aa4376e21"},
    {file = "cffi-1.15.1-cp310-cp310-macosx_11_0_arm64.whl", hash = "sha256:285d29981935eb726a4399badae8f0ffdff4f5050eaa6d0cfc3f64b857b77185"},
    {file = "cffi-1.15.1-cp310-cp310-manylinux_2_12_i686.manylinux2010_i686.manylinux_2_17_i686.manylinux2014_i686.whl", hash = "sha256:3eb6971dcff08619f8d91607cfc726518b6fa2a9eba42856be181c6d0d9515fd"},
    {file = "cffi-1.15.1-cp310-cp310-manylinux_2_17_aarch64.manylinux2014_aarch64.whl", hash = "sha256:21157295583fe8943475029ed5abdcf71eb3911894724e360acff1d61c1d54bc"},
    {file = "cffi-1.15.1-cp310-cp310-manylinux_2_17_ppc64le.manylinux2014_ppc64le.whl", hash = "sha256:5635bd9cb9731e6d4a1132a498dd34f764034a8ce60cef4f5319c0541159392f"},
    {file = "cffi-1.15.1-cp310-cp310-manylinux_2_17_s390x.manylinux2014_s390x.whl", hash = "sha256:2012c72d854c2d03e45d06ae57f40d78e5770d252f195b93f581acf3ba44496e"},
    {file = "cffi-1.15.1-cp310-cp310-manylinux_2_17_x86_64.manylinux2014_x86_64.whl", hash = "sha256:dd86c085fae2efd48ac91dd7ccffcfc0571387fe1193d33b6394db7ef31fe2a4"},
    {file = "cffi-1.15.1-cp310-cp310-musllinux_1_1_i686.whl", hash = "sha256:fa6693661a4c91757f4412306191b6dc88c1703f780c8234035eac011922bc01"},
    {file = "cffi-1.15.1-cp310-cp310-musllinux_1_1_x86_64.whl", hash = "sha256:59c0b02d0a6c384d453fece7566d1c7e6b7bae4fc5874ef2ef46d56776d61c9e"},
    {file = "cffi-1.15.1-cp310-cp310-win32.whl", hash = "sha256:cba9d6b9a7d64d4bd46167096fc9d2f835e25d7e4c121fb2ddfc6528fb0413b2"},
    {file = "cffi-1.15.1-cp310-cp310-win_amd64.whl", hash = "sha256:ce4bcc037df4fc5e3d184794f27bdaab018943698f4ca31630bc7f84a7b69c6d"},
    {file = "cffi-1.15.1-cp311-cp311-macosx_10_9_x86_64.whl", hash = "sha256:3d08afd128ddaa624a48cf2b859afef385b720bb4b43df214f85616922e6a5ac"},
    {file = "cffi-1.15.1-cp311-cp311-macosx_11_0_arm64.whl", hash = "sha256:3799aecf2e17cf585d977b780ce79ff0dc9b78d799fc694221ce814c2c19db83"},
    {file = "cffi-1.15.1-cp311-cp311-manylinux_2_12_i686.manylinux2010_i686.manylinux_2_17_i686.manylinux2014_i686.whl", hash = "sha256:a591fe9e525846e4d154205572a029f653ada1a78b93697f3b5a8f1f2bc055b9"},
    {file = "cffi-1.15.1-cp311-cp311-manylinux_2_17_aarch64.manylinux2014_aarch64.whl", hash = "sha256:3548db281cd7d2561c9ad9984681c95f7b0e38881201e157833a2342c30d5e8c"},
    {file = "cffi-1.15.1-cp311-cp311-manylinux_2_17_ppc64le.manylinux2014_ppc64le.whl", hash = "sha256:91fc98adde3d7881af9b59ed0294046f3806221863722ba7d8d120c575314325"},
    {file = "cffi-1.15.1-cp311-cp311-manylinux_2_17_x86_64.manylinux2014_x86_64.whl", hash = "sha256:94411f22c3985acaec6f83c6df553f2dbe17b698cc7f8ae751ff2237d96b9e3c"},
    {file = "cffi-1.15.1-cp311-cp311-musllinux_1_1_i686.whl", hash = "sha256:03425bdae262c76aad70202debd780501fabeaca237cdfddc008987c0e0f59ef"},
    {file = "cffi-1.15.1-cp311-cp311-musllinux_1_1_x86_64.whl", hash = "sha256:cc4d65aeeaa04136a12677d3dd0b1c0c94dc43abac5860ab33cceb42b801c1e8"},
    {file = "cffi-1.15.1-cp311-cp311-win32.whl", hash = "sha256:a0f100c8912c114ff53e1202d0078b425bee3649ae34d7b070e9697f93c5d52d"},
    {file = "cffi-1.15.1-cp311-cp311-win_amd64.whl", hash = "sha256:04ed324bda3cda42b9b695d51bb7d54b680b9719cfab04227cdd1e04e5de3104"},
    {file = "cffi-1.15.1-cp36-cp36m-macosx_10_9_x86_64.whl", hash = "sha256:50a74364d85fd319352182ef59c5c790484a336f6db772c1a9231f1c3ed0cbd7"},
    {file = "cffi-1.15.1-cp36-cp36m-manylinux_2_17_aarch64.manylinux2014_aarch64.whl", hash = "sha256:e263d77ee3dd201c3a142934a086a4450861778baaeeb45db4591ef65550b0a6"},
    {file = "cffi-1.15.1-cp36-cp36m-manylinux_2_17_ppc64le.manylinux2014_ppc64le.whl", hash = "sha256:cec7d9412a9102bdc577382c3929b337320c4c4c4849f2c5cdd14d7368c5562d"},
    {file = "cffi-1.15.1-cp36-cp36m-manylinux_2_17_s390x.manylinux2014_s390x.whl", hash = "sha256:4289fc34b2f5316fbb762d75362931e351941fa95fa18789191b33fc4cf9504a"},
    {file = "cffi-1.15.1-cp36-cp36m-manylinux_2_5_i686.manylinux1_i686.whl", hash = "sha256:173379135477dc8cac4bc58f45db08ab45d228b3363adb7af79436135d028405"},
    {file = "cffi-1.15.1-cp36-cp36m-manylinux_2_5_x86_64.manylinux1_x86_64.whl", hash = "sha256:6975a3fac6bc83c4a65c9f9fcab9e47019a11d3d2cf7f3c0d03431bf145a941e"},
    {file = "cffi-1.15.1-cp36-cp36m-win32.whl", hash = "sha256:2470043b93ff09bf8fb1d46d1cb756ce6132c54826661a32d4e4d132e1977adf"},
    {file = "cffi-1.15.1-cp36-cp36m-win_amd64.whl", hash = "sha256:30d78fbc8ebf9c92c9b7823ee18eb92f2e6ef79b45ac84db507f52fbe3ec4497"},
    {file = "cffi-1.15.1-cp37-cp37m-macosx_10_9_x86_64.whl", hash = "sha256:198caafb44239b60e252492445da556afafc7d1e3ab7a1fb3f0584ef6d742375"},
    {file = "cffi-1.15.1-cp37-cp37m-manylinux_2_12_i686.manylinux2010_i686.manylinux_2_17_i686.manylinux2014_i686.whl", hash = "sha256:5ef34d190326c3b1f822a5b7a45f6c4535e2f47ed06fec77d3d799c450b2651e"},
    {file = "cffi-1.15.1-cp37-cp37m-manylinux_2_17_aarch64.manylinux2014_aarch64.whl", hash = "sha256:8102eaf27e1e448db915d08afa8b41d6c7ca7a04b7d73af6514df10a3e74bd82"},
    {file = "cffi-1.15.1-cp37-cp37m-manylinux_2_17_ppc64le.manylinux2014_ppc64le.whl", hash = "sha256:5df2768244d19ab7f60546d0c7c63ce1581f7af8b5de3eb3004b9b6fc8a9f84b"},
    {file = "cffi-1.15.1-cp37-cp37m-manylinux_2_17_s390x.manylinux2014_s390x.whl", hash = "sha256:a8c4917bd7ad33e8eb21e9a5bbba979b49d9a97acb3a803092cbc1133e20343c"},
    {file = "cffi-1.15.1-cp37-cp37m-manylinux_2_17_x86_64.manylinux2014_x86_64.whl", hash = "sha256:0e2642fe3142e4cc4af0799748233ad6da94c62a8bec3a6648bf8ee68b1c7426"},
    {file = "cffi-1.15.1-cp37-cp37m-win32.whl", hash = "sha256:e229a521186c75c8ad9490854fd8bbdd9a0c9aa3a524326b55be83b54d4e0ad9"},
    {file = "cffi-1.15.1-cp37-cp37m-win_amd64.whl", hash = "sha256:a0b71b1b8fbf2b96e41c4d990244165e2c9be83d54962a9a1d118fd8657d2045"},
    {file = "cffi-1.15.1-cp38-cp38-macosx_10_9_x86_64.whl", hash = "sha256:320dab6e7cb2eacdf0e658569d2575c4dad258c0fcc794f46215e1e39f90f2c3"},
    {file = "cffi-1.15.1-cp38-cp38-manylinux_2_12_i686.manylinux2010_i686.manylinux_2_17_i686.manylinux2014_i686.whl", hash = "sha256:1e74c6b51a9ed6589199c787bf5f9875612ca4a8a0785fb2d4a84429badaf22a"},
    {file = "cffi-1.15.1-cp38-cp38-manylinux_2_17_aarch64.manylinux2014_aarch64.whl", hash = "sha256:a5c84c68147988265e60416b57fc83425a78058853509c1b0629c180094904a5"},
    {file = "cffi-1.15.1-cp38-cp38-manylinux_2_17_ppc64le.manylinux2014_ppc64le.whl", hash = "sha256:3b926aa83d1edb5aa5b427b4053dc420ec295a08e40911296b9eb1b6170f6cca"},
    {file = "cffi-1.15.1-cp38-cp38-manylinux_2_17_s390x.manylinux2014_s390x.whl", hash = "sha256:87c450779d0914f2861b8526e035c5e6da0a3199d8f1add1a665e1cbc6fc6d02"},
    {file = "cffi-1.15.1-cp38-cp38-manylinux_2_17_x86_64.manylinux2014_x86_64.whl", hash = "sha256:4f2c9f67e9821cad2e5f480bc8d83b8742896f1242dba247911072d4fa94c192"},
    {file = "cffi-1.15.1-cp38-cp38-win32.whl", hash = "sha256:8b7ee99e510d7b66cdb6c593f21c043c248537a32e0bedf02e01e9553a172314"},
    {file = "cffi-1.15.1-cp38-cp38-win_amd64.whl", hash = "sha256:00a9ed42e88df81ffae7a8ab6d9356b371399b91dbdf0c3cb1e84c03a13aceb5"},
    {file = "cffi-1.15.1-cp39-cp39-macosx_10_9_x86_64.whl", hash = "sha256:54a2db7b78338edd780e7ef7f9f6c442500fb0d41a5a4ea24fff1c929d5af585"},
    {file = "cffi-1.15.1-cp39-cp39-macosx_11_0_arm64.whl", hash = "sha256:fcd131dd944808b5bdb38e6f5b53013c5aa4f334c5cad0c72742f6eba4b73db0"},
    {file = "cffi-1.15.1-cp39-cp39-manylinux_2_12_i686.manylinux2010_i686.manylinux_2_17_i686.manylinux2014_i686.whl", hash = "sha256:7473e861101c9e72452f9bf8acb984947aa1661a7704553a9f6e4baa5ba64415"},
    {file = "cffi-1.15.1-cp39-cp39-manylinux_2_17_aarch64.manylinux2014_aarch64.whl", hash = "sha256:6c9a799e985904922a4d207a94eae35c78ebae90e128f0c4e521ce339396be9d"},
    {file = "cffi-1.15.1-cp39-cp39-manylinux_2_17_ppc64le.manylinux2014_ppc64le.whl", hash = "sha256:3bcde07039e586f91b45c88f8583ea7cf7a0770df3a1649627bf598332cb6984"},
    {file = "cffi-1.15.1-cp39-cp39-manylinux_2_17_s390x.manylinux2014_s390x.whl", hash = "sha256:33ab79603146aace82c2427da5ca6e58f2b3f2fb5da893ceac0c42218a40be35"},
    {file = "cffi-1.15.1-cp39-cp39-manylinux_2_17_x86_64.manylinux2014_x86_64.whl", hash = "sha256:5d598b938678ebf3c67377cdd45e09d431369c3b1a5b331058c338e201f12b27"},
    {file = "cffi-1.15.1-cp39-cp39-musllinux_1_1_i686.whl", hash = "sha256:db0fbb9c62743ce59a9ff687eb5f4afbe77e5e8403d6697f7446e5f609976f76"},
    {file = "cffi-1.15.1-cp39-cp39-musllinux_1_1_x86_64.whl", hash = "sha256:98d85c6a2bef81588d9227dde12db8a7f47f639f4a17c9ae08e773aa9c697bf3"},
    {file = "cffi-1.15.1-cp39-cp39-win32.whl", hash = "sha256:40f4774f5a9d4f5e344f31a32b5096977b5d48560c5592e2f3d2c4374bd543ee"},
    {file = "cffi-1.15.1-cp39-cp39-win_amd64.whl", hash = "sha256:70df4e3b545a17496c9b3f41f5115e69a4f2e77e94e1d2a8e1070bc0c38c8a3c"},
    {file = "cffi-1.15.1.tar.gz", hash = "sha256:d400bfb9a37b1351253cb402671cea7e89bdecc294e8016a707f6d1d8ac934f9"},
]
cfgv = [
    {file = "cfgv-3.3.1-py2.py3-none-any.whl", hash = "sha256:c6a0883f3917a037485059700b9e75da2464e6c27051014ad85ba6aaa5884426"},
    {file = "cfgv-3.3.1.tar.gz", hash = "sha256:f5a830efb9ce7a445376bb66ec94c638a9787422f96264c98edc6bdeed8ab736"},
]
charset-normalizer = [
    {file = "charset-normalizer-2.1.1.tar.gz", hash = "sha256:5a3d016c7c547f69d6f81fb0db9449ce888b418b5b9952cc5e6e66843e9dd845"},
    {file = "charset_normalizer-2.1.1-py3-none-any.whl", hash = "sha256:83e9a75d1911279afd89352c68b45348559d1fc0506b054b346651b5e7fee29f"},
]
click = [
    {file = "click-8.0.4-py3-none-any.whl", hash = "sha256:6a7a62563bbfabfda3a38f3023a1db4a35978c0abd76f6c9605ecd6554d6d9b1"},
    {file = "click-8.0.4.tar.gz", hash = "sha256:8458d7b1287c5fb128c90e23381cf99dcde74beaf6c7ff6384ce84d6fe090adb"},
]
cloudpickle = [
    {file = "cloudpickle-2.1.0-py3-none-any.whl", hash = "sha256:b5c434f75c34624eedad3a14f2be5ac3b5384774d5b0e3caf905c21479e6c4b1"},
    {file = "cloudpickle-2.1.0.tar.gz", hash = "sha256:bb233e876a58491d9590a676f93c7a5473a08f747d5ab9df7f9ce564b3e7938e"},
]
colorama = [
    {file = "colorama-0.4.5-py2.py3-none-any.whl", hash = "sha256:854bf444933e37f5824ae7bfc1e98d5bce2ebe4160d46b5edf346a89358e99da"},
    {file = "colorama-0.4.5.tar.gz", hash = "sha256:e6c6b4334fc50988a639d9b98aa429a0b57da6e17b9a44f0451f930b6967b7a4"},
]
cycler = [
    {file = "cycler-0.11.0-py3-none-any.whl", hash = "sha256:3a27e95f763a428a739d2add979fa7494c912a32c17c4c38c4d5f082cad165a3"},
    {file = "cycler-0.11.0.tar.gz", hash = "sha256:9c87405839a19696e837b3b818fed3f5f69f16f1eec1a1ad77e043dcea9c772f"},
]
dask = [
    {file = "dask-2021.12.0-py3-none-any.whl", hash = "sha256:47041fe1874e64c395e7be772173999e50b5c61a577084158083b9ef4b4175b2"},
    {file = "dask-2021.12.0.tar.gz", hash = "sha256:90614c9d162713e4849532c86f2854e8d53468521285413403b6c496344c0109"},
]
data-science-types = [
    {file = "data-science-types-0.2.23.tar.gz", hash = "sha256:8096b9a35a8a187bf9a122b4707c97de841d810744690ee2a4ac30c6462e0d16"},
    {file = "data_science_types-0.2.23-py3-none-any.whl", hash = "sha256:bca319abc0e53a0316f9fcb887937e942477cb9e5fc63c8581e0b0438903b977"},
]
debugpy = [
    {file = "debugpy-1.6.3-cp310-cp310-macosx_10_15_x86_64.whl", hash = "sha256:c4b2bd5c245eeb49824bf7e539f95fb17f9a756186e51c3e513e32999d8846f3"},
    {file = "debugpy-1.6.3-cp310-cp310-manylinux_2_5_x86_64.manylinux1_x86_64.manylinux_2_12_x86_64.manylinux2010_x86_64.whl", hash = "sha256:b8deaeb779699350deeed835322730a3efec170b88927debc9ba07a1a38e2585"},
    {file = "debugpy-1.6.3-cp310-cp310-win32.whl", hash = "sha256:fc233a0160f3b117b20216f1169e7211b83235e3cd6749bcdd8dbb72177030c7"},
    {file = "debugpy-1.6.3-cp310-cp310-win_amd64.whl", hash = "sha256:dda8652520eae3945833e061cbe2993ad94a0b545aebd62e4e6b80ee616c76b2"},
    {file = "debugpy-1.6.3-cp37-cp37m-macosx_10_15_x86_64.whl", hash = "sha256:d5c814596a170a0a58fa6fad74947e30bfd7e192a5d2d7bd6a12156c2899e13a"},
    {file = "debugpy-1.6.3-cp37-cp37m-manylinux_2_5_x86_64.manylinux1_x86_64.manylinux_2_12_x86_64.manylinux2010_x86_64.whl", hash = "sha256:c4cd6f37e3c168080d61d698390dfe2cd9e74ebf80b448069822a15dadcda57d"},
    {file = "debugpy-1.6.3-cp37-cp37m-win32.whl", hash = "sha256:3c9f985944a30cfc9ae4306ac6a27b9c31dba72ca943214dad4a0ab3840f6161"},
    {file = "debugpy-1.6.3-cp37-cp37m-win_amd64.whl", hash = "sha256:5ad571a36cec137ae6ed951d0ff75b5e092e9af6683da084753231150cbc5b25"},
    {file = "debugpy-1.6.3-cp38-cp38-macosx_10_15_x86_64.whl", hash = "sha256:adcfea5ea06d55d505375995e150c06445e2b20cd12885bcae566148c076636b"},
    {file = "debugpy-1.6.3-cp38-cp38-manylinux_2_5_x86_64.manylinux1_x86_64.manylinux_2_12_x86_64.manylinux2010_x86_64.whl", hash = "sha256:daadab4403427abd090eccb38d8901afd8b393e01fd243048fab3f1d7132abb4"},
    {file = "debugpy-1.6.3-cp38-cp38-win32.whl", hash = "sha256:6efc30325b68e451118b795eff6fe8488253ca3958251d5158106d9c87581bc6"},
    {file = "debugpy-1.6.3-cp38-cp38-win_amd64.whl", hash = "sha256:86d784b72c5411c833af1cd45b83d80c252b77c3bfdb43db17c441d772f4c734"},
    {file = "debugpy-1.6.3-cp39-cp39-macosx_10_15_x86_64.whl", hash = "sha256:4e255982552b0edfe3a6264438dbd62d404baa6556a81a88f9420d3ed79b06ae"},
    {file = "debugpy-1.6.3-cp39-cp39-manylinux_2_5_x86_64.manylinux1_x86_64.manylinux_2_12_x86_64.manylinux2010_x86_64.whl", hash = "sha256:cca23cb6161ac89698d629d892520327dd1be9321c0960e610bbcb807232b45d"},
    {file = "debugpy-1.6.3-cp39-cp39-win32.whl", hash = "sha256:7c302095a81be0d5c19f6529b600bac971440db3e226dce85347cc27e6a61908"},
    {file = "debugpy-1.6.3-cp39-cp39-win_amd64.whl", hash = "sha256:34d2cdd3a7c87302ba5322b86e79c32c2115be396f3f09ca13306d8a04fe0f16"},
    {file = "debugpy-1.6.3-py2.py3-none-any.whl", hash = "sha256:84c39940a0cac410bf6aa4db00ba174f973eef521fbe9dd058e26bcabad89c4f"},
    {file = "debugpy-1.6.3.zip", hash = "sha256:e8922090514a890eec99cfb991bab872dd2e353ebb793164d5f01c362b9a40bf"},
]
decorator = [
    {file = "decorator-5.1.1-py3-none-any.whl", hash = "sha256:b8c3f85900b9dc423225913c5aace94729fe1fa9763b38939a95226f02d37186"},
    {file = "decorator-5.1.1.tar.gz", hash = "sha256:637996211036b6385ef91435e4fae22989472f9d571faba8927ba8253acbc330"},
]
defusedxml = [
    {file = "defusedxml-0.7.1-py2.py3-none-any.whl", hash = "sha256:a352e7e428770286cc899e2542b6cdaedb2b4953ff269a210103ec58f6198a61"},
    {file = "defusedxml-0.7.1.tar.gz", hash = "sha256:1bb3032db185915b62d7c6209c5a8792be6a32ab2fedacc84e01b52c51aa3e69"},
]
dill = [
    {file = "dill-0.3.5.1-py2.py3-none-any.whl", hash = "sha256:33501d03270bbe410c72639b350e941882a8b0fd55357580fbc873fba0c59302"},
    {file = "dill-0.3.5.1.tar.gz", hash = "sha256:d75e41f3eff1eee599d738e76ba8f4ad98ea229db8b085318aa2b3333a208c86"},
]
distlib = [
    {file = "distlib-0.3.6-py2.py3-none-any.whl", hash = "sha256:f35c4b692542ca110de7ef0bea44d73981caeb34ca0b9b6b2e6d7790dda8f80e"},
    {file = "distlib-0.3.6.tar.gz", hash = "sha256:14bad2d9b04d3a36127ac97f30b12a19268f211063d8f8ee4f47108896e11b46"},
]
docutils = [
    {file = "docutils-0.17.1-py2.py3-none-any.whl", hash = "sha256:cf316c8370a737a022b72b56874f6602acf974a37a9fba42ec2876387549fc61"},
    {file = "docutils-0.17.1.tar.gz", hash = "sha256:686577d2e4c32380bb50cbb22f575ed742d58168cee37e99117a854bcd88f125"},
]
entrypoints = [
    {file = "entrypoints-0.4-py3-none-any.whl", hash = "sha256:f174b5ff827504fd3cd97cc3f8649f3693f51538c7e4bdf3ef002c8429d42f9f"},
    {file = "entrypoints-0.4.tar.gz", hash = "sha256:b706eddaa9218a19ebcd67b56818f05bb27589b1ca9e8d797b74affad4ccacd4"},
]
fastjsonschema = [
    {file = "fastjsonschema-2.16.1-py3-none-any.whl", hash = "sha256:2f7158c4de792555753d6c2277d6a2af2d406dfd97aeca21d17173561ede4fe6"},
    {file = "fastjsonschema-2.16.1.tar.gz", hash = "sha256:d6fa3ffbe719768d70e298b9fb847484e2bdfdb7241ed052b8d57a9294a8c334"},
]
filelock = [
    {file = "filelock-3.8.0-py3-none-any.whl", hash = "sha256:617eb4e5eedc82fc5f47b6d61e4d11cb837c56cb4544e39081099fa17ad109d4"},
    {file = "filelock-3.8.0.tar.gz", hash = "sha256:55447caa666f2198c5b6b13a26d2084d26fa5b115c00d065664b2124680c4edc"},
]
flake8 = [
    {file = "flake8-4.0.1-py2.py3-none-any.whl", hash = "sha256:479b1304f72536a55948cb40a32dce8bb0ffe3501e26eaf292c7e60eb5e0428d"},
    {file = "flake8-4.0.1.tar.gz", hash = "sha256:806e034dda44114815e23c16ef92f95c91e4c71100ff52813adf7132a6ad870d"},
]
flatbuffers = [
    {file = "flatbuffers-1.12-py2.py3-none-any.whl", hash = "sha256:9e9ef47fa92625c4721036e7c4124182668dc6021d9e7c73704edd395648deb9"},
    {file = "flatbuffers-1.12.tar.gz", hash = "sha256:63bb9a722d5e373701913e226135b28a6f6ac200d5cc7b4d919fa38d73b44610"},
]
fonttools = [
    {file = "fonttools-4.37.1-py3-none-any.whl", hash = "sha256:fff6b752e326c15756c819fe2fe7ceab69f96a1dbcfe8911d0941cdb49905007"},
    {file = "fonttools-4.37.1.zip", hash = "sha256:4606e1a88ee1f6699d182fea9511bd9a8a915d913eab4584e5226da1180fcce7"},
]
frozenlist = [
    {file = "frozenlist-1.3.1-cp310-cp310-macosx_10_9_universal2.whl", hash = "sha256:5f271c93f001748fc26ddea409241312a75e13466b06c94798d1a341cf0e6989"},
    {file = "frozenlist-1.3.1-cp310-cp310-macosx_10_9_x86_64.whl", hash = "sha256:9c6ef8014b842f01f5d2b55315f1af5cbfde284eb184075c189fd657c2fd8204"},
    {file = "frozenlist-1.3.1-cp310-cp310-macosx_11_0_arm64.whl", hash = "sha256:219a9676e2eae91cb5cc695a78b4cb43d8123e4160441d2b6ce8d2c70c60e2f3"},
    {file = "frozenlist-1.3.1-cp310-cp310-manylinux_2_17_aarch64.manylinux2014_aarch64.whl", hash = "sha256:b47d64cdd973aede3dd71a9364742c542587db214e63b7529fbb487ed67cddd9"},
    {file = "frozenlist-1.3.1-cp310-cp310-manylinux_2_17_ppc64le.manylinux2014_ppc64le.whl", hash = "sha256:2af6f7a4e93f5d08ee3f9152bce41a6015b5cf87546cb63872cc19b45476e98a"},
    {file = "frozenlist-1.3.1-cp310-cp310-manylinux_2_17_s390x.manylinux2014_s390x.whl", hash = "sha256:a718b427ff781c4f4e975525edb092ee2cdef6a9e7bc49e15063b088961806f8"},
    {file = "frozenlist-1.3.1-cp310-cp310-manylinux_2_5_i686.manylinux1_i686.manylinux_2_17_i686.manylinux2014_i686.whl", hash = "sha256:c56c299602c70bc1bb5d1e75f7d8c007ca40c9d7aebaf6e4ba52925d88ef826d"},
    {file = "frozenlist-1.3.1-cp310-cp310-manylinux_2_5_x86_64.manylinux1_x86_64.manylinux_2_17_x86_64.manylinux2014_x86_64.whl", hash = "sha256:717470bfafbb9d9be624da7780c4296aa7935294bd43a075139c3d55659038ca"},
    {file = "frozenlist-1.3.1-cp310-cp310-musllinux_1_1_aarch64.whl", hash = "sha256:31b44f1feb3630146cffe56344704b730c33e042ffc78d21f2125a6a91168131"},
    {file = "frozenlist-1.3.1-cp310-cp310-musllinux_1_1_i686.whl", hash = "sha256:c3b31180b82c519b8926e629bf9f19952c743e089c41380ddca5db556817b221"},
    {file = "frozenlist-1.3.1-cp310-cp310-musllinux_1_1_ppc64le.whl", hash = "sha256:d82bed73544e91fb081ab93e3725e45dd8515c675c0e9926b4e1f420a93a6ab9"},
    {file = "frozenlist-1.3.1-cp310-cp310-musllinux_1_1_s390x.whl", hash = "sha256:49459f193324fbd6413e8e03bd65789e5198a9fa3095e03f3620dee2f2dabff2"},
    {file = "frozenlist-1.3.1-cp310-cp310-musllinux_1_1_x86_64.whl", hash = "sha256:94e680aeedc7fd3b892b6fa8395b7b7cc4b344046c065ed4e7a1e390084e8cb5"},
    {file = "frozenlist-1.3.1-cp310-cp310-win32.whl", hash = "sha256:fabb953ab913dadc1ff9dcc3a7a7d3dc6a92efab3a0373989b8063347f8705be"},
    {file = "frozenlist-1.3.1-cp310-cp310-win_amd64.whl", hash = "sha256:eee0c5ecb58296580fc495ac99b003f64f82a74f9576a244d04978a7e97166db"},
    {file = "frozenlist-1.3.1-cp37-cp37m-macosx_10_9_x86_64.whl", hash = "sha256:0bc75692fb3770cf2b5856a6c2c9de967ca744863c5e89595df64e252e4b3944"},
    {file = "frozenlist-1.3.1-cp37-cp37m-manylinux_2_17_aarch64.manylinux2014_aarch64.whl", hash = "sha256:086ca1ac0a40e722d6833d4ce74f5bf1aba2c77cbfdc0cd83722ffea6da52a04"},
    {file = "frozenlist-1.3.1-cp37-cp37m-manylinux_2_17_ppc64le.manylinux2014_ppc64le.whl", hash = "sha256:1b51eb355e7f813bcda00276b0114c4172872dc5fb30e3fea059b9367c18fbcb"},
    {file = "frozenlist-1.3.1-cp37-cp37m-manylinux_2_17_s390x.manylinux2014_s390x.whl", hash = "sha256:74140933d45271c1a1283f708c35187f94e1256079b3c43f0c2267f9db5845ff"},
    {file = "frozenlist-1.3.1-cp37-cp37m-manylinux_2_5_i686.manylinux1_i686.manylinux_2_17_i686.manylinux2014_i686.whl", hash = "sha256:ee4c5120ddf7d4dd1eaf079af3af7102b56d919fa13ad55600a4e0ebe532779b"},
    {file = "frozenlist-1.3.1-cp37-cp37m-manylinux_2_5_x86_64.manylinux1_x86_64.manylinux_2_17_x86_64.manylinux2014_x86_64.whl", hash = "sha256:97d9e00f3ac7c18e685320601f91468ec06c58acc185d18bb8e511f196c8d4b2"},
    {file = "frozenlist-1.3.1-cp37-cp37m-musllinux_1_1_aarch64.whl", hash = "sha256:6e19add867cebfb249b4e7beac382d33215d6d54476bb6be46b01f8cafb4878b"},
    {file = "frozenlist-1.3.1-cp37-cp37m-musllinux_1_1_i686.whl", hash = "sha256:a027f8f723d07c3f21963caa7d585dcc9b089335565dabe9c814b5f70c52705a"},
    {file = "frozenlist-1.3.1-cp37-cp37m-musllinux_1_1_ppc64le.whl", hash = "sha256:61d7857950a3139bce035ad0b0945f839532987dfb4c06cfe160254f4d19df03"},
    {file = "frozenlist-1.3.1-cp37-cp37m-musllinux_1_1_s390x.whl", hash = "sha256:53b2b45052e7149ee8b96067793db8ecc1ae1111f2f96fe1f88ea5ad5fd92d10"},
    {file = "frozenlist-1.3.1-cp37-cp37m-musllinux_1_1_x86_64.whl", hash = "sha256:bbb1a71b1784e68870800b1bc9f3313918edc63dbb8f29fbd2e767ce5821696c"},
    {file = "frozenlist-1.3.1-cp37-cp37m-win32.whl", hash = "sha256:ab6fa8c7871877810e1b4e9392c187a60611fbf0226a9e0b11b7b92f5ac72792"},
    {file = "frozenlist-1.3.1-cp37-cp37m-win_amd64.whl", hash = "sha256:f89139662cc4e65a4813f4babb9ca9544e42bddb823d2ec434e18dad582543bc"},
    {file = "frozenlist-1.3.1-cp38-cp38-macosx_10_9_universal2.whl", hash = "sha256:4c0c99e31491a1d92cde8648f2e7ccad0e9abb181f6ac3ddb9fc48b63301808e"},
    {file = "frozenlist-1.3.1-cp38-cp38-macosx_10_9_x86_64.whl", hash = "sha256:61e8cb51fba9f1f33887e22488bad1e28dd8325b72425f04517a4d285a04c519"},
    {file = "frozenlist-1.3.1-cp38-cp38-macosx_11_0_arm64.whl", hash = "sha256:cc2f3e368ee5242a2cbe28323a866656006382872c40869b49b265add546703f"},
    {file = "frozenlist-1.3.1-cp38-cp38-manylinux_2_17_aarch64.manylinux2014_aarch64.whl", hash = "sha256:58fb94a01414cddcdc6839807db77ae8057d02ddafc94a42faee6004e46c9ba8"},
    {file = "frozenlist-1.3.1-cp38-cp38-manylinux_2_17_ppc64le.manylinux2014_ppc64le.whl", hash = "sha256:022178b277cb9277d7d3b3f2762d294f15e85cd2534047e68a118c2bb0058f3e"},
    {file = "frozenlist-1.3.1-cp38-cp38-manylinux_2_17_s390x.manylinux2014_s390x.whl", hash = "sha256:572ce381e9fe027ad5e055f143763637dcbac2542cfe27f1d688846baeef5170"},
    {file = "frozenlist-1.3.1-cp38-cp38-manylinux_2_5_i686.manylinux1_i686.manylinux_2_17_i686.manylinux2014_i686.whl", hash = "sha256:19127f8dcbc157ccb14c30e6f00392f372ddb64a6ffa7106b26ff2196477ee9f"},
    {file = "frozenlist-1.3.1-cp38-cp38-manylinux_2_5_x86_64.manylinux1_x86_64.manylinux_2_17_x86_64.manylinux2014_x86_64.whl", hash = "sha256:42719a8bd3792744c9b523674b752091a7962d0d2d117f0b417a3eba97d1164b"},
    {file = "frozenlist-1.3.1-cp38-cp38-musllinux_1_1_aarch64.whl", hash = "sha256:2743bb63095ef306041c8f8ea22bd6e4d91adabf41887b1ad7886c4c1eb43d5f"},
    {file = "frozenlist-1.3.1-cp38-cp38-musllinux_1_1_i686.whl", hash = "sha256:fa47319a10e0a076709644a0efbcaab9e91902c8bd8ef74c6adb19d320f69b83"},
    {file = "frozenlist-1.3.1-cp38-cp38-musllinux_1_1_ppc64le.whl", hash = "sha256:52137f0aea43e1993264a5180c467a08a3e372ca9d378244c2d86133f948b26b"},
    {file = "frozenlist-1.3.1-cp38-cp38-musllinux_1_1_s390x.whl", hash = "sha256:f5abc8b4d0c5b556ed8cd41490b606fe99293175a82b98e652c3f2711b452988"},
    {file = "frozenlist-1.3.1-cp38-cp38-musllinux_1_1_x86_64.whl", hash = "sha256:1e1cf7bc8cbbe6ce3881863671bac258b7d6bfc3706c600008925fb799a256e2"},
    {file = "frozenlist-1.3.1-cp38-cp38-win32.whl", hash = "sha256:0dde791b9b97f189874d654c55c24bf7b6782343e14909c84beebd28b7217845"},
    {file = "frozenlist-1.3.1-cp38-cp38-win_amd64.whl", hash = "sha256:9494122bf39da6422b0972c4579e248867b6b1b50c9b05df7e04a3f30b9a413d"},
    {file = "frozenlist-1.3.1-cp39-cp39-macosx_10_9_universal2.whl", hash = "sha256:31bf9539284f39ff9398deabf5561c2b0da5bb475590b4e13dd8b268d7a3c5c1"},
    {file = "frozenlist-1.3.1-cp39-cp39-macosx_10_9_x86_64.whl", hash = "sha256:e0c8c803f2f8db7217898d11657cb6042b9b0553a997c4a0601f48a691480fab"},
    {file = "frozenlist-1.3.1-cp39-cp39-macosx_11_0_arm64.whl", hash = "sha256:da5ba7b59d954f1f214d352308d1d86994d713b13edd4b24a556bcc43d2ddbc3"},
    {file = "frozenlist-1.3.1-cp39-cp39-manylinux_2_17_aarch64.manylinux2014_aarch64.whl", hash = "sha256:74e6b2b456f21fc93ce1aff2b9728049f1464428ee2c9752a4b4f61e98c4db96"},
    {file = "frozenlist-1.3.1-cp39-cp39-manylinux_2_17_ppc64le.manylinux2014_ppc64le.whl", hash = "sha256:526d5f20e954d103b1d47232e3839f3453c02077b74203e43407b962ab131e7b"},
    {file = "frozenlist-1.3.1-cp39-cp39-manylinux_2_17_s390x.manylinux2014_s390x.whl", hash = "sha256:b499c6abe62a7a8d023e2c4b2834fce78a6115856ae95522f2f974139814538c"},
    {file = "frozenlist-1.3.1-cp39-cp39-manylinux_2_5_i686.manylinux1_i686.manylinux_2_17_i686.manylinux2014_i686.whl", hash = "sha256:ab386503f53bbbc64d1ad4b6865bf001414930841a870fc97f1546d4d133f141"},
    {file = "frozenlist-1.3.1-cp39-cp39-manylinux_2_5_x86_64.manylinux1_x86_64.manylinux_2_17_x86_64.manylinux2014_x86_64.whl", hash = "sha256:5f63c308f82a7954bf8263a6e6de0adc67c48a8b484fab18ff87f349af356efd"},
    {file = "frozenlist-1.3.1-cp39-cp39-musllinux_1_1_aarch64.whl", hash = "sha256:12607804084d2244a7bd4685c9d0dca5df17a6a926d4f1967aa7978b1028f89f"},
    {file = "frozenlist-1.3.1-cp39-cp39-musllinux_1_1_i686.whl", hash = "sha256:da1cdfa96425cbe51f8afa43e392366ed0b36ce398f08b60de6b97e3ed4affef"},
    {file = "frozenlist-1.3.1-cp39-cp39-musllinux_1_1_ppc64le.whl", hash = "sha256:f810e764617b0748b49a731ffaa525d9bb36ff38332411704c2400125af859a6"},
    {file = "frozenlist-1.3.1-cp39-cp39-musllinux_1_1_s390x.whl", hash = "sha256:35c3d79b81908579beb1fb4e7fcd802b7b4921f1b66055af2578ff7734711cfa"},
    {file = "frozenlist-1.3.1-cp39-cp39-musllinux_1_1_x86_64.whl", hash = "sha256:c92deb5d9acce226a501b77307b3b60b264ca21862bd7d3e0c1f3594022f01bc"},
    {file = "frozenlist-1.3.1-cp39-cp39-win32.whl", hash = "sha256:5e77a8bd41e54b05e4fb2708dc6ce28ee70325f8c6f50f3df86a44ecb1d7a19b"},
    {file = "frozenlist-1.3.1-cp39-cp39-win_amd64.whl", hash = "sha256:625d8472c67f2d96f9a4302a947f92a7adbc1e20bedb6aff8dbc8ff039ca6189"},
    {file = "frozenlist-1.3.1.tar.gz", hash = "sha256:3a735e4211a04ccfa3f4833547acdf5d2f863bfeb01cfd3edaffbc251f15cec8"},
]
fsspec = [
    {file = "fsspec-2022.7.1-py3-none-any.whl", hash = "sha256:36c5a8e7c4fc20cf32ef6934ac0a122accc8a593ddc8478d30c3ca4dbbd95500"},
    {file = "fsspec-2022.7.1.tar.gz", hash = "sha256:7f9fb19d811b027b97c4636c6073eb53bc4cbee2d3c4b33fa88b9f26906fd7d7"},
]
future = [
    {file = "future-0.18.2.tar.gz", hash = "sha256:b1bead90b70cf6ec3f0710ae53a525360fa360d306a86583adc6bf83a4db537d"},
]
gast = [
    {file = "gast-0.4.0-py3-none-any.whl", hash = "sha256:b7adcdd5adbebf1adf17378da5ba3f543684dbec47b1cda1f3997e573cd542c4"},
    {file = "gast-0.4.0.tar.gz", hash = "sha256:40feb7b8b8434785585ab224d1568b857edb18297e5a3047f1ba012bc83b42c1"},
]
gaussianprocessderivatives = [
    {file = "gaussianprocessderivatives-0.1.5-py3-none-any.whl", hash = "sha256:c1639d3c3e9b007bb63424e3db605ee675cb63410f5aa499bbf6c025f316ed21"},
    {file = "gaussianprocessderivatives-0.1.5.tar.gz", hash = "sha256:3bd2142668a0d9b8876ba1a15a406a7f9bcbb8564547a7027a9839024dd81838"},
]
google-auth = [
    {file = "google-auth-2.11.0.tar.gz", hash = "sha256:ed65ecf9f681832298e29328e1ef0a3676e3732b2e56f41532d45f70a22de0fb"},
    {file = "google_auth-2.11.0-py2.py3-none-any.whl", hash = "sha256:be62acaae38d0049c21ca90f27a23847245c9f161ff54ede13af2cb6afecbac9"},
]
google-auth-oauthlib = [
    {file = "google-auth-oauthlib-0.4.6.tar.gz", hash = "sha256:a90a072f6993f2c327067bf65270046384cda5a8ecb20b94ea9a687f1f233a7a"},
    {file = "google_auth_oauthlib-0.4.6-py2.py3-none-any.whl", hash = "sha256:3f2a6e802eebbb6fb736a370fbf3b055edcb6b52878bf2f26330b5e041316c73"},
]
google-pasta = [
    {file = "google-pasta-0.2.0.tar.gz", hash = "sha256:c9f2c8dfc8f96d0d5808299920721be30c9eec37f2389f28904f454565c8a16e"},
    {file = "google_pasta-0.2.0-py2-none-any.whl", hash = "sha256:4612951da876b1a10fe3960d7226f0c7682cf901e16ac06e473b267a5afa8954"},
    {file = "google_pasta-0.2.0-py3-none-any.whl", hash = "sha256:b32482794a366b5366a32c92a9a9201b107821889935a02b3e51f6b432ea84ed"},
]
grpcio = [
    {file = "grpcio-1.43.0-cp310-cp310-linux_armv7l.whl", hash = "sha256:a4e786a8ee8b30b25d70ee52cda6d1dbba2a8ca2f1208d8e20ed8280774f15c8"},
    {file = "grpcio-1.43.0-cp310-cp310-macosx_10_10_universal2.whl", hash = "sha256:af9c3742f6c13575c0d4147a8454da0ff5308c4d9469462ff18402c6416942fe"},
    {file = "grpcio-1.43.0-cp310-cp310-manylinux_2_17_aarch64.whl", hash = "sha256:fdac966699707b5554b815acc272d81e619dd0999f187cd52a61aef075f870ee"},
    {file = "grpcio-1.43.0-cp310-cp310-manylinux_2_17_i686.manylinux2014_i686.whl", hash = "sha256:6e463b4aa0a6b31cf2e57c4abc1a1b53531a18a570baeed39d8d7b65deb16b7e"},
    {file = "grpcio-1.43.0-cp310-cp310-manylinux_2_17_x86_64.manylinux2014_x86_64.whl", hash = "sha256:f11d05402e0ac3a284443d8a432d3dfc76a6bd3f7b5858cddd75617af2d7bd9b"},
    {file = "grpcio-1.43.0-cp310-cp310-win32.whl", hash = "sha256:c36f418c925a41fccada8f7ae9a3d3e227bfa837ddbfddd3d8b0ac252d12dda9"},
    {file = "grpcio-1.43.0-cp310-cp310-win_amd64.whl", hash = "sha256:772b943f34374744f70236bbbe0afe413ed80f9ae6303503f85e2b421d4bca92"},
    {file = "grpcio-1.43.0-cp36-cp36m-linux_armv7l.whl", hash = "sha256:cbc9b83211d905859dcf234ad39d7193ff0f05bfc3269c364fb0d114ee71de59"},
    {file = "grpcio-1.43.0-cp36-cp36m-macosx_10_10_x86_64.whl", hash = "sha256:fb7229fa2a201a0c377ff3283174ec966da8f9fd7ffcc9a92f162d2e7fc9025b"},
    {file = "grpcio-1.43.0-cp36-cp36m-manylinux2010_i686.whl", hash = "sha256:17b75f220ee6923338155b4fcef4c38802b9a57bc57d112c9599a13a03e99f8d"},
    {file = "grpcio-1.43.0-cp36-cp36m-manylinux2010_x86_64.whl", hash = "sha256:6620a5b751b099b3b25553cfc03dfcd873cda06f9bb2ff7e9948ac7090e20f05"},
    {file = "grpcio-1.43.0-cp36-cp36m-manylinux_2_17_aarch64.whl", hash = "sha256:1898f999383baac5fcdbdef8ea5b1ef204f38dc211014eb6977ac6e55944d738"},
    {file = "grpcio-1.43.0-cp36-cp36m-manylinux_2_17_i686.manylinux2014_i686.whl", hash = "sha256:47b6821238d8978014d23b1132713dac6c2d72cbb561cf257608b1673894f90a"},
    {file = "grpcio-1.43.0-cp36-cp36m-manylinux_2_17_x86_64.manylinux2014_x86_64.whl", hash = "sha256:80398e9fb598060fa41050d1220f5a2440fe74ff082c36dda41ac3215ebb5ddd"},
    {file = "grpcio-1.43.0-cp36-cp36m-win32.whl", hash = "sha256:0110310eff07bb69782f53b7a947490268c4645de559034c43c0a635612e250f"},
    {file = "grpcio-1.43.0-cp36-cp36m-win_amd64.whl", hash = "sha256:45401d00f2ee46bde75618bf33e9df960daa7980e6e0e7328047191918c98504"},
    {file = "grpcio-1.43.0-cp37-cp37m-linux_armv7l.whl", hash = "sha256:af78ac55933811e6a25141336b1f2d5e0659c2f568d44d20539b273792563ca7"},
    {file = "grpcio-1.43.0-cp37-cp37m-macosx_10_10_x86_64.whl", hash = "sha256:8b2b9dc4d7897566723b77422e11c009a0ebd397966b165b21b89a62891a9fdf"},
    {file = "grpcio-1.43.0-cp37-cp37m-manylinux2010_i686.whl", hash = "sha256:77ef653f966934b3bfdd00e4f2064b68880eb40cf09b0b99edfa5ee22a44f559"},
    {file = "grpcio-1.43.0-cp37-cp37m-manylinux2010_x86_64.whl", hash = "sha256:e95b5d62ec26d0cd0b90c202d73e7cb927c369c3358e027225239a4e354967dc"},
    {file = "grpcio-1.43.0-cp37-cp37m-manylinux_2_17_aarch64.whl", hash = "sha256:04239e8f71db832c26bbbedb4537b37550a39d77681d748ab4678e58dd6455d6"},
    {file = "grpcio-1.43.0-cp37-cp37m-manylinux_2_17_i686.manylinux2014_i686.whl", hash = "sha256:4b4a7152187a49767a47d1413edde2304c96f41f7bc92cc512e230dfd0fba095"},
    {file = "grpcio-1.43.0-cp37-cp37m-manylinux_2_17_x86_64.manylinux2014_x86_64.whl", hash = "sha256:b8cc936a29c65ab39714e1ba67a694c41218f98b6e2a64efb83f04d9abc4386b"},
    {file = "grpcio-1.43.0-cp37-cp37m-win32.whl", hash = "sha256:577e024c8dd5f27cd98ba850bc4e890f07d4b5942e5bc059a3d88843a2f48f66"},
    {file = "grpcio-1.43.0-cp37-cp37m-win_amd64.whl", hash = "sha256:138f57e3445d4a48d9a8a5af1538fdaafaa50a0a3c243f281d8df0edf221dc02"},
    {file = "grpcio-1.43.0-cp38-cp38-linux_armv7l.whl", hash = "sha256:08cf25f2936629db062aeddbb594bd76b3383ab0ede75ef0461a3b0bc3a2c150"},
    {file = "grpcio-1.43.0-cp38-cp38-macosx_10_10_x86_64.whl", hash = "sha256:01f4b887ed703fe82ebe613e1d2dadea517891725e17e7a6134dcd00352bd28c"},
    {file = "grpcio-1.43.0-cp38-cp38-manylinux2010_i686.whl", hash = "sha256:0aa8285f284338eb68962fe1a830291db06f366ea12f213399b520c062b01f65"},
    {file = "grpcio-1.43.0-cp38-cp38-manylinux2010_x86_64.whl", hash = "sha256:0edbfeb6729aa9da33ce7e28fb7703b3754934115454ae45e8cc1db601756fd3"},
    {file = "grpcio-1.43.0-cp38-cp38-manylinux_2_17_aarch64.whl", hash = "sha256:c354017819201053d65212befd1dcb65c2d91b704d8977e696bae79c47cd2f82"},
    {file = "grpcio-1.43.0-cp38-cp38-manylinux_2_17_i686.manylinux2014_i686.whl", hash = "sha256:50cfb7e1067ee5e00b8ab100a6b7ea322d37ec6672c0455106520b5891c4b5f5"},
    {file = "grpcio-1.43.0-cp38-cp38-manylinux_2_17_x86_64.manylinux2014_x86_64.whl", hash = "sha256:57f1aeb65ed17dfb2f6cd717cc109910fe395133af7257a9c729c0b9604eac10"},
    {file = "grpcio-1.43.0-cp38-cp38-win32.whl", hash = "sha256:fa26a8bbb3fe57845acb1329ff700d5c7eaf06414c3e15f4cb8923f3a466ef64"},
    {file = "grpcio-1.43.0-cp38-cp38-win_amd64.whl", hash = "sha256:ade8b79a6b6aea68adb9d4bfeba5d647667d842202c5d8f3ba37ac1dc8e5c09c"},
    {file = "grpcio-1.43.0-cp39-cp39-linux_armv7l.whl", hash = "sha256:124e718faf96fe44c98b05f3f475076be8b5198bb4c52a13208acf88a8548ba9"},
    {file = "grpcio-1.43.0-cp39-cp39-macosx_10_10_x86_64.whl", hash = "sha256:2f96142d0abc91290a63ba203f01649e498302b1b6007c67bad17f823ecde0cf"},
    {file = "grpcio-1.43.0-cp39-cp39-manylinux2010_i686.whl", hash = "sha256:31e6e489ccd8f08884b9349a39610982df48535881ec34f05a11c6e6b6ebf9d0"},
    {file = "grpcio-1.43.0-cp39-cp39-manylinux2010_x86_64.whl", hash = "sha256:0e731f660e1e68238f56f4ce11156f02fd06dc58bc7834778d42c0081d4ef5ad"},
    {file = "grpcio-1.43.0-cp39-cp39-manylinux_2_17_aarch64.whl", hash = "sha256:1f16725a320460435a8a5339d8b06c4e00d307ab5ad56746af2e22b5f9c50932"},
    {file = "grpcio-1.43.0-cp39-cp39-manylinux_2_17_i686.manylinux2014_i686.whl", hash = "sha256:a4b4543e13acb4806917d883d0f70f21ba93b29672ea81f4aaba14821aaf9bb0"},
    {file = "grpcio-1.43.0-cp39-cp39-manylinux_2_17_x86_64.manylinux2014_x86_64.whl", hash = "sha256:594aaa0469f4fca7773e80d8c27bf1298e7bbce5f6da0f084b07489a708f16ab"},
    {file = "grpcio-1.43.0-cp39-cp39-win32.whl", hash = "sha256:5449ae564349e7a738b8c38583c0aad954b0d5d1dd3cea68953bfc32eaee11e3"},
    {file = "grpcio-1.43.0-cp39-cp39-win_amd64.whl", hash = "sha256:bdf41550815a831384d21a498b20597417fd31bd084deb17d31ceb39ad9acc79"},
    {file = "grpcio-1.43.0.tar.gz", hash = "sha256:735d9a437c262ab039d02defddcb9f8f545d7009ae61c0114e19dda3843febe5"},
]
h5py = [
    {file = "h5py-2.10.0-cp27-cp27m-macosx_10_6_intel.whl", hash = "sha256:ecf4d0b56ee394a0984de15bceeb97cbe1fe485f1ac205121293fc44dcf3f31f"},
    {file = "h5py-2.10.0-cp27-cp27m-manylinux1_i686.whl", hash = "sha256:86868dc07b9cc8cb7627372a2e6636cdc7a53b7e2854ad020c9e9d8a4d3fd0f5"},
    {file = "h5py-2.10.0-cp27-cp27m-manylinux1_x86_64.whl", hash = "sha256:aac4b57097ac29089f179bbc2a6e14102dd210618e94d77ee4831c65f82f17c0"},
    {file = "h5py-2.10.0-cp27-cp27m-win32.whl", hash = "sha256:7be5754a159236e95bd196419485343e2b5875e806fe68919e087b6351f40a70"},
    {file = "h5py-2.10.0-cp27-cp27m-win_amd64.whl", hash = "sha256:13c87efa24768a5e24e360a40e0bc4c49bcb7ce1bb13a3a7f9902cec302ccd36"},
    {file = "h5py-2.10.0-cp27-cp27mu-manylinux1_i686.whl", hash = "sha256:79b23f47c6524d61f899254f5cd5e486e19868f1823298bc0c29d345c2447172"},
    {file = "h5py-2.10.0-cp27-cp27mu-manylinux1_x86_64.whl", hash = "sha256:cbf28ae4b5af0f05aa6e7551cee304f1d317dbed1eb7ac1d827cee2f1ef97a99"},
    {file = "h5py-2.10.0-cp34-cp34m-manylinux1_i686.whl", hash = "sha256:c0d4b04bbf96c47b6d360cd06939e72def512b20a18a8547fa4af810258355d5"},
    {file = "h5py-2.10.0-cp34-cp34m-manylinux1_x86_64.whl", hash = "sha256:549ad124df27c056b2e255ea1c44d30fb7a17d17676d03096ad5cd85edb32dc1"},
    {file = "h5py-2.10.0-cp35-cp35m-macosx_10_6_intel.whl", hash = "sha256:a5f82cd4938ff8761d9760af3274acf55afc3c91c649c50ab18fcff5510a14a5"},
    {file = "h5py-2.10.0-cp35-cp35m-manylinux1_i686.whl", hash = "sha256:3dad1730b6470fad853ef56d755d06bb916ee68a3d8272b3bab0c1ddf83bb99e"},
    {file = "h5py-2.10.0-cp35-cp35m-manylinux1_x86_64.whl", hash = "sha256:063947eaed5f271679ed4ffa36bb96f57bc14f44dd4336a827d9a02702e6ce6b"},
    {file = "h5py-2.10.0-cp35-cp35m-win32.whl", hash = "sha256:c54a2c0dd4957776ace7f95879d81582298c5daf89e77fb8bee7378f132951de"},
    {file = "h5py-2.10.0-cp35-cp35m-win_amd64.whl", hash = "sha256:6998be619c695910cb0effe5eb15d3a511d3d1a5d217d4bd0bebad1151ec2262"},
    {file = "h5py-2.10.0-cp36-cp36m-macosx_10_6_intel.whl", hash = "sha256:ff7d241f866b718e4584fa95f520cb19405220c501bd3a53ee11871ba5166ea2"},
    {file = "h5py-2.10.0-cp36-cp36m-manylinux1_i686.whl", hash = "sha256:54817b696e87eb9e403e42643305f142cd8b940fe9b3b490bbf98c3b8a894cf4"},
    {file = "h5py-2.10.0-cp36-cp36m-manylinux1_x86_64.whl", hash = "sha256:d3c59549f90a891691991c17f8e58c8544060fdf3ccdea267100fa5f561ff62f"},
    {file = "h5py-2.10.0-cp36-cp36m-win32.whl", hash = "sha256:d7ae7a0576b06cb8e8a1c265a8bc4b73d05fdee6429bffc9a26a6eb531e79d72"},
    {file = "h5py-2.10.0-cp36-cp36m-win_amd64.whl", hash = "sha256:bffbc48331b4a801d2f4b7dac8a72609f0b10e6e516e5c480a3e3241e091c878"},
    {file = "h5py-2.10.0-cp37-cp37m-macosx_10_6_intel.whl", hash = "sha256:51ae56894c6c93159086ffa2c94b5b3388c0400548ab26555c143e7cfa05b8e5"},
    {file = "h5py-2.10.0-cp37-cp37m-manylinux1_i686.whl", hash = "sha256:16ead3c57141101e3296ebeed79c9c143c32bdd0e82a61a2fc67e8e6d493e9d1"},
    {file = "h5py-2.10.0-cp37-cp37m-manylinux1_x86_64.whl", hash = "sha256:f0e25bb91e7a02efccb50aba6591d3fe2c725479e34769802fcdd4076abfa917"},
    {file = "h5py-2.10.0-cp37-cp37m-win32.whl", hash = "sha256:f23951a53d18398ef1344c186fb04b26163ca6ce449ebd23404b153fd111ded9"},
    {file = "h5py-2.10.0-cp37-cp37m-win_amd64.whl", hash = "sha256:8bb1d2de101f39743f91512a9750fb6c351c032e5cd3204b4487383e34da7f75"},
    {file = "h5py-2.10.0-cp38-cp38-macosx_10_9_x86_64.whl", hash = "sha256:64f74da4a1dd0d2042e7d04cf8294e04ddad686f8eba9bb79e517ae582f6668d"},
    {file = "h5py-2.10.0-cp38-cp38-manylinux1_x86_64.whl", hash = "sha256:d35f7a3a6cefec82bfdad2785e78359a0e6a5fbb3f605dd5623ce88082ccd681"},
    {file = "h5py-2.10.0-cp38-cp38-win32.whl", hash = "sha256:6ef7ab1089e3ef53ca099038f3c0a94d03e3560e6aff0e9d6c64c55fb13fc681"},
    {file = "h5py-2.10.0-cp38-cp38-win_amd64.whl", hash = "sha256:769e141512b54dee14ec76ed354fcacfc7d97fea5a7646b709f7400cf1838630"},
    {file = "h5py-2.10.0.tar.gz", hash = "sha256:84412798925dc870ffd7107f045d7659e60f5d46d1c70c700375248bf6bf512d"},
]
identify = [
    {file = "identify-2.5.3-py2.py3-none-any.whl", hash = "sha256:25851c8c1370effb22aaa3c987b30449e9ff0cece408f810ae6ce408fdd20893"},
    {file = "identify-2.5.3.tar.gz", hash = "sha256:887e7b91a1be152b0d46bbf072130235a8117392b9f1828446079a816a05ef44"},
]
idna = [
    {file = "idna-3.3-py3-none-any.whl", hash = "sha256:84d9dd047ffa80596e0f246e2eab0b391788b0503584e8945f2368256d2735ff"},
    {file = "idna-3.3.tar.gz", hash = "sha256:9d643ff0a55b762d5cdb124b8eaa99c66322e2157b69160bc32796e824360e6d"},
]
igraph = [
    {file = "igraph-0.9.11-1-cp310-cp310-macosx_10_9_x86_64.whl", hash = "sha256:bd5dad92b51f1993ad839c54191bae516b6b25b7636e773cc4bd99509d1f6cc5"},
    {file = "igraph-0.9.11-1-cp310-cp310-macosx_11_0_arm64.whl", hash = "sha256:37733811aabdfeea940c036d4450f24b79aeea8e6303ccf3dd5521514ea267be"},
    {file = "igraph-0.9.11-1-cp36-cp36m-macosx_10_9_x86_64.whl", hash = "sha256:3695b172b628d896220558fb29a37f854f7e67014b2abe3c480efb8a55970562"},
    {file = "igraph-0.9.11-1-cp37-cp37m-macosx_10_9_x86_64.whl", hash = "sha256:ea7b567f711be4e7d7029afc70b11e5eced02057a016e63945b922c9c9824a64"},
    {file = "igraph-0.9.11-1-cp38-cp38-macosx_10_9_x86_64.whl", hash = "sha256:5f58239066b90386e924f36ec5172638cce6b99c37f6958236585f6cb6dbfd5f"},
    {file = "igraph-0.9.11-1-cp38-cp38-macosx_11_0_arm64.whl", hash = "sha256:62364477acbbb8fe099092b1dbee37b4c1cab948508c701a8a73d1f2e72267f4"},
    {file = "igraph-0.9.11-1-cp39-cp39-macosx_10_9_x86_64.whl", hash = "sha256:e1caed4e2bd6c17d2ea0e88a88d6d53d00767bc7cd79e769cf47057f96cd6c32"},
    {file = "igraph-0.9.11-1-cp39-cp39-macosx_11_0_arm64.whl", hash = "sha256:9b7f3d67d6d9c31c715c4309e1410f0e23f0dcec08786671a601b1df276fbe57"},
    {file = "igraph-0.9.11-1-pp37-pypy37_pp73-macosx_10_9_x86_64.whl", hash = "sha256:a918d048535aa4cd7d1bde710a742af218b33cc47bd85bfcb3b12b7503ffe0e7"},
    {file = "igraph-0.9.11-1-pp38-pypy38_pp73-macosx_10_9_x86_64.whl", hash = "sha256:8aac604f3d4f64a9702f8ac27e0074ce4d9c4b25e637145884681b71ea60bd34"},
    {file = "igraph-0.9.11-1-pp39-pypy39_pp73-macosx_10_9_x86_64.whl", hash = "sha256:008ad3c9bae8549ee1ffee16bb3d1563e0e32a5219dbc0673719fc3be75a2569"},
    {file = "igraph-0.9.11-cp310-cp310-macosx_10_9_x86_64.whl", hash = "sha256:eb074a25d0e15dc85bab502adb73200e34aae7ee34f552958ff86c04bb524172"},
    {file = "igraph-0.9.11-cp310-cp310-macosx_11_0_arm64.whl", hash = "sha256:4ff5de0fad77d468d362f5d1472dc3f43707655a631f5c92e068fa2acdfb29a0"},
    {file = "igraph-0.9.11-cp310-cp310-manylinux_2_17_aarch64.manylinux2014_aarch64.whl", hash = "sha256:8be37443badfc24cef7e1066ca9cb2cf8932b8e819f810c017040d31b71614a1"},
    {file = "igraph-0.9.11-cp310-cp310-manylinux_2_17_i686.manylinux2014_i686.whl", hash = "sha256:4efa64c829b28622ffddab69f9bea8749973cd1ec0d2aee9f9b120eb8a0a9f38"},
    {file = "igraph-0.9.11-cp310-cp310-manylinux_2_17_x86_64.manylinux2014_x86_64.whl", hash = "sha256:d544737e23f2d72590f900c26f7b58c695cc1887548570cf6291d3d2d08bf31e"},
    {file = "igraph-0.9.11-cp310-cp310-musllinux_1_1_aarch64.whl", hash = "sha256:fc70d029ade6f8df290ea4032a1151430a1cc0af19d8cc8754fc528fd41161bb"},
    {file = "igraph-0.9.11-cp310-cp310-musllinux_1_1_i686.whl", hash = "sha256:028c9e739b7b3b26a25488856aee3ef9c2c2caa214bce2bd701586824a7878e1"},
    {file = "igraph-0.9.11-cp310-cp310-musllinux_1_1_x86_64.whl", hash = "sha256:ee9e8a2ce0cf9408257048f3a8d389f3e37bfbf60cf9967b601f55b892c9ae98"},
    {file = "igraph-0.9.11-cp310-cp310-win32.whl", hash = "sha256:d57416b6a41fad4f490b1e38ff236a6bc2fee6f4febb236df0262338fd40385c"},
    {file = "igraph-0.9.11-cp310-cp310-win_amd64.whl", hash = "sha256:285f8f7fa2a21e036a9ececf93edeee25b017ff7144a7852760d68884f657978"},
    {file = "igraph-0.9.11-cp36-cp36m-macosx_10_9_x86_64.whl", hash = "sha256:5564fc8531c487679fc329e270566ebdcb2dd4e6c6ae7e4bfc2b2e4c509c65aa"},
    {file = "igraph-0.9.11-cp36-cp36m-manylinux_2_17_aarch64.manylinux2014_aarch64.whl", hash = "sha256:687d9354d9f69cf4a743bac536277924d35bcc9afee8907962269e65ee84691e"},
    {file = "igraph-0.9.11-cp36-cp36m-manylinux_2_17_i686.manylinux2014_i686.whl", hash = "sha256:494ab3e553880790cd404ba6f825ac38c76028ccd47d04d4c449eef5e7711fac"},
    {file = "igraph-0.9.11-cp36-cp36m-manylinux_2_17_x86_64.manylinux2014_x86_64.whl", hash = "sha256:9f2851f13b4cba514aed4bda1ac479b18fd86ae21f6b6a4fe20ee33d8537bf2e"},
    {file = "igraph-0.9.11-cp36-cp36m-musllinux_1_1_aarch64.whl", hash = "sha256:3760f4d1835a533e2f80305ed6445c819d2aa94643df09d1eee810283cbe0a6c"},
    {file = "igraph-0.9.11-cp36-cp36m-musllinux_1_1_i686.whl", hash = "sha256:c5b8073db0d5c8cd0120d06e67500274a6ed2858a51f0ee28b0ef0096cdcaf8e"},
    {file = "igraph-0.9.11-cp36-cp36m-musllinux_1_1_x86_64.whl", hash = "sha256:d5ba1babe72bfaa1367a206699a8afdbc58ab51182bdfd75e5f65294c22d5d7f"},
    {file = "igraph-0.9.11-cp36-cp36m-win32.whl", hash = "sha256:c283f3b9860d55184a09df0c4c9a95757c0459eb4ba319cba3ed2b52f8a7a046"},
    {file = "igraph-0.9.11-cp36-cp36m-win_amd64.whl", hash = "sha256:704e63d903faac3cd21b20645e037405c458c533f45b502d646b84b7e30a784b"},
    {file = "igraph-0.9.11-cp37-cp37m-macosx_10_9_x86_64.whl", hash = "sha256:76afe319a995b6f5cb3dd9dedbf0b6faa5ec276d497c0a83139f56724e898832"},
    {file = "igraph-0.9.11-cp37-cp37m-manylinux_2_17_aarch64.manylinux2014_aarch64.whl", hash = "sha256:27e84a06f3f8a89281daec87d3ffb5de3c7d8e11a13b6d407162e0b6fc37965a"},
    {file = "igraph-0.9.11-cp37-cp37m-manylinux_2_17_i686.manylinux2014_i686.whl", hash = "sha256:377074682edcaa2fcf98c0dbc68d455e24918d18471619661293b726656de9a5"},
    {file = "igraph-0.9.11-cp37-cp37m-manylinux_2_17_x86_64.manylinux2014_x86_64.whl", hash = "sha256:025c3dde1d5ed4c4c7cf0aa4bfaf394c15245a3704f0d18015367d67e85285bb"},
    {file = "igraph-0.9.11-cp37-cp37m-musllinux_1_1_aarch64.whl", hash = "sha256:dae06ff6ae299015f1a2be3702074c628e3806a733ddcb7acbf396d486e2c007"},
    {file = "igraph-0.9.11-cp37-cp37m-musllinux_1_1_i686.whl", hash = "sha256:7a9117944267e2bbb8ef16119646eda454834916db7c4a2e195cff5230040be9"},
    {file = "igraph-0.9.11-cp37-cp37m-musllinux_1_1_x86_64.whl", hash = "sha256:3790ae89306e297404f47df8a6a1bdb312495574a98c8315cb1bec32b511053e"},
    {file = "igraph-0.9.11-cp37-cp37m-win32.whl", hash = "sha256:e9bfc80f1cf86504a239ff6f67211890e5ffdd70d940fffa0845fff2c98097da"},
    {file = "igraph-0.9.11-cp37-cp37m-win_amd64.whl", hash = "sha256:cd5e64a7d050d1c402312aec9613e38901c57e4e24e5d1cf0ed097ca57691e3d"},
    {file = "igraph-0.9.11-cp38-cp38-macosx_10_9_x86_64.whl", hash = "sha256:699a0a84f80caff3365b6578341513cdd9b666dd4f3278b18a76f8c17b314402"},
    {file = "igraph-0.9.11-cp38-cp38-macosx_11_0_arm64.whl", hash = "sha256:3b4fda4f8f520e17b4631645fe4b8b8eb1624fdc7424609c8d22e487434e8b02"},
    {file = "igraph-0.9.11-cp38-cp38-manylinux_2_17_aarch64.manylinux2014_aarch64.whl", hash = "sha256:78e768b2ad6b43fe2a7f1f799a9d4f5e59ca66dbd4ea5f6b1dfa7a7f1d5dadbe"},
    {file = "igraph-0.9.11-cp38-cp38-manylinux_2_17_i686.manylinux2014_i686.whl", hash = "sha256:068593958fd4c5fa58022b98f40b94728d5f9f7d67d7c27cbde8ee527669aad3"},
    {file = "igraph-0.9.11-cp38-cp38-manylinux_2_17_x86_64.manylinux2014_x86_64.whl", hash = "sha256:94f327a9b214fba5d295fa30c3b252591878ef05cacf0acd95f07f0fee261b7d"},
    {file = "igraph-0.9.11-cp38-cp38-musllinux_1_1_aarch64.whl", hash = "sha256:a6278758d7871ad015d082982d89ba4f2415a142c52c661f565ef511b2587b3f"},
    {file = "igraph-0.9.11-cp38-cp38-musllinux_1_1_i686.whl", hash = "sha256:1f030c1c492baa9cc2f45cc4a554269351bfa873c0a1e081a56a7d5413f29a5a"},
    {file = "igraph-0.9.11-cp38-cp38-musllinux_1_1_x86_64.whl", hash = "sha256:d1b18493fc48e7345f428920ef97a49d821051bf58ced800862814b6b83e2fce"},
    {file = "igraph-0.9.11-cp38-cp38-win32.whl", hash = "sha256:486e58b649bacc0a209093e5701cb64e58917970159be0e9f6f8608a29d0a762"},
    {file = "igraph-0.9.11-cp38-cp38-win_amd64.whl", hash = "sha256:df4040dd0009ba3f0a8e32f47c56f6707cd99b4cbe488fe1fe01fc2cfabccc38"},
    {file = "igraph-0.9.11-cp39-cp39-macosx_10_9_x86_64.whl", hash = "sha256:fb4cd7cf46f1c141a12bf72e9bdcf0dd4effb0ca7e363ab74c0b1f3a62fcaf65"},
    {file = "igraph-0.9.11-cp39-cp39-macosx_11_0_arm64.whl", hash = "sha256:017b1d1815894603424f7de0c82e7cb6bf18b6d18185cf1047853affd70ee78e"},
    {file = "igraph-0.9.11-cp39-cp39-manylinux_2_17_aarch64.manylinux2014_aarch64.whl", hash = "sha256:8bd658702b95fbb4e579e639f393507821ed06dfa56d0c5db6aa89c2370a2424"},
    {file = "igraph-0.9.11-cp39-cp39-manylinux_2_17_i686.manylinux2014_i686.whl", hash = "sha256:d30ce17668fd711ff8ff106c320b8ba031ecc61b8b92af0a3fdd4d8dbd173c8d"},
    {file = "igraph-0.9.11-cp39-cp39-manylinux_2_17_x86_64.manylinux2014_x86_64.whl", hash = "sha256:7b930b21d69f3b36921f34f466d0350e05690b7cd2ba4bb71fad42b45183039a"},
    {file = "igraph-0.9.11-cp39-cp39-musllinux_1_1_aarch64.whl", hash = "sha256:dc623e09546c0b6055e5489f578e075e00d906b927c1dbfff7561d11e46f4277"},
    {file = "igraph-0.9.11-cp39-cp39-musllinux_1_1_i686.whl", hash = "sha256:87bf97fb2774ec346c84790d994b6d95e60187105521baf44d46a845f0264d0c"},
    {file = "igraph-0.9.11-cp39-cp39-musllinux_1_1_x86_64.whl", hash = "sha256:b9459e1f1097cd6c6511fb459147229b41ba8f3c8cebf21ca1bfe93f212a3565"},
    {file = "igraph-0.9.11-cp39-cp39-win32.whl", hash = "sha256:4319839f517066e28ffc73722d733d5aacc89dec9d615224754e168445893b6c"},
    {file = "igraph-0.9.11-cp39-cp39-win_amd64.whl", hash = "sha256:1c1cf8b689b7bf97c52f4887f1a305a95f7c2e5b21b439b6f2d691b444760934"},
    {file = "igraph-0.9.11-pp37-pypy37_pp73-macosx_10_9_x86_64.whl", hash = "sha256:c96409c4dae691320af44c95cacb9136b79c86696139fb33c2d032574d9350e4"},
    {file = "igraph-0.9.11-pp37-pypy37_pp73-manylinux_2_17_aarch64.manylinux2014_aarch64.whl", hash = "sha256:47bd090377109d9eb85987d0ca97c400fd4bdd3d9d40b68fa5842696433bf1e3"},
    {file = "igraph-0.9.11-pp37-pypy37_pp73-manylinux_2_17_i686.manylinux2014_i686.whl", hash = "sha256:be85fde2d0acc611af7517df4205fc578fed44a7d82a5ac4904e70730adc3afd"},
    {file = "igraph-0.9.11-pp37-pypy37_pp73-manylinux_2_17_x86_64.manylinux2014_x86_64.whl", hash = "sha256:cc5687139bf40b8172ebcef0f80752ac2a7988d2dfddb329028df2647434e2af"},
    {file = "igraph-0.9.11-pp37-pypy37_pp73-win_amd64.whl", hash = "sha256:f42833056d0b0ddca4fd586c2fd65dd1d525346f5d1dc87ef3edcde758a5ffb0"},
    {file = "igraph-0.9.11-pp38-pypy38_pp73-macosx_10_9_x86_64.whl", hash = "sha256:52125e1dc082564fcaa541c37b895b8ffa108cb3af2dfc238c71e4200bd5b008"},
    {file = "igraph-0.9.11-pp38-pypy38_pp73-manylinux_2_17_aarch64.manylinux2014_aarch64.whl", hash = "sha256:0911edb07495da82f75b155772c3e623c1975e16e47f98808ae54cb316f487e3"},
    {file = "igraph-0.9.11-pp38-pypy38_pp73-manylinux_2_17_i686.manylinux2014_i686.whl", hash = "sha256:4da58576fd1d1a32d37ac067d3b74e5e244333fb749233d2350ae568472610b5"},
    {file = "igraph-0.9.11-pp38-pypy38_pp73-manylinux_2_17_x86_64.manylinux2014_x86_64.whl", hash = "sha256:8269f1fab636b2a4b2db752d02854c22f11918424003244cd99b77026fa4c3f2"},
    {file = "igraph-0.9.11-pp38-pypy38_pp73-win_amd64.whl", hash = "sha256:ba8ed0625e8055a89e2c0c472983dda2f2a450bba45d33f685f330a5ccbfc22b"},
    {file = "igraph-0.9.11-pp39-pypy39_pp73-macosx_10_9_x86_64.whl", hash = "sha256:4a8b0054ecc24ec0351cf0f26ac26b5b8d33c91afc8eea6d799ecc005f579a11"},
    {file = "igraph-0.9.11-pp39-pypy39_pp73-manylinux_2_17_aarch64.manylinux2014_aarch64.whl", hash = "sha256:f4f21b3e03762e0f4301f3ef3be010ed135b2449b5e9b566fa00220116b862f5"},
    {file = "igraph-0.9.11-pp39-pypy39_pp73-manylinux_2_17_i686.manylinux2014_i686.whl", hash = "sha256:22f6e70df0687a838996e266e4e4fd7aac0c9a163267e56cfe1a35fb0ce0eb37"},
    {file = "igraph-0.9.11-pp39-pypy39_pp73-manylinux_2_17_x86_64.manylinux2014_x86_64.whl", hash = "sha256:315832d08055dad7c5edc87daf78c7c6efca413471528b86662d86c6e78edd11"},
    {file = "igraph-0.9.11-pp39-pypy39_pp73-win_amd64.whl", hash = "sha256:acbf2f51c62135aaf4ced12eba3cf83b247a2787e23f11e99d674cc8d60ca73c"},
    {file = "igraph-0.9.11.tar.gz", hash = "sha256:52eeaf5c015e297d979fefc53038fbaaf5fff4fb5f5022dce43f3ddc78210515"},
]
imageio = [
    {file = "imageio-2.8.0-py3-none-any.whl", hash = "sha256:1e4ab29b3775bb093c7a35854a0412857145450183344678829b30e72263b001"},
    {file = "imageio-2.8.0.tar.gz", hash = "sha256:fb5fd6d3d17126bbaac9af29fe340e2c97a196eb9416d4f28c0e543744a152cf"},
]
imagesize = [
    {file = "imagesize-1.4.1-py2.py3-none-any.whl", hash = "sha256:0d8d18d08f840c19d0ee7ca1fd82490fdc3729b7ac93f49870406ddde8ef8d8b"},
    {file = "imagesize-1.4.1.tar.gz", hash = "sha256:69150444affb9cb0d5cc5a92b3676f0b2fb7cd9ae39e947a5e11a36b4497cd4a"},
]
importlib-metadata = [
    {file = "importlib_metadata-4.2.0-py3-none-any.whl", hash = "sha256:057e92c15bc8d9e8109738a48db0ccb31b4d9d5cfbee5a8670879a30be66304b"},
    {file = "importlib_metadata-4.2.0.tar.gz", hash = "sha256:b7e52a1f8dec14a75ea73e0891f3060099ca1d8e6a462a4dff11c3e119ea1b31"},
]
importlib-resources = [
    {file = "importlib_resources-5.9.0-py3-none-any.whl", hash = "sha256:f78a8df21a79bcc30cfd400bdc38f314333de7c0fb619763f6b9dabab8268bb7"},
    {file = "importlib_resources-5.9.0.tar.gz", hash = "sha256:5481e97fb45af8dcf2f798952625591c58fe599d0735d86b10f54de086a61681"},
]
iniconfig = [
    {file = "iniconfig-1.1.1-py2.py3-none-any.whl", hash = "sha256:011e24c64b7f47f6ebd835bb12a743f2fbe9a26d4cecaa7f53bc4f35ee9da8b3"},
    {file = "iniconfig-1.1.1.tar.gz", hash = "sha256:bc3af051d7d14b2ee5ef9969666def0cd1a000e121eaea580d4a313df4b37f32"},
]
ipykernel = [
    {file = "ipykernel-6.15.1-py3-none-any.whl", hash = "sha256:d8969c5b23b0e453a23166da5a669c954db399789293fcb03fec5cb25367e43c"},
    {file = "ipykernel-6.15.1.tar.gz", hash = "sha256:37acc3254caa8a0dafcddddc8dc863a60ad1b46487b68aee361d9a15bda98112"},
]
ipython = [
    {file = "ipython-7.34.0-py3-none-any.whl", hash = "sha256:c175d2440a1caff76116eb719d40538fbb316e214eda85c5515c303aacbfb23e"},
    {file = "ipython-7.34.0.tar.gz", hash = "sha256:af3bdb46aa292bce5615b1b2ebc76c2080c5f77f54bda2ec72461317273e7cd6"},
]
ipython-genutils = [
    {file = "ipython_genutils-0.2.0-py2.py3-none-any.whl", hash = "sha256:72dd37233799e619666c9f639a9da83c34013a73e8bbc79a7a6348d93c61fab8"},
    {file = "ipython_genutils-0.2.0.tar.gz", hash = "sha256:eb2e116e75ecef9d4d228fdc66af54269afa26ab4463042e33785b887c628ba8"},
]
ipywidgets = [
    {file = "ipywidgets-8.0.1-py3-none-any.whl", hash = "sha256:fc0744df3a964ecfd68a6d2debe547fe89db252b8d7bb3db5740aba72edb0e6c"},
    {file = "ipywidgets-8.0.1.tar.gz", hash = "sha256:1a296094203309e834f2781a275214d255ac5d266bbfa602f9f6915e1806614c"},
]
isort = [
    {file = "isort-5.10.1-py3-none-any.whl", hash = "sha256:6f62d78e2f89b4500b080fe3a81690850cd254227f27f75c3a0c491a1f351ba7"},
    {file = "isort-5.10.1.tar.gz", hash = "sha256:e8443a5e7a020e9d7f97f1d7d9cd17c88bcb3bc7e218bf9cf5095fe550be2951"},
]
jedi = [
    {file = "jedi-0.18.1-py2.py3-none-any.whl", hash = "sha256:637c9635fcf47945ceb91cd7f320234a7be540ded6f3e99a50cb6febdfd1ba8d"},
    {file = "jedi-0.18.1.tar.gz", hash = "sha256:74137626a64a99c8eb6ae5832d99b3bdd7d29a3850fe2aa80a4126b2a7d949ab"},
]
jinja2 = [
    {file = "Jinja2-3.1.2-py3-none-any.whl", hash = "sha256:6088930bfe239f0e6710546ab9c19c9ef35e29792895fed6e6e31a023a182a61"},
    {file = "Jinja2-3.1.2.tar.gz", hash = "sha256:31351a702a408a9e7595a8fc6150fc3f43bb6bf7e319770cbc0db9df9437e852"},
]
joblib = [
    {file = "joblib-1.1.0-py2.py3-none-any.whl", hash = "sha256:f21f109b3c7ff9d95f8387f752d0d9c34a02aa2f7060c2135f465da0e5160ff6"},
    {file = "joblib-1.1.0.tar.gz", hash = "sha256:4158fcecd13733f8be669be0683b96ebdbbd38d23559f54dca7205aea1bf1e35"},
]
jsonschema = [
    {file = "jsonschema-4.14.0-py3-none-any.whl", hash = "sha256:9892b8d630a82990521a9ca630d3446bd316b5ad54dbe981338802787f3e0d2d"},
    {file = "jsonschema-4.14.0.tar.gz", hash = "sha256:15062f4cc6f591400cd528d2c355f2cfa6a57e44c820dc783aee5e23d36a831f"},
]
jupyter = [
    {file = "jupyter-1.0.0-py2.py3-none-any.whl", hash = "sha256:5b290f93b98ffbc21c0c7e749f054b3267782166d72fa5e3ed1ed4eaf34a2b78"},
    {file = "jupyter-1.0.0.tar.gz", hash = "sha256:d9dc4b3318f310e34c82951ea5d6683f67bed7def4b259fafbfe4f1beb1d8e5f"},
    {file = "jupyter-1.0.0.zip", hash = "sha256:3e1f86076bbb7c8c207829390305a2b1fe836d471ed54be66a3b8c41e7f46cc7"},
]
jupyter-client = [
    {file = "jupyter_client-7.3.5-py3-none-any.whl", hash = "sha256:b33222bdc9dd1714228bd286af006533a0abe2bbc093e8f3d29dc0b91bdc2be4"},
    {file = "jupyter_client-7.3.5.tar.gz", hash = "sha256:3c58466a1b8d55dba0bf3ce0834e4f5b7760baf98d1d73db0add6f19de9ecd1d"},
]
jupyter-console = [
    {file = "jupyter_console-6.4.4-py3-none-any.whl", hash = "sha256:756df7f4f60c986e7bc0172e4493d3830a7e6e75c08750bbe59c0a5403ad6dee"},
    {file = "jupyter_console-6.4.4.tar.gz", hash = "sha256:172f5335e31d600df61613a97b7f0352f2c8250bbd1092ef2d658f77249f89fb"},
]
jupyter-core = [
    {file = "jupyter_core-4.11.1-py3-none-any.whl", hash = "sha256:715e22bb6cc7db3718fddfac1f69f1c7e899ca00e42bdfd4bf3705452b9fd84a"},
    {file = "jupyter_core-4.11.1.tar.gz", hash = "sha256:2e5f244d44894c4154d06aeae3419dd7f1b0ef4494dc5584929b398c61cfd314"},
]
jupyterlab-pygments = [
    {file = "jupyterlab_pygments-0.2.2-py2.py3-none-any.whl", hash = "sha256:2405800db07c9f770863bcf8049a529c3dd4d3e28536638bd7c1c01d2748309f"},
    {file = "jupyterlab_pygments-0.2.2.tar.gz", hash = "sha256:7405d7fde60819d905a9fa8ce89e4cd830e318cdad22a0030f7a901da705585d"},
]
jupyterlab-widgets = [
    {file = "jupyterlab_widgets-3.0.2-py3-none-any.whl", hash = "sha256:98303a281f4004670cdcea2ef4aecba19c580adc297664c593f967025625c8c5"},
    {file = "jupyterlab_widgets-3.0.2.tar.gz", hash = "sha256:47ab54cd165aa0cb3bcef1232d77471580cd2c36bbe2153fc5ba31e26ad87320"},
]
jupytext = [
    {file = "jupytext-1.14.1-py3-none-any.whl", hash = "sha256:216bddba8bbb9355831ba17fd8d45cfe5d1355e7152bc8980f39175fc2584875"},
    {file = "jupytext-1.14.1.tar.gz", hash = "sha256:314fa0e732b1d14764271843b676938ef8a7b9d53c3575ade636b45d13f341c8"},
]
keras = [
    {file = "keras-2.9.0-py2.py3-none-any.whl", hash = "sha256:55911256f89cfc9343c9fbe4b61ec45a2d33d89729cbe1ab9dcacf8b07b8b6ab"},
]
keras-preprocessing = [
    {file = "Keras_Preprocessing-1.1.2-py2.py3-none-any.whl", hash = "sha256:7b82029b130ff61cc99b55f3bd27427df4838576838c5b2f65940e4fcec99a7b"},
    {file = "Keras_Preprocessing-1.1.2.tar.gz", hash = "sha256:add82567c50c8bc648c14195bf544a5ce7c1f76761536956c3d2978970179ef3"},
]
keras-tuner = [
    {file = "keras-tuner-1.0.1.tar.gz", hash = "sha256:f018ded5127e7c588bd78faa753fa1f4108f1f28c0e5694a06bfb1f08204215b"},
]
kiwisolver = [
    {file = "kiwisolver-1.4.4-cp310-cp310-macosx_10_9_universal2.whl", hash = "sha256:2f5e60fabb7343a836360c4f0919b8cd0d6dbf08ad2ca6b9cf90bf0c76a3c4f6"},
    {file = "kiwisolver-1.4.4-cp310-cp310-macosx_10_9_x86_64.whl", hash = "sha256:10ee06759482c78bdb864f4109886dff7b8a56529bc1609d4f1112b93fe6423c"},
    {file = "kiwisolver-1.4.4-cp310-cp310-macosx_11_0_arm64.whl", hash = "sha256:c79ebe8f3676a4c6630fd3f777f3cfecf9289666c84e775a67d1d358578dc2e3"},
    {file = "kiwisolver-1.4.4-cp310-cp310-manylinux_2_12_i686.manylinux2010_i686.whl", hash = "sha256:abbe9fa13da955feb8202e215c4018f4bb57469b1b78c7a4c5c7b93001699938"},
    {file = "kiwisolver-1.4.4-cp310-cp310-manylinux_2_12_x86_64.manylinux2010_x86_64.whl", hash = "sha256:7577c1987baa3adc4b3c62c33bd1118c3ef5c8ddef36f0f2c950ae0b199e100d"},
    {file = "kiwisolver-1.4.4-cp310-cp310-manylinux_2_17_aarch64.manylinux2014_aarch64.whl", hash = "sha256:f8ad8285b01b0d4695102546b342b493b3ccc6781fc28c8c6a1bb63e95d22f09"},
    {file = "kiwisolver-1.4.4-cp310-cp310-manylinux_2_17_ppc64le.manylinux2014_ppc64le.whl", hash = "sha256:8ed58b8acf29798b036d347791141767ccf65eee7f26bde03a71c944449e53de"},
    {file = "kiwisolver-1.4.4-cp310-cp310-manylinux_2_17_s390x.manylinux2014_s390x.whl", hash = "sha256:a68b62a02953b9841730db7797422f983935aeefceb1679f0fc85cbfbd311c32"},
    {file = "kiwisolver-1.4.4-cp310-cp310-win32.whl", hash = "sha256:e92a513161077b53447160b9bd8f522edfbed4bd9759e4c18ab05d7ef7e49408"},
    {file = "kiwisolver-1.4.4-cp310-cp310-win_amd64.whl", hash = "sha256:3fe20f63c9ecee44560d0e7f116b3a747a5d7203376abeea292ab3152334d004"},
    {file = "kiwisolver-1.4.4-cp311-cp311-macosx_10_9_universal2.whl", hash = "sha256:e0ea21f66820452a3f5d1655f8704a60d66ba1191359b96541eaf457710a5fc6"},
    {file = "kiwisolver-1.4.4-cp311-cp311-macosx_10_9_x86_64.whl", hash = "sha256:bc9db8a3efb3e403e4ecc6cd9489ea2bac94244f80c78e27c31dcc00d2790ac2"},
    {file = "kiwisolver-1.4.4-cp311-cp311-macosx_11_0_arm64.whl", hash = "sha256:d5b61785a9ce44e5a4b880272baa7cf6c8f48a5180c3e81c59553ba0cb0821ca"},
    {file = "kiwisolver-1.4.4-cp311-cp311-manylinux_2_12_i686.manylinux2010_i686.manylinux_2_17_i686.manylinux2014_i686.whl", hash = "sha256:c2dbb44c3f7e6c4d3487b31037b1bdbf424d97687c1747ce4ff2895795c9bf69"},
    {file = "kiwisolver-1.4.4-cp311-cp311-manylinux_2_17_aarch64.manylinux2014_aarch64.whl", hash = "sha256:6295ecd49304dcf3bfbfa45d9a081c96509e95f4b9d0eb7ee4ec0530c4a96514"},
    {file = "kiwisolver-1.4.4-cp311-cp311-manylinux_2_17_ppc64le.manylinux2014_ppc64le.whl", hash = "sha256:4bd472dbe5e136f96a4b18f295d159d7f26fd399136f5b17b08c4e5f498cd494"},
    {file = "kiwisolver-1.4.4-cp311-cp311-manylinux_2_17_s390x.manylinux2014_s390x.whl", hash = "sha256:bf7d9fce9bcc4752ca4a1b80aabd38f6d19009ea5cbda0e0856983cf6d0023f5"},
    {file = "kiwisolver-1.4.4-cp311-cp311-manylinux_2_17_x86_64.manylinux2014_x86_64.whl", hash = "sha256:78d6601aed50c74e0ef02f4204da1816147a6d3fbdc8b3872d263338a9052c51"},
    {file = "kiwisolver-1.4.4-cp311-cp311-musllinux_1_1_aarch64.whl", hash = "sha256:877272cf6b4b7e94c9614f9b10140e198d2186363728ed0f701c6eee1baec1da"},
    {file = "kiwisolver-1.4.4-cp311-cp311-musllinux_1_1_i686.whl", hash = "sha256:db608a6757adabb32f1cfe6066e39b3706d8c3aa69bbc353a5b61edad36a5cb4"},
    {file = "kiwisolver-1.4.4-cp311-cp311-musllinux_1_1_ppc64le.whl", hash = "sha256:5853eb494c71e267912275e5586fe281444eb5e722de4e131cddf9d442615626"},
    {file = "kiwisolver-1.4.4-cp311-cp311-musllinux_1_1_s390x.whl", hash = "sha256:f0a1dbdb5ecbef0d34eb77e56fcb3e95bbd7e50835d9782a45df81cc46949750"},
    {file = "kiwisolver-1.4.4-cp311-cp311-musllinux_1_1_x86_64.whl", hash = "sha256:283dffbf061a4ec60391d51e6155e372a1f7a4f5b15d59c8505339454f8989e4"},
    {file = "kiwisolver-1.4.4-cp311-cp311-win32.whl", hash = "sha256:d06adcfa62a4431d404c31216f0f8ac97397d799cd53800e9d3efc2fbb3cf14e"},
    {file = "kiwisolver-1.4.4-cp311-cp311-win_amd64.whl", hash = "sha256:e7da3fec7408813a7cebc9e4ec55afed2d0fd65c4754bc376bf03498d4e92686"},
    {file = "kiwisolver-1.4.4-cp37-cp37m-macosx_10_9_x86_64.whl", hash = "sha256:62ac9cc684da4cf1778d07a89bf5f81b35834cb96ca523d3a7fb32509380cbf6"},
    {file = "kiwisolver-1.4.4-cp37-cp37m-manylinux_2_17_aarch64.manylinux2014_aarch64.whl", hash = "sha256:41dae968a94b1ef1897cb322b39360a0812661dba7c682aa45098eb8e193dbdf"},
    {file = "kiwisolver-1.4.4-cp37-cp37m-manylinux_2_17_ppc64le.manylinux2014_ppc64le.whl", hash = "sha256:02f79693ec433cb4b5f51694e8477ae83b3205768a6fb48ffba60549080e295b"},
    {file = "kiwisolver-1.4.4-cp37-cp37m-manylinux_2_17_s390x.manylinux2014_s390x.whl", hash = "sha256:d0611a0a2a518464c05ddd5a3a1a0e856ccc10e67079bb17f265ad19ab3c7597"},
    {file = "kiwisolver-1.4.4-cp37-cp37m-manylinux_2_5_i686.manylinux1_i686.whl", hash = "sha256:db5283d90da4174865d520e7366801a93777201e91e79bacbac6e6927cbceede"},
    {file = "kiwisolver-1.4.4-cp37-cp37m-manylinux_2_5_x86_64.manylinux1_x86_64.whl", hash = "sha256:1041feb4cda8708ce73bb4dcb9ce1ccf49d553bf87c3954bdfa46f0c3f77252c"},
    {file = "kiwisolver-1.4.4-cp37-cp37m-win32.whl", hash = "sha256:a553dadda40fef6bfa1456dc4be49b113aa92c2a9a9e8711e955618cd69622e3"},
    {file = "kiwisolver-1.4.4-cp37-cp37m-win_amd64.whl", hash = "sha256:03baab2d6b4a54ddbb43bba1a3a2d1627e82d205c5cf8f4c924dc49284b87166"},
    {file = "kiwisolver-1.4.4-cp38-cp38-macosx_10_9_universal2.whl", hash = "sha256:841293b17ad704d70c578f1f0013c890e219952169ce8a24ebc063eecf775454"},
    {file = "kiwisolver-1.4.4-cp38-cp38-macosx_10_9_x86_64.whl", hash = "sha256:f4f270de01dd3e129a72efad823da90cc4d6aafb64c410c9033aba70db9f1ff0"},
    {file = "kiwisolver-1.4.4-cp38-cp38-macosx_11_0_arm64.whl", hash = "sha256:f9f39e2f049db33a908319cf46624a569b36983c7c78318e9726a4cb8923b26c"},
    {file = "kiwisolver-1.4.4-cp38-cp38-manylinux_2_17_aarch64.manylinux2014_aarch64.whl", hash = "sha256:c97528e64cb9ebeff9701e7938653a9951922f2a38bd847787d4a8e498cc83ae"},
    {file = "kiwisolver-1.4.4-cp38-cp38-manylinux_2_17_ppc64le.manylinux2014_ppc64le.whl", hash = "sha256:1d1573129aa0fd901076e2bfb4275a35f5b7aa60fbfb984499d661ec950320b0"},
    {file = "kiwisolver-1.4.4-cp38-cp38-manylinux_2_17_s390x.manylinux2014_s390x.whl", hash = "sha256:ad881edc7ccb9d65b0224f4e4d05a1e85cf62d73aab798943df6d48ab0cd79a1"},
    {file = "kiwisolver-1.4.4-cp38-cp38-manylinux_2_5_i686.manylinux1_i686.whl", hash = "sha256:b428ef021242344340460fa4c9185d0b1f66fbdbfecc6c63eff4b7c29fad429d"},
    {file = "kiwisolver-1.4.4-cp38-cp38-manylinux_2_5_x86_64.manylinux1_x86_64.whl", hash = "sha256:2e407cb4bd5a13984a6c2c0fe1845e4e41e96f183e5e5cd4d77a857d9693494c"},
    {file = "kiwisolver-1.4.4-cp38-cp38-win32.whl", hash = "sha256:75facbe9606748f43428fc91a43edb46c7ff68889b91fa31f53b58894503a191"},
    {file = "kiwisolver-1.4.4-cp38-cp38-win_amd64.whl", hash = "sha256:5bce61af018b0cb2055e0e72e7d65290d822d3feee430b7b8203d8a855e78766"},
    {file = "kiwisolver-1.4.4-cp39-cp39-macosx_10_9_universal2.whl", hash = "sha256:8c808594c88a025d4e322d5bb549282c93c8e1ba71b790f539567932722d7bd8"},
    {file = "kiwisolver-1.4.4-cp39-cp39-macosx_10_9_x86_64.whl", hash = "sha256:f0a71d85ecdd570ded8ac3d1c0f480842f49a40beb423bb8014539a9f32a5897"},
    {file = "kiwisolver-1.4.4-cp39-cp39-macosx_11_0_arm64.whl", hash = "sha256:b533558eae785e33e8c148a8d9921692a9fe5aa516efbdff8606e7d87b9d5824"},
    {file = "kiwisolver-1.4.4-cp39-cp39-manylinux_2_12_i686.manylinux2010_i686.whl", hash = "sha256:efda5fc8cc1c61e4f639b8067d118e742b812c930f708e6667a5ce0d13499e29"},
    {file = "kiwisolver-1.4.4-cp39-cp39-manylinux_2_12_x86_64.manylinux2010_x86_64.whl", hash = "sha256:7c43e1e1206cd421cd92e6b3280d4385d41d7166b3ed577ac20444b6995a445f"},
    {file = "kiwisolver-1.4.4-cp39-cp39-manylinux_2_17_aarch64.manylinux2014_aarch64.whl", hash = "sha256:bc8d3bd6c72b2dd9decf16ce70e20abcb3274ba01b4e1c96031e0c4067d1e7cd"},
    {file = "kiwisolver-1.4.4-cp39-cp39-manylinux_2_17_ppc64le.manylinux2014_ppc64le.whl", hash = "sha256:4ea39b0ccc4f5d803e3337dd46bcce60b702be4d86fd0b3d7531ef10fd99a1ac"},
    {file = "kiwisolver-1.4.4-cp39-cp39-manylinux_2_17_s390x.manylinux2014_s390x.whl", hash = "sha256:968f44fdbf6dd757d12920d63b566eeb4d5b395fd2d00d29d7ef00a00582aac9"},
    {file = "kiwisolver-1.4.4-cp39-cp39-win32.whl", hash = "sha256:da7e547706e69e45d95e116e6939488d62174e033b763ab1496b4c29b76fabea"},
    {file = "kiwisolver-1.4.4-cp39-cp39-win_amd64.whl", hash = "sha256:ba59c92039ec0a66103b1d5fe588fa546373587a7d68f5c96f743c3396afc04b"},
    {file = "kiwisolver-1.4.4-pp37-pypy37_pp73-manylinux_2_12_i686.manylinux2010_i686.whl", hash = "sha256:91672bacaa030f92fc2f43b620d7b337fd9a5af28b0d6ed3f77afc43c4a64b5a"},
    {file = "kiwisolver-1.4.4-pp37-pypy37_pp73-manylinux_2_12_x86_64.manylinux2010_x86_64.whl", hash = "sha256:787518a6789009c159453da4d6b683f468ef7a65bbde796bcea803ccf191058d"},
    {file = "kiwisolver-1.4.4-pp37-pypy37_pp73-manylinux_2_17_aarch64.manylinux2014_aarch64.whl", hash = "sha256:da152d8cdcab0e56e4f45eb08b9aea6455845ec83172092f09b0e077ece2cf7a"},
    {file = "kiwisolver-1.4.4-pp37-pypy37_pp73-win_amd64.whl", hash = "sha256:ecb1fa0db7bf4cff9dac752abb19505a233c7f16684c5826d1f11ebd9472b871"},
    {file = "kiwisolver-1.4.4-pp38-pypy38_pp73-macosx_10_9_x86_64.whl", hash = "sha256:28bc5b299f48150b5f822ce68624e445040595a4ac3d59251703779836eceff9"},
    {file = "kiwisolver-1.4.4-pp38-pypy38_pp73-manylinux_2_12_i686.manylinux2010_i686.whl", hash = "sha256:81e38381b782cc7e1e46c4e14cd997ee6040768101aefc8fa3c24a4cc58e98f8"},
    {file = "kiwisolver-1.4.4-pp38-pypy38_pp73-manylinux_2_12_x86_64.manylinux2010_x86_64.whl", hash = "sha256:2a66fdfb34e05b705620dd567f5a03f239a088d5a3f321e7b6ac3239d22aa286"},
    {file = "kiwisolver-1.4.4-pp38-pypy38_pp73-manylinux_2_17_aarch64.manylinux2014_aarch64.whl", hash = "sha256:872b8ca05c40d309ed13eb2e582cab0c5a05e81e987ab9c521bf05ad1d5cf5cb"},
    {file = "kiwisolver-1.4.4-pp38-pypy38_pp73-win_amd64.whl", hash = "sha256:70e7c2e7b750585569564e2e5ca9845acfaa5da56ac46df68414f29fea97be9f"},
    {file = "kiwisolver-1.4.4-pp39-pypy39_pp73-macosx_10_9_x86_64.whl", hash = "sha256:9f85003f5dfa867e86d53fac6f7e6f30c045673fa27b603c397753bebadc3008"},
    {file = "kiwisolver-1.4.4-pp39-pypy39_pp73-manylinux_2_12_i686.manylinux2010_i686.manylinux_2_17_i686.manylinux2014_i686.whl", hash = "sha256:2e307eb9bd99801f82789b44bb45e9f541961831c7311521b13a6c85afc09767"},
    {file = "kiwisolver-1.4.4-pp39-pypy39_pp73-manylinux_2_17_aarch64.manylinux2014_aarch64.whl", hash = "sha256:b1792d939ec70abe76f5054d3f36ed5656021dcad1322d1cc996d4e54165cef9"},
    {file = "kiwisolver-1.4.4-pp39-pypy39_pp73-manylinux_2_17_x86_64.manylinux2014_x86_64.whl", hash = "sha256:f6cb459eea32a4e2cf18ba5fcece2dbdf496384413bc1bae15583f19e567f3b2"},
    {file = "kiwisolver-1.4.4-pp39-pypy39_pp73-win_amd64.whl", hash = "sha256:36dafec3d6d6088d34e2de6b85f9d8e2324eb734162fba59d2ba9ed7a2043d5b"},
    {file = "kiwisolver-1.4.4.tar.gz", hash = "sha256:d41997519fcba4a1e46eb4a2fe31bc12f0ff957b2b81bac28db24744f333e955"},
]
leidenalg = [
    {file = "leidenalg-0.8.10-cp310-cp310-macosx_10_9_x86_64.whl", hash = "sha256:6cc3ac2733e988a3e73f9d74e62837ee10603136b951d958c62d111324136499"},
    {file = "leidenalg-0.8.10-cp310-cp310-manylinux_2_12_i686.manylinux2010_i686.manylinux_2_17_i686.manylinux2014_i686.whl", hash = "sha256:13f037c9e4b79b5ab69683f95b0293d80167d44eb489be95a2c1860280858fa3"},
    {file = "leidenalg-0.8.10-cp310-cp310-manylinux_2_17_aarch64.manylinux2014_aarch64.whl", hash = "sha256:af166595676a017ede98ed347754cc670c2b06738ba016231cb9627d3c822d3a"},
    {file = "leidenalg-0.8.10-cp310-cp310-manylinux_2_17_x86_64.manylinux2014_x86_64.whl", hash = "sha256:1896d88477fce27a16f2c59ccf09c719c0e983825c26f09f083966d166fd8136"},
    {file = "leidenalg-0.8.10-cp310-cp310-win32.whl", hash = "sha256:e79ead64162c94275f38e8178eeaa3fdd37cca48ab211ba70b24a9d531a610e1"},
    {file = "leidenalg-0.8.10-cp310-cp310-win_amd64.whl", hash = "sha256:26112b16f3985ab9abf574ccb47c0a6b30e196e294217e822ff7e6abf8b0fbd2"},
    {file = "leidenalg-0.8.10-cp37-cp37m-macosx_10_9_x86_64.whl", hash = "sha256:93863f729cda51e96ca05cab00f1c4201df5454813624f423e7b1322442de49d"},
    {file = "leidenalg-0.8.10-cp37-cp37m-manylinux_2_12_i686.manylinux2010_i686.manylinux_2_17_i686.manylinux2014_i686.whl", hash = "sha256:472ac230caca66f0730d0b94efb6ebbb7f75632bb1949882c88e8983e5a1d833"},
    {file = "leidenalg-0.8.10-cp37-cp37m-manylinux_2_17_aarch64.manylinux2014_aarch64.whl", hash = "sha256:3a3cfebf1a5618c39c91350398c2f44d1540c0190189967e91e7094fb128fb2b"},
    {file = "leidenalg-0.8.10-cp37-cp37m-manylinux_2_17_x86_64.manylinux2014_x86_64.whl", hash = "sha256:a07ceba9fedacec942fba1219b8effc4c6cd187c6938f7e7839c0d2b4eb56416"},
    {file = "leidenalg-0.8.10-cp37-cp37m-win32.whl", hash = "sha256:9429a4789057468937098b2e1cf7992d76a9e159fa0c42224ea72792e8147047"},
    {file = "leidenalg-0.8.10-cp37-cp37m-win_amd64.whl", hash = "sha256:f22d6ea4a9b5c0d8474f3f35ca98411f208c1fa963366122c3125322d150cd46"},
    {file = "leidenalg-0.8.10-cp38-cp38-macosx_10_9_x86_64.whl", hash = "sha256:f4ac3f9897e3739bcd42ca8738f5d2c53753a2d4fc439232ed29220c5a9f4be1"},
    {file = "leidenalg-0.8.10-cp38-cp38-manylinux_2_12_i686.manylinux2010_i686.manylinux_2_17_i686.manylinux2014_i686.whl", hash = "sha256:0f6f13825cce63b1c2a04477d01fd0244eaa4d99b03bcec46b8d6d187f7ae7c8"},
    {file = "leidenalg-0.8.10-cp38-cp38-manylinux_2_17_aarch64.manylinux2014_aarch64.whl", hash = "sha256:e1cfbbf9efbce4cc9d054a23c2802eebc475e96e1d6716992c518d34f32a176e"},
    {file = "leidenalg-0.8.10-cp38-cp38-manylinux_2_17_x86_64.manylinux2014_x86_64.whl", hash = "sha256:eb12f01cfba7e15b504ea80cbf7219f79878b6c1878c110a8f3f450c87e286f8"},
    {file = "leidenalg-0.8.10-cp38-cp38-win32.whl", hash = "sha256:1b7288a6dde28e77728f4914f14f0f73425de3dca768f49fe4b9453b8864cfd4"},
    {file = "leidenalg-0.8.10-cp38-cp38-win_amd64.whl", hash = "sha256:83bc7f0e2beb4466aa331bcaaa2c94976df70e908beaa581e1612e3db5926171"},
    {file = "leidenalg-0.8.10-cp39-cp39-macosx_10_9_x86_64.whl", hash = "sha256:d478632a24715f38249001e84c310a706af68110c7dae9e06500b32cd9d29fe3"},
    {file = "leidenalg-0.8.10-cp39-cp39-manylinux_2_12_i686.manylinux2010_i686.manylinux_2_17_i686.manylinux2014_i686.whl", hash = "sha256:0bed5132d787bcf61c04ac520a31b868e6278774ffef2feaa985c1dc445fa9d2"},
    {file = "leidenalg-0.8.10-cp39-cp39-manylinux_2_17_aarch64.manylinux2014_aarch64.whl", hash = "sha256:0d26c09e40cbd209c6252173ab1a4588fbf2107a3b6e0711710bb429817a3475"},
    {file = "leidenalg-0.8.10-cp39-cp39-manylinux_2_17_x86_64.manylinux2014_x86_64.whl", hash = "sha256:9fea05273dd7707669ae6f1e660eb41fe1c65f17708caa8bf6076c021312ca16"},
    {file = "leidenalg-0.8.10-cp39-cp39-win32.whl", hash = "sha256:309c0ee14222f5a4893b6781624aa8c919c4a214be8dcf9657ecbbc095b83247"},
    {file = "leidenalg-0.8.10-cp39-cp39-win_amd64.whl", hash = "sha256:be56f1544505ceaa124f0aec3772797edb508bdc26d44db78db67c65e45bcd59"},
    {file = "leidenalg-0.8.10.tar.gz", hash = "sha256:670317fed31e87c38b1da4e0792922110f234a8cf5b4c80edd5f791fee537bc1"},
]
libclang = [
    {file = "libclang-14.0.6-py2.py3-none-macosx_10_9_x86_64.whl", hash = "sha256:8791cf3c3b087c373a6d61e9199da7a541da922c9ddcfed1122090586b996d6e"},
    {file = "libclang-14.0.6-py2.py3-none-macosx_11_0_arm64.whl", hash = "sha256:7b06fc76bd1e67c8b04b5719bf2ac5d6a323b289b245dfa9e468561d99538188"},
    {file = "libclang-14.0.6-py2.py3-none-manylinux1_x86_64.whl", hash = "sha256:e429853939423f276a25140b0b702442d7da9a09e001c05e48df888336947614"},
    {file = "libclang-14.0.6-py2.py3-none-manylinux2010_x86_64.whl", hash = "sha256:206d2789e4450a37d054e63b70451a6fc1873466397443fa13de2b3d4adb2796"},
    {file = "libclang-14.0.6-py2.py3-none-manylinux2014_aarch64.whl", hash = "sha256:e2add1703129b2abe066fb1890afa880870a89fd6ab4ec5d2a7a8dc8d271677e"},
    {file = "libclang-14.0.6-py2.py3-none-manylinux2014_armv7l.whl", hash = "sha256:5dd3c6fca1b007d308a4114afa8e4e9d32f32b2572520701d45fcc626ac5cd6c"},
    {file = "libclang-14.0.6-py2.py3-none-musllinux_1_2_x86_64.whl", hash = "sha256:cfb0e892ebb5dff6bd498ab5778adb8581f26a00fd8347b3c76c989fe2fd04f7"},
    {file = "libclang-14.0.6-py2.py3-none-win_amd64.whl", hash = "sha256:ea03c12675151837660cdd5dce65bd89320896ac3421efef43a36678f113ce95"},
    {file = "libclang-14.0.6-py2.py3-none-win_arm64.whl", hash = "sha256:2e4303e04517fcd11173cb2e51a7070eed71e16ef45d4e26a82c5e881cac3d27"},
    {file = "libclang-14.0.6.tar.gz", hash = "sha256:9052a8284d8846984f6fa826b1d7460a66d3b23a486d782633b42b6e3b418789"},
]
locket = [
    {file = "locket-1.0.0-py2.py3-none-any.whl", hash = "sha256:b6c819a722f7b6bd955b80781788e4a66a55628b858d347536b7e81325a3a5e3"},
    {file = "locket-1.0.0.tar.gz", hash = "sha256:5c0d4c052a8bbbf750e056a8e65ccd309086f4f0f18a2eac306a8dfa4112a632"},
]
lxml = [
    {file = "lxml-4.9.1-cp27-cp27m-macosx_10_15_x86_64.whl", hash = "sha256:98cafc618614d72b02185ac583c6f7796202062c41d2eeecdf07820bad3295ed"},
    {file = "lxml-4.9.1-cp27-cp27m-manylinux_2_5_i686.manylinux1_i686.whl", hash = "sha256:c62e8dd9754b7debda0c5ba59d34509c4688f853588d75b53c3791983faa96fc"},
    {file = "lxml-4.9.1-cp27-cp27m-manylinux_2_5_x86_64.manylinux1_x86_64.whl", hash = "sha256:21fb3d24ab430fc538a96e9fbb9b150029914805d551deeac7d7822f64631dfc"},
    {file = "lxml-4.9.1-cp27-cp27m-win32.whl", hash = "sha256:86e92728ef3fc842c50a5cb1d5ba2bc66db7da08a7af53fb3da79e202d1b2cd3"},
    {file = "lxml-4.9.1-cp27-cp27m-win_amd64.whl", hash = "sha256:4cfbe42c686f33944e12f45a27d25a492cc0e43e1dc1da5d6a87cbcaf2e95627"},
    {file = "lxml-4.9.1-cp27-cp27mu-manylinux_2_5_i686.manylinux1_i686.whl", hash = "sha256:dad7b164905d3e534883281c050180afcf1e230c3d4a54e8038aa5cfcf312b84"},
    {file = "lxml-4.9.1-cp27-cp27mu-manylinux_2_5_x86_64.manylinux1_x86_64.whl", hash = "sha256:a614e4afed58c14254e67862456d212c4dcceebab2eaa44d627c2ca04bf86837"},
    {file = "lxml-4.9.1-cp310-cp310-manylinux_2_12_i686.manylinux2010_i686.manylinux_2_24_i686.whl", hash = "sha256:f9ced82717c7ec65a67667bb05865ffe38af0e835cdd78728f1209c8fffe0cad"},
    {file = "lxml-4.9.1-cp310-cp310-manylinux_2_17_aarch64.manylinux2014_aarch64.manylinux_2_24_aarch64.whl", hash = "sha256:d9fc0bf3ff86c17348dfc5d322f627d78273eba545db865c3cd14b3f19e57fa5"},
    {file = "lxml-4.9.1-cp310-cp310-manylinux_2_17_x86_64.manylinux2014_x86_64.manylinux_2_24_x86_64.whl", hash = "sha256:e5f66bdf0976ec667fc4594d2812a00b07ed14d1b44259d19a41ae3fff99f2b8"},
    {file = "lxml-4.9.1-cp310-cp310-musllinux_1_1_aarch64.whl", hash = "sha256:fe17d10b97fdf58155f858606bddb4e037b805a60ae023c009f760d8361a4eb8"},
    {file = "lxml-4.9.1-cp310-cp310-musllinux_1_1_x86_64.whl", hash = "sha256:8caf4d16b31961e964c62194ea3e26a0e9561cdf72eecb1781458b67ec83423d"},
    {file = "lxml-4.9.1-cp310-cp310-win32.whl", hash = "sha256:4780677767dd52b99f0af1f123bc2c22873d30b474aa0e2fc3fe5e02217687c7"},
    {file = "lxml-4.9.1-cp310-cp310-win_amd64.whl", hash = "sha256:b122a188cd292c4d2fcd78d04f863b789ef43aa129b233d7c9004de08693728b"},
    {file = "lxml-4.9.1-cp311-cp311-manylinux_2_12_i686.manylinux2010_i686.manylinux_2_24_i686.whl", hash = "sha256:be9eb06489bc975c38706902cbc6888f39e946b81383abc2838d186f0e8b6a9d"},
    {file = "lxml-4.9.1-cp311-cp311-manylinux_2_17_x86_64.manylinux2014_x86_64.manylinux_2_24_x86_64.whl", hash = "sha256:f1be258c4d3dc609e654a1dc59d37b17d7fef05df912c01fc2e15eb43a9735f3"},
    {file = "lxml-4.9.1-cp311-cp311-musllinux_1_1_x86_64.whl", hash = "sha256:927a9dd016d6033bc12e0bf5dee1dde140235fc8d0d51099353c76081c03dc29"},
    {file = "lxml-4.9.1-cp35-cp35m-manylinux_2_5_i686.manylinux1_i686.whl", hash = "sha256:9232b09f5efee6a495a99ae6824881940d6447debe272ea400c02e3b68aad85d"},
    {file = "lxml-4.9.1-cp35-cp35m-manylinux_2_5_x86_64.manylinux1_x86_64.whl", hash = "sha256:04da965dfebb5dac2619cb90fcf93efdb35b3c6994fea58a157a834f2f94b318"},
    {file = "lxml-4.9.1-cp35-cp35m-win32.whl", hash = "sha256:4d5bae0a37af799207140652a700f21a85946f107a199bcb06720b13a4f1f0b7"},
    {file = "lxml-4.9.1-cp35-cp35m-win_amd64.whl", hash = "sha256:4878e667ebabe9b65e785ac8da4d48886fe81193a84bbe49f12acff8f7a383a4"},
    {file = "lxml-4.9.1-cp36-cp36m-macosx_10_15_x86_64.whl", hash = "sha256:1355755b62c28950f9ce123c7a41460ed9743c699905cbe664a5bcc5c9c7c7fb"},
    {file = "lxml-4.9.1-cp36-cp36m-manylinux_2_12_i686.manylinux2010_i686.manylinux_2_24_i686.whl", hash = "sha256:bcaa1c495ce623966d9fc8a187da80082334236a2a1c7e141763ffaf7a405067"},
    {file = "lxml-4.9.1-cp36-cp36m-manylinux_2_17_aarch64.manylinux2014_aarch64.whl", hash = "sha256:6eafc048ea3f1b3c136c71a86db393be36b5b3d9c87b1c25204e7d397cee9536"},
    {file = "lxml-4.9.1-cp36-cp36m-manylinux_2_17_x86_64.manylinux2014_x86_64.manylinux_2_24_x86_64.whl", hash = "sha256:13c90064b224e10c14dcdf8086688d3f0e612db53766e7478d7754703295c7c8"},
    {file = "lxml-4.9.1-cp36-cp36m-manylinux_2_5_i686.manylinux1_i686.whl", hash = "sha256:206a51077773c6c5d2ce1991327cda719063a47adc02bd703c56a662cdb6c58b"},
    {file = "lxml-4.9.1-cp36-cp36m-manylinux_2_5_x86_64.manylinux1_x86_64.whl", hash = "sha256:e8f0c9d65da595cfe91713bc1222af9ecabd37971762cb830dea2fc3b3bb2acf"},
    {file = "lxml-4.9.1-cp36-cp36m-musllinux_1_1_aarch64.whl", hash = "sha256:8f0a4d179c9a941eb80c3a63cdb495e539e064f8054230844dcf2fcb812b71d3"},
    {file = "lxml-4.9.1-cp36-cp36m-musllinux_1_1_x86_64.whl", hash = "sha256:830c88747dce8a3e7525defa68afd742b4580df6aa2fdd6f0855481e3994d391"},
    {file = "lxml-4.9.1-cp36-cp36m-win32.whl", hash = "sha256:1e1cf47774373777936c5aabad489fef7b1c087dcd1f426b621fda9dcc12994e"},
    {file = "lxml-4.9.1-cp36-cp36m-win_amd64.whl", hash = "sha256:5974895115737a74a00b321e339b9c3f45c20275d226398ae79ac008d908bff7"},
    {file = "lxml-4.9.1-cp37-cp37m-macosx_10_15_x86_64.whl", hash = "sha256:1423631e3d51008871299525b541413c9b6c6423593e89f9c4cfbe8460afc0a2"},
    {file = "lxml-4.9.1-cp37-cp37m-manylinux_2_12_i686.manylinux2010_i686.manylinux_2_24_i686.whl", hash = "sha256:2aaf6a0a6465d39b5ca69688fce82d20088c1838534982996ec46633dc7ad6cc"},
    {file = "lxml-4.9.1-cp37-cp37m-manylinux_2_17_aarch64.manylinux2014_aarch64.manylinux_2_24_aarch64.whl", hash = "sha256:9f36de4cd0c262dd9927886cc2305aa3f2210db437aa4fed3fb4940b8bf4592c"},
    {file = "lxml-4.9.1-cp37-cp37m-manylinux_2_17_x86_64.manylinux2014_x86_64.manylinux_2_24_x86_64.whl", hash = "sha256:ae06c1e4bc60ee076292e582a7512f304abdf6c70db59b56745cca1684f875a4"},
    {file = "lxml-4.9.1-cp37-cp37m-manylinux_2_5_i686.manylinux1_i686.whl", hash = "sha256:57e4d637258703d14171b54203fd6822fda218c6c2658a7d30816b10995f29f3"},
    {file = "lxml-4.9.1-cp37-cp37m-manylinux_2_5_x86_64.manylinux1_x86_64.whl", hash = "sha256:6d279033bf614953c3fc4a0aa9ac33a21e8044ca72d4fa8b9273fe75359d5cca"},
    {file = "lxml-4.9.1-cp37-cp37m-musllinux_1_1_aarch64.whl", hash = "sha256:a60f90bba4c37962cbf210f0188ecca87daafdf60271f4c6948606e4dabf8785"},
    {file = "lxml-4.9.1-cp37-cp37m-musllinux_1_1_x86_64.whl", hash = "sha256:6ca2264f341dd81e41f3fffecec6e446aa2121e0b8d026fb5130e02de1402785"},
    {file = "lxml-4.9.1-cp37-cp37m-win32.whl", hash = "sha256:27e590352c76156f50f538dbcebd1925317a0f70540f7dc8c97d2931c595783a"},
    {file = "lxml-4.9.1-cp37-cp37m-win_amd64.whl", hash = "sha256:eea5d6443b093e1545ad0210e6cf27f920482bfcf5c77cdc8596aec73523bb7e"},
    {file = "lxml-4.9.1-cp38-cp38-macosx_10_15_x86_64.whl", hash = "sha256:f05251bbc2145349b8d0b77c0d4e5f3b228418807b1ee27cefb11f69ed3d233b"},
    {file = "lxml-4.9.1-cp38-cp38-manylinux_2_12_i686.manylinux2010_i686.manylinux_2_24_i686.whl", hash = "sha256:487c8e61d7acc50b8be82bda8c8d21d20e133c3cbf41bd8ad7eb1aaeb3f07c97"},
    {file = "lxml-4.9.1-cp38-cp38-manylinux_2_17_aarch64.manylinux2014_aarch64.manylinux_2_24_aarch64.whl", hash = "sha256:8d1a92d8e90b286d491e5626af53afef2ba04da33e82e30744795c71880eaa21"},
    {file = "lxml-4.9.1-cp38-cp38-manylinux_2_17_x86_64.manylinux2014_x86_64.manylinux_2_24_x86_64.whl", hash = "sha256:b570da8cd0012f4af9fa76a5635cd31f707473e65a5a335b186069d5c7121ff2"},
    {file = "lxml-4.9.1-cp38-cp38-manylinux_2_5_i686.manylinux1_i686.whl", hash = "sha256:5ef87fca280fb15342726bd5f980f6faf8b84a5287fcc2d4962ea8af88b35130"},
    {file = "lxml-4.9.1-cp38-cp38-manylinux_2_5_x86_64.manylinux1_x86_64.whl", hash = "sha256:93e414e3206779ef41e5ff2448067213febf260ba747fc65389a3ddaa3fb8715"},
    {file = "lxml-4.9.1-cp38-cp38-musllinux_1_1_aarch64.whl", hash = "sha256:6653071f4f9bac46fbc30f3c7838b0e9063ee335908c5d61fb7a4a86c8fd2036"},
    {file = "lxml-4.9.1-cp38-cp38-musllinux_1_1_x86_64.whl", hash = "sha256:32a73c53783becdb7eaf75a2a1525ea8e49379fb7248c3eeefb9412123536387"},
    {file = "lxml-4.9.1-cp38-cp38-win32.whl", hash = "sha256:1a7c59c6ffd6ef5db362b798f350e24ab2cfa5700d53ac6681918f314a4d3b94"},
    {file = "lxml-4.9.1-cp38-cp38-win_amd64.whl", hash = "sha256:1436cf0063bba7888e43f1ba8d58824f085410ea2025befe81150aceb123e345"},
    {file = "lxml-4.9.1-cp39-cp39-macosx_10_15_x86_64.whl", hash = "sha256:4beea0f31491bc086991b97517b9683e5cfb369205dac0148ef685ac12a20a67"},
    {file = "lxml-4.9.1-cp39-cp39-manylinux_2_12_i686.manylinux2010_i686.manylinux_2_24_i686.whl", hash = "sha256:41fb58868b816c202e8881fd0f179a4644ce6e7cbbb248ef0283a34b73ec73bb"},
    {file = "lxml-4.9.1-cp39-cp39-manylinux_2_17_aarch64.manylinux2014_aarch64.manylinux_2_24_aarch64.whl", hash = "sha256:bd34f6d1810d9354dc7e35158aa6cc33456be7706df4420819af6ed966e85448"},
    {file = "lxml-4.9.1-cp39-cp39-manylinux_2_17_x86_64.manylinux2014_x86_64.manylinux_2_24_x86_64.whl", hash = "sha256:edffbe3c510d8f4bf8640e02ca019e48a9b72357318383ca60e3330c23aaffc7"},
    {file = "lxml-4.9.1-cp39-cp39-manylinux_2_5_i686.manylinux1_i686.whl", hash = "sha256:6d949f53ad4fc7cf02c44d6678e7ff05ec5f5552b235b9e136bd52e9bf730b91"},
    {file = "lxml-4.9.1-cp39-cp39-manylinux_2_5_x86_64.manylinux1_x86_64.whl", hash = "sha256:079b68f197c796e42aa80b1f739f058dcee796dc725cc9a1be0cdb08fc45b000"},
    {file = "lxml-4.9.1-cp39-cp39-musllinux_1_1_aarch64.whl", hash = "sha256:9c3a88d20e4fe4a2a4a84bf439a5ac9c9aba400b85244c63a1ab7088f85d9d25"},
    {file = "lxml-4.9.1-cp39-cp39-musllinux_1_1_x86_64.whl", hash = "sha256:4e285b5f2bf321fc0857b491b5028c5f276ec0c873b985d58d7748ece1d770dd"},
    {file = "lxml-4.9.1-cp39-cp39-win32.whl", hash = "sha256:ef72013e20dd5ba86a8ae1aed7f56f31d3374189aa8b433e7b12ad182c0d2dfb"},
    {file = "lxml-4.9.1-cp39-cp39-win_amd64.whl", hash = "sha256:10d2017f9150248563bb579cd0d07c61c58da85c922b780060dcc9a3aa9f432d"},
    {file = "lxml-4.9.1-pp37-pypy37_pp73-macosx_10_15_x86_64.whl", hash = "sha256:0538747a9d7827ce3e16a8fdd201a99e661c7dee3c96c885d8ecba3c35d1032c"},
    {file = "lxml-4.9.1-pp37-pypy37_pp73-manylinux_2_12_i686.manylinux2010_i686.manylinux_2_24_i686.whl", hash = "sha256:0645e934e940107e2fdbe7c5b6fb8ec6232444260752598bc4d09511bd056c0b"},
    {file = "lxml-4.9.1-pp37-pypy37_pp73-manylinux_2_17_x86_64.manylinux2014_x86_64.manylinux_2_24_x86_64.whl", hash = "sha256:6daa662aba22ef3258934105be2dd9afa5bb45748f4f702a3b39a5bf53a1f4dc"},
    {file = "lxml-4.9.1-pp38-pypy38_pp73-macosx_10_15_x86_64.whl", hash = "sha256:603a464c2e67d8a546ddaa206d98e3246e5db05594b97db844c2f0a1af37cf5b"},
    {file = "lxml-4.9.1-pp38-pypy38_pp73-manylinux_2_12_i686.manylinux2010_i686.manylinux_2_24_i686.whl", hash = "sha256:c4b2e0559b68455c085fb0f6178e9752c4be3bba104d6e881eb5573b399d1eb2"},
    {file = "lxml-4.9.1-pp38-pypy38_pp73-manylinux_2_17_x86_64.manylinux2014_x86_64.manylinux_2_24_x86_64.whl", hash = "sha256:0f3f0059891d3254c7b5fb935330d6db38d6519ecd238ca4fce93c234b4a0f73"},
    {file = "lxml-4.9.1-pp39-pypy39_pp73-manylinux_2_12_i686.manylinux2010_i686.manylinux_2_24_i686.whl", hash = "sha256:c852b1530083a620cb0de5f3cd6826f19862bafeaf77586f1aef326e49d95f0c"},
    {file = "lxml-4.9.1-pp39-pypy39_pp73-manylinux_2_17_x86_64.manylinux2014_x86_64.manylinux_2_24_x86_64.whl", hash = "sha256:287605bede6bd36e930577c5925fcea17cb30453d96a7b4c63c14a257118dbb9"},
    {file = "lxml-4.9.1.tar.gz", hash = "sha256:fe749b052bb7233fe5d072fcb549221a8cb1a16725c47c37e42b0b9cb3ff2c3f"},
]
markdown = [
    {file = "Markdown-3.3.5-py3-none-any.whl", hash = "sha256:0d2d09f75cb8d1ffc6770c65c61770b23a61708101f47bda416a002a0edbc480"},
    {file = "Markdown-3.3.5.tar.gz", hash = "sha256:26e9546bfbcde5fcd072bd8f612c9c1b6e2677cb8aadbdf65206674f46dde069"},
]
markdown-it-py = [
    {file = "markdown-it-py-2.1.0.tar.gz", hash = "sha256:cf7e59fed14b5ae17c0006eff14a2d9a00ed5f3a846148153899a0224e2c07da"},
    {file = "markdown_it_py-2.1.0-py3-none-any.whl", hash = "sha256:93de681e5c021a432c63147656fe21790bc01231e0cd2da73626f1aa3ac0fe27"},
]
markupsafe = [
    {file = "MarkupSafe-2.1.1-cp310-cp310-macosx_10_9_universal2.whl", hash = "sha256:86b1f75c4e7c2ac2ccdaec2b9022845dbb81880ca318bb7a0a01fbf7813e3812"},
    {file = "MarkupSafe-2.1.1-cp310-cp310-macosx_10_9_x86_64.whl", hash = "sha256:f121a1420d4e173a5d96e47e9a0c0dcff965afdf1626d28de1460815f7c4ee7a"},
    {file = "MarkupSafe-2.1.1-cp310-cp310-manylinux_2_17_aarch64.manylinux2014_aarch64.whl", hash = "sha256:a49907dd8420c5685cfa064a1335b6754b74541bbb3706c259c02ed65b644b3e"},
    {file = "MarkupSafe-2.1.1-cp310-cp310-manylinux_2_17_x86_64.manylinux2014_x86_64.whl", hash = "sha256:10c1bfff05d95783da83491be968e8fe789263689c02724e0c691933c52994f5"},
    {file = "MarkupSafe-2.1.1-cp310-cp310-manylinux_2_5_i686.manylinux1_i686.manylinux_2_17_i686.manylinux2014_i686.whl", hash = "sha256:b7bd98b796e2b6553da7225aeb61f447f80a1ca64f41d83612e6139ca5213aa4"},
    {file = "MarkupSafe-2.1.1-cp310-cp310-musllinux_1_1_aarch64.whl", hash = "sha256:b09bf97215625a311f669476f44b8b318b075847b49316d3e28c08e41a7a573f"},
    {file = "MarkupSafe-2.1.1-cp310-cp310-musllinux_1_1_i686.whl", hash = "sha256:694deca8d702d5db21ec83983ce0bb4b26a578e71fbdbd4fdcd387daa90e4d5e"},
    {file = "MarkupSafe-2.1.1-cp310-cp310-musllinux_1_1_x86_64.whl", hash = "sha256:efc1913fd2ca4f334418481c7e595c00aad186563bbc1ec76067848c7ca0a933"},
    {file = "MarkupSafe-2.1.1-cp310-cp310-win32.whl", hash = "sha256:4a33dea2b688b3190ee12bd7cfa29d39c9ed176bda40bfa11099a3ce5d3a7ac6"},
    {file = "MarkupSafe-2.1.1-cp310-cp310-win_amd64.whl", hash = "sha256:dda30ba7e87fbbb7eab1ec9f58678558fd9a6b8b853530e176eabd064da81417"},
    {file = "MarkupSafe-2.1.1-cp37-cp37m-macosx_10_9_x86_64.whl", hash = "sha256:671cd1187ed5e62818414afe79ed29da836dde67166a9fac6d435873c44fdd02"},
    {file = "MarkupSafe-2.1.1-cp37-cp37m-manylinux_2_17_aarch64.manylinux2014_aarch64.whl", hash = "sha256:3799351e2336dc91ea70b034983ee71cf2f9533cdff7c14c90ea126bfd95d65a"},
    {file = "MarkupSafe-2.1.1-cp37-cp37m-manylinux_2_17_x86_64.manylinux2014_x86_64.whl", hash = "sha256:e72591e9ecd94d7feb70c1cbd7be7b3ebea3f548870aa91e2732960fa4d57a37"},
    {file = "MarkupSafe-2.1.1-cp37-cp37m-manylinux_2_5_i686.manylinux1_i686.manylinux_2_17_i686.manylinux2014_i686.whl", hash = "sha256:6fbf47b5d3728c6aea2abb0589b5d30459e369baa772e0f37a0320185e87c980"},
    {file = "MarkupSafe-2.1.1-cp37-cp37m-musllinux_1_1_aarch64.whl", hash = "sha256:d5ee4f386140395a2c818d149221149c54849dfcfcb9f1debfe07a8b8bd63f9a"},
    {file = "MarkupSafe-2.1.1-cp37-cp37m-musllinux_1_1_i686.whl", hash = "sha256:bcb3ed405ed3222f9904899563d6fc492ff75cce56cba05e32eff40e6acbeaa3"},
    {file = "MarkupSafe-2.1.1-cp37-cp37m-musllinux_1_1_x86_64.whl", hash = "sha256:e1c0b87e09fa55a220f058d1d49d3fb8df88fbfab58558f1198e08c1e1de842a"},
    {file = "MarkupSafe-2.1.1-cp37-cp37m-win32.whl", hash = "sha256:8dc1c72a69aa7e082593c4a203dcf94ddb74bb5c8a731e4e1eb68d031e8498ff"},
    {file = "MarkupSafe-2.1.1-cp37-cp37m-win_amd64.whl", hash = "sha256:97a68e6ada378df82bc9f16b800ab77cbf4b2fada0081794318520138c088e4a"},
    {file = "MarkupSafe-2.1.1-cp38-cp38-macosx_10_9_universal2.whl", hash = "sha256:e8c843bbcda3a2f1e3c2ab25913c80a3c5376cd00c6e8c4a86a89a28c8dc5452"},
    {file = "MarkupSafe-2.1.1-cp38-cp38-macosx_10_9_x86_64.whl", hash = "sha256:0212a68688482dc52b2d45013df70d169f542b7394fc744c02a57374a4207003"},
    {file = "MarkupSafe-2.1.1-cp38-cp38-manylinux_2_17_aarch64.manylinux2014_aarch64.whl", hash = "sha256:8e576a51ad59e4bfaac456023a78f6b5e6e7651dcd383bcc3e18d06f9b55d6d1"},
    {file = "MarkupSafe-2.1.1-cp38-cp38-manylinux_2_17_x86_64.manylinux2014_x86_64.whl", hash = "sha256:4b9fe39a2ccc108a4accc2676e77da025ce383c108593d65cc909add5c3bd601"},
    {file = "MarkupSafe-2.1.1-cp38-cp38-manylinux_2_5_i686.manylinux1_i686.manylinux_2_17_i686.manylinux2014_i686.whl", hash = "sha256:96e37a3dc86e80bf81758c152fe66dbf60ed5eca3d26305edf01892257049925"},
    {file = "MarkupSafe-2.1.1-cp38-cp38-musllinux_1_1_aarch64.whl", hash = "sha256:6d0072fea50feec76a4c418096652f2c3238eaa014b2f94aeb1d56a66b41403f"},
    {file = "MarkupSafe-2.1.1-cp38-cp38-musllinux_1_1_i686.whl", hash = "sha256:089cf3dbf0cd6c100f02945abeb18484bd1ee57a079aefd52cffd17fba910b88"},
    {file = "MarkupSafe-2.1.1-cp38-cp38-musllinux_1_1_x86_64.whl", hash = "sha256:6a074d34ee7a5ce3effbc526b7083ec9731bb3cbf921bbe1d3005d4d2bdb3a63"},
    {file = "MarkupSafe-2.1.1-cp38-cp38-win32.whl", hash = "sha256:421be9fbf0ffe9ffd7a378aafebbf6f4602d564d34be190fc19a193232fd12b1"},
    {file = "MarkupSafe-2.1.1-cp38-cp38-win_amd64.whl", hash = "sha256:fc7b548b17d238737688817ab67deebb30e8073c95749d55538ed473130ec0c7"},
    {file = "MarkupSafe-2.1.1-cp39-cp39-macosx_10_9_universal2.whl", hash = "sha256:e04e26803c9c3851c931eac40c695602c6295b8d432cbe78609649ad9bd2da8a"},
    {file = "MarkupSafe-2.1.1-cp39-cp39-macosx_10_9_x86_64.whl", hash = "sha256:b87db4360013327109564f0e591bd2a3b318547bcef31b468a92ee504d07ae4f"},
    {file = "MarkupSafe-2.1.1-cp39-cp39-manylinux_2_17_aarch64.manylinux2014_aarch64.whl", hash = "sha256:99a2a507ed3ac881b975a2976d59f38c19386d128e7a9a18b7df6fff1fd4c1d6"},
    {file = "MarkupSafe-2.1.1-cp39-cp39-manylinux_2_17_x86_64.manylinux2014_x86_64.whl", hash = "sha256:56442863ed2b06d19c37f94d999035e15ee982988920e12a5b4ba29b62ad1f77"},
    {file = "MarkupSafe-2.1.1-cp39-cp39-manylinux_2_5_i686.manylinux1_i686.manylinux_2_17_i686.manylinux2014_i686.whl", hash = "sha256:3ce11ee3f23f79dbd06fb3d63e2f6af7b12db1d46932fe7bd8afa259a5996603"},
    {file = "MarkupSafe-2.1.1-cp39-cp39-musllinux_1_1_aarch64.whl", hash = "sha256:33b74d289bd2f5e527beadcaa3f401e0df0a89927c1559c8566c066fa4248ab7"},
    {file = "MarkupSafe-2.1.1-cp39-cp39-musllinux_1_1_i686.whl", hash = "sha256:43093fb83d8343aac0b1baa75516da6092f58f41200907ef92448ecab8825135"},
    {file = "MarkupSafe-2.1.1-cp39-cp39-musllinux_1_1_x86_64.whl", hash = "sha256:8e3dcf21f367459434c18e71b2a9532d96547aef8a871872a5bd69a715c15f96"},
    {file = "MarkupSafe-2.1.1-cp39-cp39-win32.whl", hash = "sha256:d4306c36ca495956b6d568d276ac11fdd9c30a36f1b6eb928070dc5360b22e1c"},
    {file = "MarkupSafe-2.1.1-cp39-cp39-win_amd64.whl", hash = "sha256:46d00d6cfecdde84d40e572d63735ef81423ad31184100411e6e3388d405e247"},
    {file = "MarkupSafe-2.1.1.tar.gz", hash = "sha256:7f91197cc9e48f989d12e4e6fbc46495c446636dfc81b9ccf50bb0ec74b91d4b"},
]
matplotlib = [
    {file = "matplotlib-3.5.3-cp310-cp310-macosx_10_9_universal2.whl", hash = "sha256:a206a1b762b39398efea838f528b3a6d60cdb26fe9d58b48265787e29cd1d693"},
    {file = "matplotlib-3.5.3-cp310-cp310-macosx_10_9_x86_64.whl", hash = "sha256:cd45a6f3e93a780185f70f05cf2a383daed13c3489233faad83e81720f7ede24"},
    {file = "matplotlib-3.5.3-cp310-cp310-macosx_11_0_arm64.whl", hash = "sha256:d62880e1f60e5a30a2a8484432bcb3a5056969dc97258d7326ad465feb7ae069"},
    {file = "matplotlib-3.5.3-cp310-cp310-manylinux_2_17_aarch64.manylinux2014_aarch64.whl", hash = "sha256:9ab29589cef03bc88acfa3a1490359000c18186fc30374d8aa77d33cc4a51a4a"},
    {file = "matplotlib-3.5.3-cp310-cp310-manylinux_2_17_i686.manylinux2014_i686.whl", hash = "sha256:2886cc009f40e2984c083687251821f305d811d38e3df8ded414265e4583f0c5"},
    {file = "matplotlib-3.5.3-cp310-cp310-manylinux_2_17_x86_64.manylinux2014_x86_64.whl", hash = "sha256:c995f7d9568f18b5db131ab124c64e51b6820a92d10246d4f2b3f3a66698a15b"},
    {file = "matplotlib-3.5.3-cp310-cp310-win32.whl", hash = "sha256:6bb93a0492d68461bd458eba878f52fdc8ac7bdb6c4acdfe43dba684787838c2"},
    {file = "matplotlib-3.5.3-cp310-cp310-win_amd64.whl", hash = "sha256:2e6d184ebe291b9e8f7e78bbab7987d269c38ea3e062eace1fe7d898042ef804"},
    {file = "matplotlib-3.5.3-cp37-cp37m-macosx_10_9_x86_64.whl", hash = "sha256:6ea6aef5c4338e58d8d376068e28f80a24f54e69f09479d1c90b7172bad9f25b"},
    {file = "matplotlib-3.5.3-cp37-cp37m-manylinux_2_17_aarch64.manylinux2014_aarch64.whl", hash = "sha256:839d47b8ead7ad9669aaacdbc03f29656dc21f0d41a6fea2d473d856c39c8b1c"},
    {file = "matplotlib-3.5.3-cp37-cp37m-manylinux_2_5_i686.manylinux1_i686.whl", hash = "sha256:3b4fa56159dc3c7f9250df88f653f085068bcd32dcd38e479bba58909254af7f"},
    {file = "matplotlib-3.5.3-cp37-cp37m-manylinux_2_5_x86_64.manylinux1_x86_64.whl", hash = "sha256:94ff86af56a3869a4ae26a9637a849effd7643858a1a04dd5ee50e9ab75069a7"},
    {file = "matplotlib-3.5.3-cp37-cp37m-win32.whl", hash = "sha256:35a8ad4dddebd51f94c5d24bec689ec0ec66173bf614374a1244c6241c1595e0"},
    {file = "matplotlib-3.5.3-cp37-cp37m-win_amd64.whl", hash = "sha256:43e9d3fa077bf0cc95ded13d331d2156f9973dce17c6f0c8b49ccd57af94dbd9"},
    {file = "matplotlib-3.5.3-cp38-cp38-macosx_10_9_universal2.whl", hash = "sha256:22227c976ad4dc8c5a5057540421f0d8708c6560744ad2ad638d48e2984e1dbc"},
    {file = "matplotlib-3.5.3-cp38-cp38-macosx_10_9_x86_64.whl", hash = "sha256:bf618a825deb6205f015df6dfe6167a5d9b351203b03fab82043ae1d30f16511"},
    {file = "matplotlib-3.5.3-cp38-cp38-macosx_11_0_arm64.whl", hash = "sha256:9befa5954cdbc085e37d974ff6053da269474177921dd61facdad8023c4aeb51"},
    {file = "matplotlib-3.5.3-cp38-cp38-manylinux_2_17_aarch64.manylinux2014_aarch64.whl", hash = "sha256:f3840c280ebc87a48488a46f760ea1c0c0c83fcf7abbe2e6baf99d033fd35fd8"},
    {file = "matplotlib-3.5.3-cp38-cp38-manylinux_2_5_i686.manylinux1_i686.whl", hash = "sha256:dacddf5bfcec60e3f26ec5c0ae3d0274853a258b6c3fc5ef2f06a8eb23e042be"},
    {file = "matplotlib-3.5.3-cp38-cp38-manylinux_2_5_x86_64.manylinux1_x86_64.whl", hash = "sha256:b428076a55fb1c084c76cb93e68006f27d247169f056412607c5c88828d08f88"},
    {file = "matplotlib-3.5.3-cp38-cp38-win32.whl", hash = "sha256:874df7505ba820e0400e7091199decf3ff1fde0583652120c50cd60d5820ca9a"},
    {file = "matplotlib-3.5.3-cp38-cp38-win_amd64.whl", hash = "sha256:b28de401d928890187c589036857a270a032961411934bdac4cf12dde3d43094"},
    {file = "matplotlib-3.5.3-cp39-cp39-macosx_10_9_universal2.whl", hash = "sha256:3211ba82b9f1518d346f6309df137b50c3dc4421b4ed4815d1d7eadc617f45a1"},
    {file = "matplotlib-3.5.3-cp39-cp39-macosx_10_9_x86_64.whl", hash = "sha256:6fe807e8a22620b4cd95cfbc795ba310dc80151d43b037257250faf0bfcd82bc"},
    {file = "matplotlib-3.5.3-cp39-cp39-macosx_11_0_arm64.whl", hash = "sha256:5c096363b206a3caf43773abebdbb5a23ea13faef71d701b21a9c27fdcef72f4"},
    {file = "matplotlib-3.5.3-cp39-cp39-manylinux_2_17_aarch64.manylinux2014_aarch64.whl", hash = "sha256:0bcdfcb0f976e1bac6721d7d457c17be23cf7501f977b6a38f9d38a3762841f7"},
    {file = "matplotlib-3.5.3-cp39-cp39-manylinux_2_5_i686.manylinux1_i686.whl", hash = "sha256:1e64ac9be9da6bfff0a732e62116484b93b02a0b4d4b19934fb4f8e7ad26ad6a"},
    {file = "matplotlib-3.5.3-cp39-cp39-manylinux_2_5_x86_64.manylinux1_x86_64.whl", hash = "sha256:73dd93dc35c85dece610cca8358003bf0760d7986f70b223e2306b4ea6d1406b"},
    {file = "matplotlib-3.5.3-cp39-cp39-win32.whl", hash = "sha256:879c7e5fce4939c6aa04581dfe08d57eb6102a71f2e202e3314d5fbc072fd5a0"},
    {file = "matplotlib-3.5.3-cp39-cp39-win_amd64.whl", hash = "sha256:ab8d26f07fe64f6f6736d635cce7bfd7f625320490ed5bfc347f2cdb4fae0e56"},
    {file = "matplotlib-3.5.3-pp37-pypy37_pp73-macosx_10_9_x86_64.whl", hash = "sha256:99482b83ebf4eb6d5fc6813d7aacdefdd480f0d9c0b52dcf9f1cc3b2c4b3361a"},
    {file = "matplotlib-3.5.3-pp37-pypy37_pp73-manylinux_2_12_i686.manylinux2010_i686.whl", hash = "sha256:f814504e459c68118bf2246a530ed953ebd18213dc20e3da524174d84ed010b2"},
    {file = "matplotlib-3.5.3-pp37-pypy37_pp73-manylinux_2_12_x86_64.manylinux2010_x86_64.whl", hash = "sha256:57f1b4e69f438a99bb64d7f2c340db1b096b41ebaa515cf61ea72624279220ce"},
    {file = "matplotlib-3.5.3-pp37-pypy37_pp73-win_amd64.whl", hash = "sha256:d2484b350bf3d32cae43f85dcfc89b3ed7bd2bcd781ef351f93eb6fb2cc483f9"},
    {file = "matplotlib-3.5.3.tar.gz", hash = "sha256:339cac48b80ddbc8bfd05daae0a3a73414651a8596904c2a881cfd1edb65f26c"},
]
matplotlib-inline = [
    {file = "matplotlib-inline-0.1.6.tar.gz", hash = "sha256:f887e5f10ba98e8d2b150ddcf4702c1e5f8b3a20005eb0f74bfdbd360ee6f304"},
    {file = "matplotlib_inline-0.1.6-py3-none-any.whl", hash = "sha256:f1f41aab5328aa5aaea9b16d083b128102f8712542f819fe7e6a420ff581b311"},
]
mccabe = [
    {file = "mccabe-0.6.1-py2.py3-none-any.whl", hash = "sha256:ab8a6258860da4b6677da4bd2fe5dc2c659cff31b3ee4f7f5d64e79735b80d42"},
    {file = "mccabe-0.6.1.tar.gz", hash = "sha256:dd8d182285a0fe56bace7f45b5e7d1a6ebcbf524e8f3bd87eb0f125271b8831f"},
]
mdit-py-plugins = [
    {file = "mdit-py-plugins-0.3.0.tar.gz", hash = "sha256:ecc24f51eeec6ab7eecc2f9724e8272c2fb191c2e93cf98109120c2cace69750"},
    {file = "mdit_py_plugins-0.3.0-py3-none-any.whl", hash = "sha256:b1279701cee2dbf50e188d3da5f51fee8d78d038cdf99be57c6b9d1aa93b4073"},
]
mdurl = [
    {file = "mdurl-0.1.2-py3-none-any.whl", hash = "sha256:84008a41e51615a49fc9966191ff91509e3c40b939176e643fd50a5c2196b8f8"},
    {file = "mdurl-0.1.2.tar.gz", hash = "sha256:bb413d29f5eea38f31dd4754dd7377d4465116fb207585f97bf925588687c1ba"},
]
mistune = [
    {file = "mistune-2.0.4-py2.py3-none-any.whl", hash = "sha256:182cc5ee6f8ed1b807de6b7bb50155df7b66495412836b9a74c8fbdfc75fe36d"},
    {file = "mistune-2.0.4.tar.gz", hash = "sha256:9ee0a66053e2267aba772c71e06891fa8f1af6d4b01d5e84e267b4570d4d9808"},
]
more-itertools = [
    {file = "more-itertools-8.14.0.tar.gz", hash = "sha256:c09443cd3d5438b8dafccd867a6bc1cb0894389e90cb53d227456b0b0bccb750"},
    {file = "more_itertools-8.14.0-py3-none-any.whl", hash = "sha256:1bc4f91ee5b1b31ac7ceacc17c09befe6a40a503907baf9c839c229b5095cfd2"},
]
msgpack = [
    {file = "msgpack-1.0.4-cp310-cp310-macosx_10_9_universal2.whl", hash = "sha256:4ab251d229d10498e9a2f3b1e68ef64cb393394ec477e3370c457f9430ce9250"},
    {file = "msgpack-1.0.4-cp310-cp310-macosx_10_9_x86_64.whl", hash = "sha256:112b0f93202d7c0fef0b7810d465fde23c746a2d482e1e2de2aafd2ce1492c88"},
    {file = "msgpack-1.0.4-cp310-cp310-macosx_11_0_arm64.whl", hash = "sha256:002b5c72b6cd9b4bafd790f364b8480e859b4712e91f43014fe01e4f957b8467"},
    {file = "msgpack-1.0.4-cp310-cp310-manylinux_2_17_aarch64.manylinux2014_aarch64.whl", hash = "sha256:35bc0faa494b0f1d851fd29129b2575b2e26d41d177caacd4206d81502d4c6a6"},
    {file = "msgpack-1.0.4-cp310-cp310-manylinux_2_17_x86_64.manylinux2014_x86_64.whl", hash = "sha256:4733359808c56d5d7756628736061c432ded018e7a1dff2d35a02439043321aa"},
    {file = "msgpack-1.0.4-cp310-cp310-manylinux_2_5_i686.manylinux1_i686.manylinux_2_17_i686.manylinux2014_i686.whl", hash = "sha256:eb514ad14edf07a1dbe63761fd30f89ae79b42625731e1ccf5e1f1092950eaa6"},
    {file = "msgpack-1.0.4-cp310-cp310-musllinux_1_1_aarch64.whl", hash = "sha256:c23080fdeec4716aede32b4e0ef7e213c7b1093eede9ee010949f2a418ced6ba"},
    {file = "msgpack-1.0.4-cp310-cp310-musllinux_1_1_i686.whl", hash = "sha256:49565b0e3d7896d9ea71d9095df15b7f75a035c49be733051c34762ca95bbf7e"},
    {file = "msgpack-1.0.4-cp310-cp310-musllinux_1_1_x86_64.whl", hash = "sha256:aca0f1644d6b5a73eb3e74d4d64d5d8c6c3d577e753a04c9e9c87d07692c58db"},
    {file = "msgpack-1.0.4-cp310-cp310-win32.whl", hash = "sha256:0dfe3947db5fb9ce52aaea6ca28112a170db9eae75adf9339a1aec434dc954ef"},
    {file = "msgpack-1.0.4-cp310-cp310-win_amd64.whl", hash = "sha256:4dea20515f660aa6b7e964433b1808d098dcfcabbebeaaad240d11f909298075"},
    {file = "msgpack-1.0.4-cp36-cp36m-macosx_10_9_x86_64.whl", hash = "sha256:e83f80a7fec1a62cf4e6c9a660e39c7f878f603737a0cdac8c13131d11d97f52"},
    {file = "msgpack-1.0.4-cp36-cp36m-manylinux_2_17_aarch64.manylinux2014_aarch64.whl", hash = "sha256:3c11a48cf5e59026ad7cb0dc29e29a01b5a66a3e333dc11c04f7e991fc5510a9"},
    {file = "msgpack-1.0.4-cp36-cp36m-manylinux_2_17_x86_64.manylinux2014_x86_64.whl", hash = "sha256:1276e8f34e139aeff1c77a3cefb295598b504ac5314d32c8c3d54d24fadb94c9"},
    {file = "msgpack-1.0.4-cp36-cp36m-manylinux_2_5_i686.manylinux1_i686.manylinux_2_17_i686.manylinux2014_i686.whl", hash = "sha256:6c9566f2c39ccced0a38d37c26cc3570983b97833c365a6044edef3574a00c08"},
    {file = "msgpack-1.0.4-cp36-cp36m-musllinux_1_1_aarch64.whl", hash = "sha256:fcb8a47f43acc113e24e910399376f7277cf8508b27e5b88499f053de6b115a8"},
    {file = "msgpack-1.0.4-cp36-cp36m-musllinux_1_1_i686.whl", hash = "sha256:76ee788122de3a68a02ed6f3a16bbcd97bc7c2e39bd4d94be2f1821e7c4a64e6"},
    {file = "msgpack-1.0.4-cp36-cp36m-musllinux_1_1_x86_64.whl", hash = "sha256:0a68d3ac0104e2d3510de90a1091720157c319ceeb90d74f7b5295a6bee51bae"},
    {file = "msgpack-1.0.4-cp36-cp36m-win32.whl", hash = "sha256:85f279d88d8e833ec015650fd15ae5eddce0791e1e8a59165318f371158efec6"},
    {file = "msgpack-1.0.4-cp36-cp36m-win_amd64.whl", hash = "sha256:c1683841cd4fa45ac427c18854c3ec3cd9b681694caf5bff04edb9387602d661"},
    {file = "msgpack-1.0.4-cp37-cp37m-macosx_10_9_x86_64.whl", hash = "sha256:a75dfb03f8b06f4ab093dafe3ddcc2d633259e6c3f74bb1b01996f5d8aa5868c"},
    {file = "msgpack-1.0.4-cp37-cp37m-manylinux_2_17_aarch64.manylinux2014_aarch64.whl", hash = "sha256:9667bdfdf523c40d2511f0e98a6c9d3603be6b371ae9a238b7ef2dc4e7a427b0"},
    {file = "msgpack-1.0.4-cp37-cp37m-manylinux_2_17_x86_64.manylinux2014_x86_64.whl", hash = "sha256:11184bc7e56fd74c00ead4f9cc9a3091d62ecb96e97653add7a879a14b003227"},
    {file = "msgpack-1.0.4-cp37-cp37m-manylinux_2_5_i686.manylinux1_i686.manylinux_2_17_i686.manylinux2014_i686.whl", hash = "sha256:ac5bd7901487c4a1dd51a8c58f2632b15d838d07ceedaa5e4c080f7190925bff"},
    {file = "msgpack-1.0.4-cp37-cp37m-musllinux_1_1_aarch64.whl", hash = "sha256:1e91d641d2bfe91ba4c52039adc5bccf27c335356055825c7f88742c8bb900dd"},
    {file = "msgpack-1.0.4-cp37-cp37m-musllinux_1_1_i686.whl", hash = "sha256:2a2df1b55a78eb5f5b7d2a4bb221cd8363913830145fad05374a80bf0877cb1e"},
    {file = "msgpack-1.0.4-cp37-cp37m-musllinux_1_1_x86_64.whl", hash = "sha256:545e3cf0cf74f3e48b470f68ed19551ae6f9722814ea969305794645da091236"},
    {file = "msgpack-1.0.4-cp37-cp37m-win32.whl", hash = "sha256:2cc5ca2712ac0003bcb625c96368fd08a0f86bbc1a5578802512d87bc592fe44"},
    {file = "msgpack-1.0.4-cp37-cp37m-win_amd64.whl", hash = "sha256:eba96145051ccec0ec86611fe9cf693ce55f2a3ce89c06ed307de0e085730ec1"},
    {file = "msgpack-1.0.4-cp38-cp38-macosx_10_9_universal2.whl", hash = "sha256:7760f85956c415578c17edb39eed99f9181a48375b0d4a94076d84148cf67b2d"},
    {file = "msgpack-1.0.4-cp38-cp38-macosx_10_9_x86_64.whl", hash = "sha256:449e57cc1ff18d3b444eb554e44613cffcccb32805d16726a5494038c3b93dab"},
    {file = "msgpack-1.0.4-cp38-cp38-macosx_11_0_arm64.whl", hash = "sha256:d603de2b8d2ea3f3bcb2efe286849aa7a81531abc52d8454da12f46235092bcb"},
    {file = "msgpack-1.0.4-cp38-cp38-manylinux_2_17_aarch64.manylinux2014_aarch64.whl", hash = "sha256:48f5d88c99f64c456413d74a975bd605a9b0526293218a3b77220a2c15458ba9"},
    {file = "msgpack-1.0.4-cp38-cp38-manylinux_2_17_x86_64.manylinux2014_x86_64.whl", hash = "sha256:6916c78f33602ecf0509cc40379271ba0f9ab572b066bd4bdafd7434dee4bc6e"},
    {file = "msgpack-1.0.4-cp38-cp38-manylinux_2_5_i686.manylinux1_i686.manylinux_2_17_i686.manylinux2014_i686.whl", hash = "sha256:81fc7ba725464651190b196f3cd848e8553d4d510114a954681fd0b9c479d7e1"},
    {file = "msgpack-1.0.4-cp38-cp38-musllinux_1_1_aarch64.whl", hash = "sha256:d5b5b962221fa2c5d3a7f8133f9abffc114fe218eb4365e40f17732ade576c8e"},
    {file = "msgpack-1.0.4-cp38-cp38-musllinux_1_1_i686.whl", hash = "sha256:77ccd2af37f3db0ea59fb280fa2165bf1b096510ba9fe0cc2bf8fa92a22fdb43"},
    {file = "msgpack-1.0.4-cp38-cp38-musllinux_1_1_x86_64.whl", hash = "sha256:b17be2478b622939e39b816e0aa8242611cc8d3583d1cd8ec31b249f04623243"},
    {file = "msgpack-1.0.4-cp38-cp38-win32.whl", hash = "sha256:2bb8cdf50dd623392fa75525cce44a65a12a00c98e1e37bf0fb08ddce2ff60d2"},
    {file = "msgpack-1.0.4-cp38-cp38-win_amd64.whl", hash = "sha256:26b8feaca40a90cbe031b03d82b2898bf560027160d3eae1423f4a67654ec5d6"},
    {file = "msgpack-1.0.4-cp39-cp39-macosx_10_9_universal2.whl", hash = "sha256:462497af5fd4e0edbb1559c352ad84f6c577ffbbb708566a0abaaa84acd9f3ae"},
    {file = "msgpack-1.0.4-cp39-cp39-macosx_10_9_x86_64.whl", hash = "sha256:2999623886c5c02deefe156e8f869c3b0aaeba14bfc50aa2486a0415178fce55"},
    {file = "msgpack-1.0.4-cp39-cp39-macosx_11_0_arm64.whl", hash = "sha256:f0029245c51fd9473dc1aede1160b0a29f4a912e6b1dd353fa6d317085b219da"},
    {file = "msgpack-1.0.4-cp39-cp39-manylinux_2_17_aarch64.manylinux2014_aarch64.whl", hash = "sha256:ed6f7b854a823ea44cf94919ba3f727e230da29feb4a99711433f25800cf747f"},
    {file = "msgpack-1.0.4-cp39-cp39-manylinux_2_17_x86_64.manylinux2014_x86_64.whl", hash = "sha256:0df96d6eaf45ceca04b3f3b4b111b86b33785683d682c655063ef8057d61fd92"},
    {file = "msgpack-1.0.4-cp39-cp39-manylinux_2_5_i686.manylinux1_i686.manylinux_2_17_i686.manylinux2014_i686.whl", hash = "sha256:6a4192b1ab40f8dca3f2877b70e63799d95c62c068c84dc028b40a6cb03ccd0f"},
    {file = "msgpack-1.0.4-cp39-cp39-musllinux_1_1_aarch64.whl", hash = "sha256:0e3590f9fb9f7fbc36df366267870e77269c03172d086fa76bb4eba8b2b46624"},
    {file = "msgpack-1.0.4-cp39-cp39-musllinux_1_1_i686.whl", hash = "sha256:1576bd97527a93c44fa856770197dec00d223b0b9f36ef03f65bac60197cedf8"},
    {file = "msgpack-1.0.4-cp39-cp39-musllinux_1_1_x86_64.whl", hash = "sha256:63e29d6e8c9ca22b21846234913c3466b7e4ee6e422f205a2988083de3b08cae"},
    {file = "msgpack-1.0.4-cp39-cp39-win32.whl", hash = "sha256:fb62ea4b62bfcb0b380d5680f9a4b3f9a2d166d9394e9bbd9666c0ee09a3645c"},
    {file = "msgpack-1.0.4-cp39-cp39-win_amd64.whl", hash = "sha256:4d5834a2a48965a349da1c5a79760d94a1a0172fbb5ab6b5b33cbf8447e109ce"},
    {file = "msgpack-1.0.4.tar.gz", hash = "sha256:f5d869c18f030202eb412f08b28d2afeea553d6613aee89e200d7aca7ef01f5f"},
]
multiprocess = [
    {file = "multiprocess-0.70.13-cp27-cp27m-macosx_10_14_x86_64.whl", hash = "sha256:b9a3be43ecee6776a9e7223af96914a0164f306affcf4624b213885172236b77"},
    {file = "multiprocess-0.70.13-cp27-cp27m-manylinux1_i686.whl", hash = "sha256:7e6a689da3490412caa7b3e27c3385d8aaa49135f3a353ace94ca47e4c926d37"},
    {file = "multiprocess-0.70.13-cp27-cp27m-manylinux1_x86_64.whl", hash = "sha256:17cb4229aa43e6973679d67c66a454cbf8b6b0d038425cba3220ea5a06d61b58"},
    {file = "multiprocess-0.70.13-cp27-cp27m-win32.whl", hash = "sha256:99bb68dd0d5b3d30fe104721bee26e4637667112d5951b51feb81479fd560876"},
    {file = "multiprocess-0.70.13-cp27-cp27m-win_amd64.whl", hash = "sha256:6cdde49defcb933062df382ebc9b5299beebcd157a98b3a65291c1c94a2edc41"},
    {file = "multiprocess-0.70.13-pp27-pypy_73-macosx_10_7_x86_64.whl", hash = "sha256:92003c247436f8699b7692e95346a238446710f078500eb364bc23bb0503dd4f"},
    {file = "multiprocess-0.70.13-pp27-pypy_73-manylinux2010_x86_64.whl", hash = "sha256:3ec1c8015e19182bfa01b5887a9c25805c48df3c71863f48fe83803147cde5d6"},
    {file = "multiprocess-0.70.13-pp37-pypy37_pp73-macosx_10_9_x86_64.whl", hash = "sha256:b7415f61bddfffdade73396904551be8124a4a363322aa9c72d42e349c5fca39"},
    {file = "multiprocess-0.70.13-pp37-pypy37_pp73-manylinux_2_24_i686.whl", hash = "sha256:5436d1cd9f901f7ddc4f20b6fd0b462c87dcc00d941cc13eeb2401fc5bd00e42"},
    {file = "multiprocess-0.70.13-pp37-pypy37_pp73-manylinux_2_24_x86_64.whl", hash = "sha256:34e9703bd5b9fee5455c93a74e44dbabe55481c214d03be1e65f037be9d0c520"},
    {file = "multiprocess-0.70.13-pp38-pypy38_pp73-macosx_10_9_x86_64.whl", hash = "sha256:af0a48440aa8f793d8bb100f20102c12f192de5a608638819a998f2cc59e1fcd"},
    {file = "multiprocess-0.70.13-pp38-pypy38_pp73-manylinux_2_24_i686.whl", hash = "sha256:c4a97216e8319039c69a266252cc68a392b96f9e67e3ed02ad88be9e6f2d2969"},
    {file = "multiprocess-0.70.13-pp38-pypy38_pp73-manylinux_2_24_x86_64.whl", hash = "sha256:48315eefe02c35dd7560da3fa8af66d9f4a61b9dc8f7c40801c5f972ab4604b1"},
    {file = "multiprocess-0.70.13-pp39-pypy39_pp73-macosx_10_9_x86_64.whl", hash = "sha256:5a6dca5f29f0224c855d0d5cad963476175cfc8de112d3eebe85914cb735f130"},
    {file = "multiprocess-0.70.13-pp39-pypy39_pp73-manylinux_2_24_i686.whl", hash = "sha256:5974bdad390ba466cc130288d2ef1048fdafedd01cf4641fc024f6088af70bfe"},
    {file = "multiprocess-0.70.13-pp39-pypy39_pp73-manylinux_2_24_x86_64.whl", hash = "sha256:01c1137d2f18d0cd262d0fdb7294b1fe9fc3e8dc8b126e506085434ae8eb3677"},
    {file = "multiprocess-0.70.13-py310-none-any.whl", hash = "sha256:0f4faf4811019efdb2f91db09240f893ee40cbfcb06978f3b8ed8c248e73babe"},
    {file = "multiprocess-0.70.13-py37-none-any.whl", hash = "sha256:62e556a0c31ec7176e28aa331663ac26c276ee3536b5e9bb5e850681e7a00f11"},
    {file = "multiprocess-0.70.13-py38-none-any.whl", hash = "sha256:7be9e320a41d2d0d0eddacfe693cfb07b4cb9c0d3d10007f4304255c15215778"},
    {file = "multiprocess-0.70.13-py39-none-any.whl", hash = "sha256:00ef48461d43d1e30f8f4b2e1b287ecaaffec325a37053beb5503e0d69e5a3cd"},
    {file = "multiprocess-0.70.13.tar.gz", hash = "sha256:2e096dd618a84d15aa369a9cf6695815e5539f853dc8fa4f4b9153b11b1d0b32"},
]
mypy = [
    {file = "mypy-0.930-cp310-cp310-macosx_10_9_x86_64.whl", hash = "sha256:221cc94dc6a801ccc2be7c0c9fd791c5e08d1fa2c5e1c12dec4eab15b2469871"},
    {file = "mypy-0.930-cp310-cp310-macosx_11_0_arm64.whl", hash = "sha256:db3a87376a1380f396d465bed462e76ea89f838f4c5e967d68ff6ee34b785c31"},
    {file = "mypy-0.930-cp310-cp310-manylinux_2_5_x86_64.manylinux1_x86_64.manylinux_2_12_x86_64.manylinux2010_x86_64.whl", hash = "sha256:1d2296f35aae9802eeb1327058b550371ee382d71374b3e7d2804035ef0b830b"},
    {file = "mypy-0.930-cp310-cp310-win_amd64.whl", hash = "sha256:959319b9a3cafc33a8185f440a433ba520239c72e733bf91f9efd67b0a8e9b30"},
    {file = "mypy-0.930-cp36-cp36m-macosx_10_9_x86_64.whl", hash = "sha256:45a4dc21c789cfd09b8ccafe114d6de66f0b341ad761338de717192f19397a8c"},
    {file = "mypy-0.930-cp36-cp36m-manylinux_2_5_x86_64.manylinux1_x86_64.manylinux_2_12_x86_64.manylinux2010_x86_64.whl", hash = "sha256:1e689e92cdebd87607a041585f1dc7339aa2e8a9f9bad9ba7e6ece619431b20c"},
    {file = "mypy-0.930-cp36-cp36m-win_amd64.whl", hash = "sha256:ed4e0ea066bb12f56b2812a15ff223c57c0a44eca817ceb96b214bb055c7051f"},
    {file = "mypy-0.930-cp37-cp37m-macosx_10_9_x86_64.whl", hash = "sha256:a9d8dffefba634b27d650e0de2564379a1a367e2e08d6617d8f89261a3bf63b2"},
    {file = "mypy-0.930-cp37-cp37m-manylinux_2_5_x86_64.manylinux1_x86_64.manylinux_2_12_x86_64.manylinux2010_x86_64.whl", hash = "sha256:b419e9721260161e70d054a15abbd50603c16f159860cfd0daeab647d828fc29"},
    {file = "mypy-0.930-cp37-cp37m-win_amd64.whl", hash = "sha256:601f46593f627f8a9b944f74fd387c9b5f4266b39abad77471947069c2fc7651"},
    {file = "mypy-0.930-cp38-cp38-macosx_10_9_x86_64.whl", hash = "sha256:1ea7199780c1d7940b82dbc0a4e37722b4e3851264dbba81e01abecc9052d8a7"},
    {file = "mypy-0.930-cp38-cp38-macosx_11_0_arm64.whl", hash = "sha256:70b197dd8c78fc5d2daf84bd093e8466a2b2e007eedaa85e792e513a820adbf7"},
    {file = "mypy-0.930-cp38-cp38-manylinux_2_5_x86_64.manylinux1_x86_64.manylinux_2_12_x86_64.manylinux2010_x86_64.whl", hash = "sha256:5feb56f8bb280468fe5fc8e6f56f48f99aa0df9eed3c507a11505ee4657b5380"},
    {file = "mypy-0.930-cp38-cp38-win_amd64.whl", hash = "sha256:2e9c5409e9cb81049bb03fa1009b573dea87976713e3898561567a86c4eaee01"},
    {file = "mypy-0.930-cp39-cp39-macosx_10_9_x86_64.whl", hash = "sha256:554873e45c1ca20f31ddf873deb67fa5d2e87b76b97db50669f0468ccded8fae"},
    {file = "mypy-0.930-cp39-cp39-macosx_11_0_arm64.whl", hash = "sha256:0feb82e9fa849affca7edd24713dbe809dce780ced9f3feca5ed3d80e40b777f"},
    {file = "mypy-0.930-cp39-cp39-manylinux_2_5_x86_64.manylinux1_x86_64.manylinux_2_12_x86_64.manylinux2010_x86_64.whl", hash = "sha256:bc1a0607ea03c30225347334af66b0af12eefba018a89a88c209e02b7065ea95"},
    {file = "mypy-0.930-cp39-cp39-win_amd64.whl", hash = "sha256:f9f665d69034b1fcfdbcd4197480d26298bbfb5d2dfe206245b6498addb34999"},
    {file = "mypy-0.930-py3-none-any.whl", hash = "sha256:bf4a44e03040206f7c058d1f5ba02ef2d1820720c88bc4285c7d9a4269f54173"},
    {file = "mypy-0.930.tar.gz", hash = "sha256:51426262ae4714cc7dd5439814676e0992b55bcc0f6514eccb4cf8e0678962c2"},
]
mypy-extensions = [
    {file = "mypy_extensions-0.4.3-py2.py3-none-any.whl", hash = "sha256:090fedd75945a69ae91ce1303b5824f428daf5a028d2f6ab8a299250a846f15d"},
    {file = "mypy_extensions-0.4.3.tar.gz", hash = "sha256:2d82818f5bb3e369420cb3c4060a7970edba416647068eb4c5343488a6c604a8"},
]
nbclient = [
    {file = "nbclient-0.6.7-py3-none-any.whl", hash = "sha256:d4e32459e7e96783285d1daac92dc2c60ee7b8a82b7cf7d2e55be9d89d7ac463"},
    {file = "nbclient-0.6.7.tar.gz", hash = "sha256:3c5a7fc6bb74be7d31edf2817b44501a65caa99e5e56363bc359649b97cd24b9"},
]
nbconvert = [
    {file = "nbconvert-7.0.0-py3-none-any.whl", hash = "sha256:26843ae233167e8aae31c20e3e1d91f431f04c9f34363bbe2dd0d247f772641c"},
    {file = "nbconvert-7.0.0.tar.gz", hash = "sha256:fd1e361da30e30e4c5a5ae89f7cae95ca2a4d4407389672473312249a7ba0060"},
]
nbformat = [
    {file = "nbformat-5.4.0-py3-none-any.whl", hash = "sha256:0d6072aaec95dddc39735c144ee8bbc6589c383fb462e4058abc855348152dad"},
    {file = "nbformat-5.4.0.tar.gz", hash = "sha256:44ba5ca6acb80c5d5a500f1e5b83ede8cbe364d5a495c4c8cf60aaf1ba656501"},
]
nest-asyncio = [
    {file = "nest_asyncio-1.5.5-py3-none-any.whl", hash = "sha256:b98e3ec1b246135e4642eceffa5a6c23a3ab12c82ff816a92c612d68205813b2"},
    {file = "nest_asyncio-1.5.5.tar.gz", hash = "sha256:e442291cd942698be619823a17a86a5759eabe1f8613084790de189fe9e16d65"},
]
networkx = [
    {file = "networkx-2.6.3-py3-none-any.whl", hash = "sha256:80b6b89c77d1dfb64a4c7854981b60aeea6360ac02c6d4e4913319e0a313abef"},
    {file = "networkx-2.6.3.tar.gz", hash = "sha256:c0946ed31d71f1b732b5aaa6da5a0388a345019af232ce2f49c766e2d6795c51"},
]
nodeenv = [
    {file = "nodeenv-1.7.0-py2.py3-none-any.whl", hash = "sha256:27083a7b96a25f2f5e1d8cb4b6317ee8aeda3bdd121394e5ac54e498028a042e"},
    {file = "nodeenv-1.7.0.tar.gz", hash = "sha256:e0e7f7dfb85fc5394c6fe1e8fa98131a2473e04311a45afb6508f7cf1836fa2b"},
]
notebook = [
    {file = "notebook-6.4.12-py3-none-any.whl", hash = "sha256:8c07a3bb7640e371f8a609bdbb2366a1976c6a2589da8ef917f761a61e3ad8b1"},
    {file = "notebook-6.4.12.tar.gz", hash = "sha256:6268c9ec9048cff7a45405c990c29ac9ca40b0bc3ec29263d218c5e01f2b4e86"},
]
numpy = [
    {file = "numpy-1.21.6-cp310-cp310-macosx_10_9_universal2.whl", hash = "sha256:8737609c3bbdd48e380d463134a35ffad3b22dc56295eff6f79fd85bd0eeeb25"},
    {file = "numpy-1.21.6-cp310-cp310-macosx_10_9_x86_64.whl", hash = "sha256:fdffbfb6832cd0b300995a2b08b8f6fa9f6e856d562800fea9182316d99c4e8e"},
    {file = "numpy-1.21.6-cp310-cp310-macosx_11_0_arm64.whl", hash = "sha256:3820724272f9913b597ccd13a467cc492a0da6b05df26ea09e78b171a0bb9da6"},
    {file = "numpy-1.21.6-cp310-cp310-manylinux_2_17_aarch64.manylinux2014_aarch64.whl", hash = "sha256:f17e562de9edf691a42ddb1eb4a5541c20dd3f9e65b09ded2beb0799c0cf29bb"},
    {file = "numpy-1.21.6-cp310-cp310-manylinux_2_17_x86_64.manylinux2014_x86_64.whl", hash = "sha256:5f30427731561ce75d7048ac254dbe47a2ba576229250fb60f0fb74db96501a1"},
    {file = "numpy-1.21.6-cp310-cp310-win32.whl", hash = "sha256:d4bf4d43077db55589ffc9009c0ba0a94fa4908b9586d6ccce2e0b164c86303c"},
    {file = "numpy-1.21.6-cp310-cp310-win_amd64.whl", hash = "sha256:d136337ae3cc69aa5e447e78d8e1514be8c3ec9b54264e680cf0b4bd9011574f"},
    {file = "numpy-1.21.6-cp37-cp37m-macosx_10_9_x86_64.whl", hash = "sha256:6aaf96c7f8cebc220cdfc03f1d5a31952f027dda050e5a703a0d1c396075e3e7"},
    {file = "numpy-1.21.6-cp37-cp37m-manylinux_2_12_i686.manylinux2010_i686.whl", hash = "sha256:67c261d6c0a9981820c3a149d255a76918278a6b03b6a036800359aba1256d46"},
    {file = "numpy-1.21.6-cp37-cp37m-manylinux_2_12_x86_64.manylinux2010_x86_64.whl", hash = "sha256:a6be4cb0ef3b8c9250c19cc122267263093eee7edd4e3fa75395dfda8c17a8e2"},
    {file = "numpy-1.21.6-cp37-cp37m-manylinux_2_17_aarch64.manylinux2014_aarch64.whl", hash = "sha256:7c4068a8c44014b2d55f3c3f574c376b2494ca9cc73d2f1bd692382b6dffe3db"},
    {file = "numpy-1.21.6-cp37-cp37m-win32.whl", hash = "sha256:7c7e5fa88d9ff656e067876e4736379cc962d185d5cd808014a8a928d529ef4e"},
    {file = "numpy-1.21.6-cp37-cp37m-win_amd64.whl", hash = "sha256:bcb238c9c96c00d3085b264e5c1a1207672577b93fa666c3b14a45240b14123a"},
    {file = "numpy-1.21.6-cp38-cp38-macosx_10_9_universal2.whl", hash = "sha256:82691fda7c3f77c90e62da69ae60b5ac08e87e775b09813559f8901a88266552"},
    {file = "numpy-1.21.6-cp38-cp38-macosx_10_9_x86_64.whl", hash = "sha256:643843bcc1c50526b3a71cd2ee561cf0d8773f062c8cbaf9ffac9fdf573f83ab"},
    {file = "numpy-1.21.6-cp38-cp38-macosx_11_0_arm64.whl", hash = "sha256:357768c2e4451ac241465157a3e929b265dfac85d9214074985b1786244f2ef3"},
    {file = "numpy-1.21.6-cp38-cp38-manylinux_2_12_i686.manylinux2010_i686.whl", hash = "sha256:9f411b2c3f3d76bba0865b35a425157c5dcf54937f82bbeb3d3c180789dd66a6"},
    {file = "numpy-1.21.6-cp38-cp38-manylinux_2_12_x86_64.manylinux2010_x86_64.whl", hash = "sha256:4aa48afdce4660b0076a00d80afa54e8a97cd49f457d68a4342d188a09451c1a"},
    {file = "numpy-1.21.6-cp38-cp38-manylinux_2_17_aarch64.manylinux2014_aarch64.whl", hash = "sha256:d6a96eef20f639e6a97d23e57dd0c1b1069a7b4fd7027482a4c5c451cd7732f4"},
    {file = "numpy-1.21.6-cp38-cp38-win32.whl", hash = "sha256:5c3c8def4230e1b959671eb959083661b4a0d2e9af93ee339c7dada6759a9470"},
    {file = "numpy-1.21.6-cp38-cp38-win_amd64.whl", hash = "sha256:bf2ec4b75d0e9356edea834d1de42b31fe11f726a81dfb2c2112bc1eaa508fcf"},
    {file = "numpy-1.21.6-cp39-cp39-macosx_10_9_universal2.whl", hash = "sha256:4391bd07606be175aafd267ef9bea87cf1b8210c787666ce82073b05f202add1"},
    {file = "numpy-1.21.6-cp39-cp39-macosx_10_9_x86_64.whl", hash = "sha256:67f21981ba2f9d7ba9ade60c9e8cbaa8cf8e9ae51673934480e45cf55e953673"},
    {file = "numpy-1.21.6-cp39-cp39-macosx_11_0_arm64.whl", hash = "sha256:ee5ec40fdd06d62fe5d4084bef4fd50fd4bb6bfd2bf519365f569dc470163ab0"},
    {file = "numpy-1.21.6-cp39-cp39-manylinux_2_12_i686.manylinux2010_i686.whl", hash = "sha256:1dbe1c91269f880e364526649a52eff93ac30035507ae980d2fed33aaee633ac"},
    {file = "numpy-1.21.6-cp39-cp39-manylinux_2_12_x86_64.manylinux2010_x86_64.whl", hash = "sha256:d9caa9d5e682102453d96a0ee10c7241b72859b01a941a397fd965f23b3e016b"},
    {file = "numpy-1.21.6-cp39-cp39-manylinux_2_17_aarch64.manylinux2014_aarch64.whl", hash = "sha256:58459d3bad03343ac4b1b42ed14d571b8743dc80ccbf27444f266729df1d6f5b"},
    {file = "numpy-1.21.6-cp39-cp39-win32.whl", hash = "sha256:7f5ae4f304257569ef3b948810816bc87c9146e8c446053539947eedeaa32786"},
    {file = "numpy-1.21.6-cp39-cp39-win_amd64.whl", hash = "sha256:e31f0bb5928b793169b87e3d1e070f2342b22d5245c755e2b81caa29756246c3"},
    {file = "numpy-1.21.6-pp37-pypy37_pp73-manylinux_2_12_x86_64.manylinux2010_x86_64.whl", hash = "sha256:dd1c8f6bd65d07d3810b90d02eba7997e32abbdf1277a481d698969e921a3be0"},
    {file = "numpy-1.21.6.zip", hash = "sha256:ecb55251139706669fdec2ff073c98ef8e9a84473e51e716211b41aa0f18e656"},
]
numpydoc = [
    {file = "numpydoc-1.4.0-py3-none-any.whl", hash = "sha256:fd26258868ebcc75c816fe68e1d41e3b55bd410941acfb969dee3eef6e5cf260"},
    {file = "numpydoc-1.4.0.tar.gz", hash = "sha256:9494daf1c7612f59905fa09e65c9b8a90bbacb3804d91f7a94e778831e6fcfa5"},
]
oauthlib = [
    {file = "oauthlib-3.2.0-py3-none-any.whl", hash = "sha256:6db33440354787f9b7f3a6dbd4febf5d0f93758354060e802f6c06cb493022fe"},
    {file = "oauthlib-3.2.0.tar.gz", hash = "sha256:23a8208d75b902797ea29fd31fa80a15ed9dc2c6c16fe73f5d346f83f6fa27a2"},
]
omero-py = [
    {file = "omero-py-5.11.2.tar.gz", hash = "sha256:8a1fcd86c7b3c37ee8e47ee132d86ef38f9c1e839c89eabb378234b761e1e68a"},
    {file = "omero_py-5.11.2-py3-none-any.whl", hash = "sha256:0c418a96ec905ef05518b5008524123c0f728a8eefd8f596be3ec7e8715e6ab9"},
]
opencv-python = [
    {file = "opencv-python-4.6.0.66.tar.gz", hash = "sha256:c5bfae41ad4031e66bb10ec4a0a2ffd3e514d092652781e8b1ac98d1b59f1158"},
    {file = "opencv_python-4.6.0.66-cp36-abi3-macosx_10_15_x86_64.whl", hash = "sha256:e6e448b62afc95c5b58f97e87ef84699e6607fe5c58730a03301c52496005cae"},
    {file = "opencv_python-4.6.0.66-cp36-abi3-manylinux_2_17_aarch64.manylinux2014_aarch64.whl", hash = "sha256:5af8ba35a4fcb8913ffb86e92403e9a656a4bff4a645d196987468f0f8947875"},
    {file = "opencv_python-4.6.0.66-cp36-abi3-manylinux_2_17_x86_64.manylinux2014_x86_64.whl", hash = "sha256:dbdc84a9b4ea2cbae33861652d25093944b9959279200b7ae0badd32439f74de"},
    {file = "opencv_python-4.6.0.66-cp36-abi3-win32.whl", hash = "sha256:f482e78de6e7b0b060ff994ffd859bddc3f7f382bb2019ef157b0ea8ca8712f5"},
    {file = "opencv_python-4.6.0.66-cp36-abi3-win_amd64.whl", hash = "sha256:0dc82a3d8630c099d2f3ac1b1aabee164e8188db54a786abb7a4e27eba309440"},
    {file = "opencv_python-4.6.0.66-cp37-abi3-macosx_11_0_arm64.whl", hash = "sha256:6e32af22e3202748bd233ed8f538741876191863882eba44e332d1a34993165b"},
]
opt-einsum = [
    {file = "opt_einsum-3.3.0-py3-none-any.whl", hash = "sha256:2455e59e3947d3c275477df7f5205b30635e266fe6dc300e3d9f9646bfcea147"},
    {file = "opt_einsum-3.3.0.tar.gz", hash = "sha256:59f6475f77bbc37dcf7cd748519c0ec60722e91e63ca114e68821c0c54a46549"},
]
p-tqdm = [
    {file = "p_tqdm-1.4.0.tar.gz", hash = "sha256:0d12aa223443f387244cce5e74a0aecc472d1f98189d58ccdfcda86772772bfc"},
]
packaging = [
    {file = "packaging-21.3-py3-none-any.whl", hash = "sha256:ef103e05f519cdc783ae24ea4e2e0f508a9c99b2d4969652eed6a2e1ea5bd522"},
    {file = "packaging-21.3.tar.gz", hash = "sha256:dd47c42927d89ab911e606518907cc2d3a1f38bbd026385970643f9c5b8ecfeb"},
]
pandas = [
    {file = "pandas-1.3.3-cp310-cp310-manylinux_2_17_aarch64.manylinux2014_aarch64.whl", hash = "sha256:68408a39a54ebadb9014ee5a4fae27b2fe524317bc80adf56c9ac59e8f8ea431"},
    {file = "pandas-1.3.3-cp310-cp310-manylinux_2_17_x86_64.manylinux2014_x86_64.whl", hash = "sha256:86b16b1b920c4cb27fdd65a2c20258bcd9c794be491290660722bb0ea765054d"},
    {file = "pandas-1.3.3-cp37-cp37m-macosx_10_9_x86_64.whl", hash = "sha256:37d63e78e87eb3791da7be4100a65da0383670c2b59e493d9e73098d7a879226"},
    {file = "pandas-1.3.3-cp37-cp37m-manylinux_2_17_aarch64.manylinux2014_aarch64.whl", hash = "sha256:53e2fb11f86f6253bb1df26e3aeab3bf2e000aaa32a953ec394571bec5dc6fd6"},
    {file = "pandas-1.3.3-cp37-cp37m-manylinux_2_17_x86_64.manylinux2014_x86_64.whl", hash = "sha256:7326b37de08d42dd3fff5b7ef7691d0fd0bf2428f4ba5a2bdc3b3247e9a52e4c"},
    {file = "pandas-1.3.3-cp37-cp37m-manylinux_2_5_i686.manylinux1_i686.manylinux_2_17_i686.manylinux2014_i686.whl", hash = "sha256:ed2f29b4da6f6ae7c68f4b3708d9d9e59fa89b2f9e87c2b64ce055cbd39f729e"},
    {file = "pandas-1.3.3-cp37-cp37m-win32.whl", hash = "sha256:3f5020613c1d8e304840c34aeb171377dc755521bf5e69804991030c2a48aec3"},
    {file = "pandas-1.3.3-cp37-cp37m-win_amd64.whl", hash = "sha256:c399200631db9bd9335d013ec7fce4edb98651035c249d532945c78ad453f23a"},
    {file = "pandas-1.3.3-cp38-cp38-macosx_10_9_x86_64.whl", hash = "sha256:a800df4e101b721e94d04c355e611863cc31887f24c0b019572e26518cbbcab6"},
    {file = "pandas-1.3.3-cp38-cp38-manylinux_2_17_aarch64.manylinux2014_aarch64.whl", hash = "sha256:3334a5a9eeaca953b9db1b2b165dcdc5180b5011f3bec3a57a3580c9c22eae68"},
    {file = "pandas-1.3.3-cp38-cp38-manylinux_2_17_x86_64.manylinux2014_x86_64.whl", hash = "sha256:49fd2889d8116d7acef0709e4c82b8560a8b22b0f77471391d12c27596e90267"},
    {file = "pandas-1.3.3-cp38-cp38-manylinux_2_5_i686.manylinux1_i686.manylinux_2_17_i686.manylinux2014_i686.whl", hash = "sha256:7557b39c8e86eb0543a17a002ac1ea0f38911c3c17095bc9350d0a65b32d801c"},
    {file = "pandas-1.3.3-cp38-cp38-win32.whl", hash = "sha256:629138b7cf81a2e55aa29ce7b04c1cece20485271d1f6c469c6a0c03857db6a4"},
    {file = "pandas-1.3.3-cp38-cp38-win_amd64.whl", hash = "sha256:45649503e167d45360aa7c52f18d1591a6d5c70d2f3a26bc90a3297a30ce9a66"},
    {file = "pandas-1.3.3-cp39-cp39-macosx_10_9_x86_64.whl", hash = "sha256:ebbed7312547a924df0cbe133ff1250eeb94cdff3c09a794dc991c5621c8c735"},
    {file = "pandas-1.3.3-cp39-cp39-manylinux_2_17_aarch64.manylinux2014_aarch64.whl", hash = "sha256:a9f1b54d7efc9df05320b14a48fb18686f781aa66cc7b47bb62fabfc67a0985c"},
    {file = "pandas-1.3.3-cp39-cp39-manylinux_2_17_x86_64.manylinux2014_x86_64.whl", hash = "sha256:e9bc59855598cb57f68fdabd4897d3ed2bc3a3b3bef7b868a0153c4cd03f3207"},
    {file = "pandas-1.3.3-cp39-cp39-manylinux_2_5_i686.manylinux1_i686.manylinux_2_17_i686.manylinux2014_i686.whl", hash = "sha256:4def2ef2fb7fcd62f2aa51bacb817ee9029e5c8efe42fe527ba21f6a3ddf1a9f"},
    {file = "pandas-1.3.3-cp39-cp39-win32.whl", hash = "sha256:f7d84f321674c2f0f31887ee6d5755c54ca1ea5e144d6d54b3bbf566dd9ea0cc"},
    {file = "pandas-1.3.3-cp39-cp39-win_amd64.whl", hash = "sha256:e574c2637c9d27f322e911650b36e858c885702c5996eda8a5a60e35e6648cf2"},
    {file = "pandas-1.3.3.tar.gz", hash = "sha256:272c8cb14aa9793eada6b1ebe81994616e647b5892a370c7135efb2924b701df"},
]
pandocfilters = [
    {file = "pandocfilters-1.5.0-py2.py3-none-any.whl", hash = "sha256:33aae3f25fd1a026079f5d27bdd52496f0e0803b3469282162bafdcbdf6ef14f"},
    {file = "pandocfilters-1.5.0.tar.gz", hash = "sha256:0b679503337d233b4339a817bfc8c50064e2eff681314376a47cb582305a7a38"},
]
parso = [
    {file = "parso-0.8.3-py2.py3-none-any.whl", hash = "sha256:c001d4636cd3aecdaf33cbb40aebb59b094be2a74c556778ef5576c175e19e75"},
    {file = "parso-0.8.3.tar.gz", hash = "sha256:8c07be290bb59f03588915921e29e8a50002acaf2cdc5fa0e0114f91709fafa0"},
]
partd = [
    {file = "partd-1.3.0-py3-none-any.whl", hash = "sha256:6393a0c898a0ad945728e34e52de0df3ae295c5aff2e2926ba7cc3c60a734a15"},
    {file = "partd-1.3.0.tar.gz", hash = "sha256:ce91abcdc6178d668bcaa431791a5a917d902341cb193f543fe445d494660485"},
]
pathos = [
    {file = "pathos-0.2.9-py2-none-any.whl", hash = "sha256:6a6ddb514ce2719f63fb88d5ec4f4490e436b636b54f1102d952c9f7c52f18e2"},
    {file = "pathos-0.2.9-py3-none-any.whl", hash = "sha256:1c44373d8692897d5d15a8aa3b3a442ddc0814c5e848f4ff0ded5491f34b1dac"},
    {file = "pathos-0.2.9.tar.gz", hash = "sha256:a8dbddcd3d9af32ada7c6dc088d845588c513a29a0ba19ab9f64c5cd83692934"},
]
pathspec = [
    {file = "pathspec-0.9.0-py2.py3-none-any.whl", hash = "sha256:7d15c4ddb0b5c802d161efc417ec1a2558ea2653c2e8ad9c19098201dc1c993a"},
    {file = "pathspec-0.9.0.tar.gz", hash = "sha256:e564499435a2673d586f6b2130bb5b95f04a3ba06f81b8f895b651a3c76aabb1"},
]
pexpect = [
    {file = "pexpect-4.8.0-py2.py3-none-any.whl", hash = "sha256:0b48a55dcb3c05f3329815901ea4fc1537514d6ba867a152b581d69ae3710937"},
    {file = "pexpect-4.8.0.tar.gz", hash = "sha256:fc65a43959d153d0114afe13997d439c22823a27cefceb5ff35c2178c6784c0c"},
]
pickleshare = [
    {file = "pickleshare-0.7.5-py2.py3-none-any.whl", hash = "sha256:9649af414d74d4df115d5d718f82acb59c9d418196b7b4290ed47a12ce62df56"},
    {file = "pickleshare-0.7.5.tar.gz", hash = "sha256:87683d47965c1da65cdacaf31c8441d12b8044cdec9aca500cd78fc2c683afca"},
]
pillow = [
    {file = "Pillow-9.2.0-cp310-cp310-macosx_10_10_x86_64.whl", hash = "sha256:a9c9bc489f8ab30906d7a85afac4b4944a572a7432e00698a7239f44a44e6efb"},
    {file = "Pillow-9.2.0-cp310-cp310-macosx_11_0_arm64.whl", hash = "sha256:510cef4a3f401c246cfd8227b300828715dd055463cdca6176c2e4036df8bd4f"},
    {file = "Pillow-9.2.0-cp310-cp310-manylinux_2_17_aarch64.manylinux2014_aarch64.whl", hash = "sha256:7888310f6214f19ab2b6df90f3f06afa3df7ef7355fc025e78a3044737fab1f5"},
    {file = "Pillow-9.2.0-cp310-cp310-manylinux_2_17_i686.manylinux2014_i686.whl", hash = "sha256:831e648102c82f152e14c1a0938689dbb22480c548c8d4b8b248b3e50967b88c"},
    {file = "Pillow-9.2.0-cp310-cp310-manylinux_2_17_x86_64.manylinux2014_x86_64.whl", hash = "sha256:1cc1d2451e8a3b4bfdb9caf745b58e6c7a77d2e469159b0d527a4554d73694d1"},
    {file = "Pillow-9.2.0-cp310-cp310-manylinux_2_28_aarch64.whl", hash = "sha256:136659638f61a251e8ed3b331fc6ccd124590eeff539de57c5f80ef3a9594e58"},
    {file = "Pillow-9.2.0-cp310-cp310-manylinux_2_28_x86_64.whl", hash = "sha256:6e8c66f70fb539301e064f6478d7453e820d8a2c631da948a23384865cd95544"},
    {file = "Pillow-9.2.0-cp310-cp310-musllinux_1_1_x86_64.whl", hash = "sha256:37ff6b522a26d0538b753f0b4e8e164fdada12db6c6f00f62145d732d8a3152e"},
    {file = "Pillow-9.2.0-cp310-cp310-win32.whl", hash = "sha256:c79698d4cd9318d9481d89a77e2d3fcaeff5486be641e60a4b49f3d2ecca4e28"},
    {file = "Pillow-9.2.0-cp310-cp310-win_amd64.whl", hash = "sha256:254164c57bab4b459f14c64e93df11eff5ded575192c294a0c49270f22c5d93d"},
    {file = "Pillow-9.2.0-cp311-cp311-macosx_10_10_universal2.whl", hash = "sha256:408673ed75594933714482501fe97e055a42996087eeca7e5d06e33218d05aa8"},
    {file = "Pillow-9.2.0-cp311-cp311-macosx_11_0_universal2.whl", hash = "sha256:727dd1389bc5cb9827cbd1f9d40d2c2a1a0c9b32dd2261db522d22a604a6eec9"},
    {file = "Pillow-9.2.0-cp311-cp311-manylinux_2_17_aarch64.manylinux2014_aarch64.whl", hash = "sha256:50dff9cc21826d2977ef2d2a205504034e3a4563ca6f5db739b0d1026658e004"},
    {file = "Pillow-9.2.0-cp311-cp311-manylinux_2_17_i686.manylinux2014_i686.whl", hash = "sha256:cb6259196a589123d755380b65127ddc60f4c64b21fc3bb46ce3a6ea663659b0"},
    {file = "Pillow-9.2.0-cp311-cp311-manylinux_2_17_x86_64.manylinux2014_x86_64.whl", hash = "sha256:7b0554af24df2bf96618dac71ddada02420f946be943b181108cac55a7a2dcd4"},
    {file = "Pillow-9.2.0-cp311-cp311-manylinux_2_28_aarch64.whl", hash = "sha256:15928f824870535c85dbf949c09d6ae7d3d6ac2d6efec80f3227f73eefba741c"},
    {file = "Pillow-9.2.0-cp311-cp311-manylinux_2_28_x86_64.whl", hash = "sha256:bdd0de2d64688ecae88dd8935012c4a72681e5df632af903a1dca8c5e7aa871a"},
    {file = "Pillow-9.2.0-cp311-cp311-musllinux_1_1_x86_64.whl", hash = "sha256:d5b87da55a08acb586bad5c3aa3b86505f559b84f39035b233d5bf844b0834b1"},
    {file = "Pillow-9.2.0-cp311-cp311-win32.whl", hash = "sha256:b6d5e92df2b77665e07ddb2e4dbd6d644b78e4c0d2e9272a852627cdba0d75cf"},
    {file = "Pillow-9.2.0-cp311-cp311-win_amd64.whl", hash = "sha256:6bf088c1ce160f50ea40764f825ec9b72ed9da25346216b91361eef8ad1b8f8c"},
    {file = "Pillow-9.2.0-cp37-cp37m-macosx_10_10_x86_64.whl", hash = "sha256:2c58b24e3a63efd22554c676d81b0e57f80e0a7d3a5874a7e14ce90ec40d3069"},
    {file = "Pillow-9.2.0-cp37-cp37m-manylinux_2_17_aarch64.manylinux2014_aarch64.whl", hash = "sha256:eef7592281f7c174d3d6cbfbb7ee5984a671fcd77e3fc78e973d492e9bf0eb3f"},
    {file = "Pillow-9.2.0-cp37-cp37m-manylinux_2_17_i686.manylinux2014_i686.whl", hash = "sha256:dcd7b9c7139dc8258d164b55696ecd16c04607f1cc33ba7af86613881ffe4ac8"},
    {file = "Pillow-9.2.0-cp37-cp37m-manylinux_2_17_x86_64.manylinux2014_x86_64.whl", hash = "sha256:a138441e95562b3c078746a22f8fca8ff1c22c014f856278bdbdd89ca36cff1b"},
    {file = "Pillow-9.2.0-cp37-cp37m-manylinux_2_28_aarch64.whl", hash = "sha256:93689632949aff41199090eff5474f3990b6823404e45d66a5d44304e9cdc467"},
    {file = "Pillow-9.2.0-cp37-cp37m-manylinux_2_28_x86_64.whl", hash = "sha256:f3fac744f9b540148fa7715a435d2283b71f68bfb6d4aae24482a890aed18b59"},
    {file = "Pillow-9.2.0-cp37-cp37m-win32.whl", hash = "sha256:fa768eff5f9f958270b081bb33581b4b569faabf8774726b283edb06617101dc"},
    {file = "Pillow-9.2.0-cp37-cp37m-win_amd64.whl", hash = "sha256:69bd1a15d7ba3694631e00df8de65a8cb031911ca11f44929c97fe05eb9b6c1d"},
    {file = "Pillow-9.2.0-cp38-cp38-macosx_10_10_x86_64.whl", hash = "sha256:030e3460861488e249731c3e7ab59b07c7853838ff3b8e16aac9561bb345da14"},
    {file = "Pillow-9.2.0-cp38-cp38-macosx_11_0_arm64.whl", hash = "sha256:74a04183e6e64930b667d321524e3c5361094bb4af9083db5c301db64cd341f3"},
    {file = "Pillow-9.2.0-cp38-cp38-manylinux_2_17_aarch64.manylinux2014_aarch64.whl", hash = "sha256:2d33a11f601213dcd5718109c09a52c2a1c893e7461f0be2d6febc2879ec2402"},
    {file = "Pillow-9.2.0-cp38-cp38-manylinux_2_17_i686.manylinux2014_i686.whl", hash = "sha256:1fd6f5e3c0e4697fa7eb45b6e93996299f3feee73a3175fa451f49a74d092b9f"},
    {file = "Pillow-9.2.0-cp38-cp38-manylinux_2_17_x86_64.manylinux2014_x86_64.whl", hash = "sha256:a647c0d4478b995c5e54615a2e5360ccedd2f85e70ab57fbe817ca613d5e63b8"},
    {file = "Pillow-9.2.0-cp38-cp38-manylinux_2_28_aarch64.whl", hash = "sha256:4134d3f1ba5f15027ff5c04296f13328fecd46921424084516bdb1b2548e66ff"},
    {file = "Pillow-9.2.0-cp38-cp38-manylinux_2_28_x86_64.whl", hash = "sha256:bc431b065722a5ad1dfb4df354fb9333b7a582a5ee39a90e6ffff688d72f27a1"},
    {file = "Pillow-9.2.0-cp38-cp38-musllinux_1_1_x86_64.whl", hash = "sha256:1536ad017a9f789430fb6b8be8bf99d2f214c76502becc196c6f2d9a75b01b76"},
    {file = "Pillow-9.2.0-cp38-cp38-win32.whl", hash = "sha256:2ad0d4df0f5ef2247e27fc790d5c9b5a0af8ade9ba340db4a73bb1a4a3e5fb4f"},
    {file = "Pillow-9.2.0-cp38-cp38-win_amd64.whl", hash = "sha256:ec52c351b35ca269cb1f8069d610fc45c5bd38c3e91f9ab4cbbf0aebc136d9c8"},
    {file = "Pillow-9.2.0-cp39-cp39-macosx_10_10_x86_64.whl", hash = "sha256:0ed2c4ef2451de908c90436d6e8092e13a43992f1860275b4d8082667fbb2ffc"},
    {file = "Pillow-9.2.0-cp39-cp39-macosx_11_0_arm64.whl", hash = "sha256:4ad2f835e0ad81d1689f1b7e3fbac7b01bb8777d5a985c8962bedee0cc6d43da"},
    {file = "Pillow-9.2.0-cp39-cp39-manylinux_2_17_aarch64.manylinux2014_aarch64.whl", hash = "sha256:ea98f633d45f7e815db648fd7ff0f19e328302ac36427343e4432c84432e7ff4"},
    {file = "Pillow-9.2.0-cp39-cp39-manylinux_2_17_i686.manylinux2014_i686.whl", hash = "sha256:7761afe0126d046974a01e030ae7529ed0ca6a196de3ec6937c11df0df1bc91c"},
    {file = "Pillow-9.2.0-cp39-cp39-manylinux_2_17_x86_64.manylinux2014_x86_64.whl", hash = "sha256:9a54614049a18a2d6fe156e68e188da02a046a4a93cf24f373bffd977e943421"},
    {file = "Pillow-9.2.0-cp39-cp39-manylinux_2_28_aarch64.whl", hash = "sha256:5aed7dde98403cd91d86a1115c78d8145c83078e864c1de1064f52e6feb61b20"},
    {file = "Pillow-9.2.0-cp39-cp39-manylinux_2_28_x86_64.whl", hash = "sha256:13b725463f32df1bfeacbf3dd197fb358ae8ebcd8c5548faa75126ea425ccb60"},
    {file = "Pillow-9.2.0-cp39-cp39-musllinux_1_1_x86_64.whl", hash = "sha256:808add66ea764ed97d44dda1ac4f2cfec4c1867d9efb16a33d158be79f32b8a4"},
    {file = "Pillow-9.2.0-cp39-cp39-win32.whl", hash = "sha256:337a74fd2f291c607d220c793a8135273c4c2ab001b03e601c36766005f36885"},
    {file = "Pillow-9.2.0-cp39-cp39-win_amd64.whl", hash = "sha256:fac2d65901fb0fdf20363fbd345c01958a742f2dc62a8dd4495af66e3ff502a4"},
    {file = "Pillow-9.2.0-pp37-pypy37_pp73-macosx_10_10_x86_64.whl", hash = "sha256:ad2277b185ebce47a63f4dc6302e30f05762b688f8dc3de55dbae4651872cdf3"},
    {file = "Pillow-9.2.0-pp37-pypy37_pp73-manylinux_2_17_i686.manylinux2014_i686.whl", hash = "sha256:7c7b502bc34f6e32ba022b4a209638f9e097d7a9098104ae420eb8186217ebbb"},
    {file = "Pillow-9.2.0-pp37-pypy37_pp73-manylinux_2_17_x86_64.manylinux2014_x86_64.whl", hash = "sha256:3d1f14f5f691f55e1b47f824ca4fdcb4b19b4323fe43cc7bb105988cad7496be"},
    {file = "Pillow-9.2.0-pp37-pypy37_pp73-manylinux_2_28_x86_64.whl", hash = "sha256:dfe4c1fedfde4e2fbc009d5ad420647f7730d719786388b7de0999bf32c0d9fd"},
    {file = "Pillow-9.2.0-pp38-pypy38_pp73-macosx_10_10_x86_64.whl", hash = "sha256:f07f1f00e22b231dd3d9b9208692042e29792d6bd4f6639415d2f23158a80013"},
    {file = "Pillow-9.2.0-pp38-pypy38_pp73-manylinux_2_17_i686.manylinux2014_i686.whl", hash = "sha256:1802f34298f5ba11d55e5bb09c31997dc0c6aed919658dfdf0198a2fe75d5490"},
    {file = "Pillow-9.2.0-pp38-pypy38_pp73-manylinux_2_17_x86_64.manylinux2014_x86_64.whl", hash = "sha256:17d4cafe22f050b46d983b71c707162d63d796a1235cdf8b9d7a112e97b15bac"},
    {file = "Pillow-9.2.0-pp38-pypy38_pp73-manylinux_2_28_x86_64.whl", hash = "sha256:96b5e6874431df16aee0c1ba237574cb6dff1dcb173798faa6a9d8b399a05d0e"},
    {file = "Pillow-9.2.0-pp38-pypy38_pp73-win_amd64.whl", hash = "sha256:0030fdbd926fb85844b8b92e2f9449ba89607231d3dd597a21ae72dc7fe26927"},
    {file = "Pillow-9.2.0.tar.gz", hash = "sha256:75e636fd3e0fb872693f23ccb8a5ff2cd578801251f3a4f6854c6a5d437d3c04"},
]
pkgutil-resolve-name = [
    {file = "pkgutil_resolve_name-1.3.10-py3-none-any.whl", hash = "sha256:ca27cc078d25c5ad71a9de0a7a330146c4e014c2462d9af19c6b828280649c5e"},
    {file = "pkgutil_resolve_name-1.3.10.tar.gz", hash = "sha256:357d6c9e6a755653cfd78893817c0853af365dd51ec97f3d358a819373bbd174"},
]
platformdirs = [
    {file = "platformdirs-2.5.2-py3-none-any.whl", hash = "sha256:027d8e83a2d7de06bbac4e5ef7e023c02b863d7ea5d079477e722bb41ab25788"},
    {file = "platformdirs-2.5.2.tar.gz", hash = "sha256:58c8abb07dcb441e6ee4b11d8df0ac856038f944ab98b7be6b27b2a3c7feef19"},
]
pluggy = [
    {file = "pluggy-1.0.0-py2.py3-none-any.whl", hash = "sha256:74134bbf457f031a36d68416e1509f34bd5ccc019f0bcc952c7b909d06b37bd3"},
    {file = "pluggy-1.0.0.tar.gz", hash = "sha256:4224373bacce55f955a878bf9cfa763c1e360858e330072059e10bad68531159"},
]
pox = [
    {file = "pox-0.3.1-py2.py3-none-any.whl", hash = "sha256:541b5c845aacb806c1364d4142003efb809d654c9ca8db82e650ee86c81e680b"},
    {file = "pox-0.3.1.tar.gz", hash = "sha256:cbb0c0acd650c0ffb620999da611e93aae5105c46a084c4ceaf2f704ed708c1e"},
]
ppft = [
    {file = "ppft-1.7.6.5-py2.py3-none-any.whl", hash = "sha256:07166097d7dd45af7b98859654390d579d11dadf20780f6baca4bded3f55a580"},
    {file = "ppft-1.7.6.5.tar.gz", hash = "sha256:47e0dab87a516c0b9992cd5b0c908348e4c7d964304d106b227fad28ae03219e"},
]
pre-commit = [
    {file = "pre_commit-2.20.0-py2.py3-none-any.whl", hash = "sha256:51a5ba7c480ae8072ecdb6933df22d2f812dc897d5fe848778116129a681aac7"},
    {file = "pre_commit-2.20.0.tar.gz", hash = "sha256:a978dac7bc9ec0bcee55c18a277d553b0f419d259dadb4b9418ff2d00eb43959"},
]
prometheus-client = [
    {file = "prometheus_client-0.14.1-py3-none-any.whl", hash = "sha256:522fded625282822a89e2773452f42df14b5a8e84a86433e3f8a189c1d54dc01"},
    {file = "prometheus_client-0.14.1.tar.gz", hash = "sha256:5459c427624961076277fdc6dc50540e2bacb98eebde99886e59ec55ed92093a"},
]
prompt-toolkit = [
    {file = "prompt_toolkit-3.0.30-py3-none-any.whl", hash = "sha256:d8916d3f62a7b67ab353a952ce4ced6a1d2587dfe9ef8ebc30dd7c386751f289"},
    {file = "prompt_toolkit-3.0.30.tar.gz", hash = "sha256:859b283c50bde45f5f97829f77a4674d1c1fcd88539364f1b28a37805cfd89c0"},
]
protobuf = [
    {file = "protobuf-3.20.1-cp310-cp310-macosx_10_9_universal2.whl", hash = "sha256:3cc797c9d15d7689ed507b165cd05913acb992d78b379f6014e013f9ecb20996"},
    {file = "protobuf-3.20.1-cp310-cp310-manylinux2014_aarch64.whl", hash = "sha256:ff8d8fa42675249bb456f5db06c00de6c2f4c27a065955917b28c4f15978b9c3"},
    {file = "protobuf-3.20.1-cp310-cp310-manylinux_2_12_x86_64.manylinux2010_x86_64.whl", hash = "sha256:cd68be2559e2a3b84f517fb029ee611546f7812b1fdd0aa2ecc9bc6ec0e4fdde"},
    {file = "protobuf-3.20.1-cp310-cp310-win32.whl", hash = "sha256:9016d01c91e8e625141d24ec1b20fed584703e527d28512aa8c8707f105a683c"},
    {file = "protobuf-3.20.1-cp310-cp310-win_amd64.whl", hash = "sha256:32ca378605b41fd180dfe4e14d3226386d8d1b002ab31c969c366549e66a2bb7"},
    {file = "protobuf-3.20.1-cp36-cp36m-macosx_10_9_x86_64.whl", hash = "sha256:9be73ad47579abc26c12024239d3540e6b765182a91dbc88e23658ab71767153"},
    {file = "protobuf-3.20.1-cp36-cp36m-manylinux_2_5_x86_64.manylinux1_x86_64.whl", hash = "sha256:097c5d8a9808302fb0da7e20edf0b8d4703274d140fd25c5edabddcde43e081f"},
    {file = "protobuf-3.20.1-cp37-cp37m-macosx_10_9_x86_64.whl", hash = "sha256:e250a42f15bf9d5b09fe1b293bdba2801cd520a9f5ea2d7fb7536d4441811d20"},
    {file = "protobuf-3.20.1-cp37-cp37m-manylinux2014_aarch64.whl", hash = "sha256:cdee09140e1cd184ba9324ec1df410e7147242b94b5f8b0c64fc89e38a8ba531"},
    {file = "protobuf-3.20.1-cp37-cp37m-manylinux_2_5_x86_64.manylinux1_x86_64.whl", hash = "sha256:af0ebadc74e281a517141daad9d0f2c5d93ab78e9d455113719a45a49da9db4e"},
    {file = "protobuf-3.20.1-cp37-cp37m-win32.whl", hash = "sha256:755f3aee41354ae395e104d62119cb223339a8f3276a0cd009ffabfcdd46bb0c"},
    {file = "protobuf-3.20.1-cp37-cp37m-win_amd64.whl", hash = "sha256:62f1b5c4cd6c5402b4e2d63804ba49a327e0c386c99b1675c8a0fefda23b2067"},
    {file = "protobuf-3.20.1-cp38-cp38-macosx_10_9_x86_64.whl", hash = "sha256:06059eb6953ff01e56a25cd02cca1a9649a75a7e65397b5b9b4e929ed71d10cf"},
    {file = "protobuf-3.20.1-cp38-cp38-manylinux2014_aarch64.whl", hash = "sha256:cb29edb9eab15742d791e1025dd7b6a8f6fcb53802ad2f6e3adcb102051063ab"},
    {file = "protobuf-3.20.1-cp38-cp38-manylinux_2_5_x86_64.manylinux1_x86_64.whl", hash = "sha256:69ccfdf3657ba59569c64295b7d51325f91af586f8d5793b734260dfe2e94e2c"},
    {file = "protobuf-3.20.1-cp38-cp38-win32.whl", hash = "sha256:dd5789b2948ca702c17027c84c2accb552fc30f4622a98ab5c51fcfe8c50d3e7"},
    {file = "protobuf-3.20.1-cp38-cp38-win_amd64.whl", hash = "sha256:77053d28427a29987ca9caf7b72ccafee011257561259faba8dd308fda9a8739"},
    {file = "protobuf-3.20.1-cp39-cp39-macosx_10_9_x86_64.whl", hash = "sha256:6f50601512a3d23625d8a85b1638d914a0970f17920ff39cec63aaef80a93fb7"},
    {file = "protobuf-3.20.1-cp39-cp39-manylinux2014_aarch64.whl", hash = "sha256:284f86a6207c897542d7e956eb243a36bb8f9564c1742b253462386e96c6b78f"},
    {file = "protobuf-3.20.1-cp39-cp39-manylinux_2_5_x86_64.manylinux1_x86_64.whl", hash = "sha256:7403941f6d0992d40161aa8bb23e12575637008a5a02283a930addc0508982f9"},
    {file = "protobuf-3.20.1-cp39-cp39-win32.whl", hash = "sha256:db977c4ca738dd9ce508557d4fce0f5aebd105e158c725beec86feb1f6bc20d8"},
    {file = "protobuf-3.20.1-cp39-cp39-win_amd64.whl", hash = "sha256:7e371f10abe57cee5021797126c93479f59fccc9693dafd6bd5633ab67808a91"},
    {file = "protobuf-3.20.1-py2.py3-none-any.whl", hash = "sha256:adfc6cf69c7f8c50fd24c793964eef18f0ac321315439d94945820612849c388"},
    {file = "protobuf-3.20.1.tar.gz", hash = "sha256:adc31566d027f45efe3f44eeb5b1f329da43891634d61c75a5944e9be6dd42c9"},
]
psutil = [
    {file = "psutil-5.9.1-cp27-cp27m-manylinux2010_i686.whl", hash = "sha256:799759d809c31aab5fe4579e50addf84565e71c1dc9f1c31258f159ff70d3f87"},
    {file = "psutil-5.9.1-cp27-cp27m-manylinux2010_x86_64.whl", hash = "sha256:9272167b5f5fbfe16945be3db475b3ce8d792386907e673a209da686176552af"},
    {file = "psutil-5.9.1-cp27-cp27m-win32.whl", hash = "sha256:0904727e0b0a038830b019551cf3204dd48ef5c6868adc776e06e93d615fc5fc"},
    {file = "psutil-5.9.1-cp27-cp27m-win_amd64.whl", hash = "sha256:e7e10454cb1ab62cc6ce776e1c135a64045a11ec4c6d254d3f7689c16eb3efd2"},
    {file = "psutil-5.9.1-cp27-cp27mu-manylinux2010_i686.whl", hash = "sha256:56960b9e8edcca1456f8c86a196f0c3d8e3e361320071c93378d41445ffd28b0"},
    {file = "psutil-5.9.1-cp27-cp27mu-manylinux2010_x86_64.whl", hash = "sha256:44d1826150d49ffd62035785a9e2c56afcea66e55b43b8b630d7706276e87f22"},
    {file = "psutil-5.9.1-cp310-cp310-macosx_10_9_x86_64.whl", hash = "sha256:c7be9d7f5b0d206f0bbc3794b8e16fb7dbc53ec9e40bbe8787c6f2d38efcf6c9"},
    {file = "psutil-5.9.1-cp310-cp310-manylinux_2_12_i686.manylinux2010_i686.manylinux_2_17_i686.manylinux2014_i686.whl", hash = "sha256:abd9246e4cdd5b554a2ddd97c157e292ac11ef3e7af25ac56b08b455c829dca8"},
    {file = "psutil-5.9.1-cp310-cp310-manylinux_2_12_x86_64.manylinux2010_x86_64.manylinux_2_17_x86_64.manylinux2014_x86_64.whl", hash = "sha256:29a442e25fab1f4d05e2655bb1b8ab6887981838d22effa2396d584b740194de"},
    {file = "psutil-5.9.1-cp310-cp310-win32.whl", hash = "sha256:20b27771b077dcaa0de1de3ad52d22538fe101f9946d6dc7869e6f694f079329"},
    {file = "psutil-5.9.1-cp310-cp310-win_amd64.whl", hash = "sha256:58678bbadae12e0db55186dc58f2888839228ac9f41cc7848853539b70490021"},
    {file = "psutil-5.9.1-cp36-cp36m-macosx_10_9_x86_64.whl", hash = "sha256:3a76ad658641172d9c6e593de6fe248ddde825b5866464c3b2ee26c35da9d237"},
    {file = "psutil-5.9.1-cp36-cp36m-manylinux_2_12_i686.manylinux2010_i686.manylinux_2_17_i686.manylinux2014_i686.whl", hash = "sha256:a6a11e48cb93a5fa606306493f439b4aa7c56cb03fc9ace7f6bfa21aaf07c453"},
    {file = "psutil-5.9.1-cp36-cp36m-manylinux_2_12_x86_64.manylinux2010_x86_64.manylinux_2_17_x86_64.manylinux2014_x86_64.whl", hash = "sha256:068935df39055bf27a29824b95c801c7a5130f118b806eee663cad28dca97685"},
    {file = "psutil-5.9.1-cp36-cp36m-win32.whl", hash = "sha256:0f15a19a05f39a09327345bc279c1ba4a8cfb0172cc0d3c7f7d16c813b2e7d36"},
    {file = "psutil-5.9.1-cp36-cp36m-win_amd64.whl", hash = "sha256:db417f0865f90bdc07fa30e1aadc69b6f4cad7f86324b02aa842034efe8d8c4d"},
    {file = "psutil-5.9.1-cp37-cp37m-macosx_10_9_x86_64.whl", hash = "sha256:91c7ff2a40c373d0cc9121d54bc5f31c4fa09c346528e6a08d1845bce5771ffc"},
    {file = "psutil-5.9.1-cp37-cp37m-manylinux_2_12_i686.manylinux2010_i686.manylinux_2_17_i686.manylinux2014_i686.whl", hash = "sha256:fea896b54f3a4ae6f790ac1d017101252c93f6fe075d0e7571543510f11d2676"},
    {file = "psutil-5.9.1-cp37-cp37m-manylinux_2_12_x86_64.manylinux2010_x86_64.manylinux_2_17_x86_64.manylinux2014_x86_64.whl", hash = "sha256:3054e923204b8e9c23a55b23b6df73a8089ae1d075cb0bf711d3e9da1724ded4"},
    {file = "psutil-5.9.1-cp37-cp37m-win32.whl", hash = "sha256:d2d006286fbcb60f0b391741f520862e9b69f4019b4d738a2a45728c7e952f1b"},
    {file = "psutil-5.9.1-cp37-cp37m-win_amd64.whl", hash = "sha256:b14ee12da9338f5e5b3a3ef7ca58b3cba30f5b66f7662159762932e6d0b8f680"},
    {file = "psutil-5.9.1-cp38-cp38-macosx_10_9_x86_64.whl", hash = "sha256:19f36c16012ba9cfc742604df189f2f28d2720e23ff7d1e81602dbe066be9fd1"},
    {file = "psutil-5.9.1-cp38-cp38-manylinux_2_12_i686.manylinux2010_i686.manylinux_2_17_i686.manylinux2014_i686.whl", hash = "sha256:944c4b4b82dc4a1b805329c980f270f170fdc9945464223f2ec8e57563139cf4"},
    {file = "psutil-5.9.1-cp38-cp38-manylinux_2_12_x86_64.manylinux2010_x86_64.manylinux_2_17_x86_64.manylinux2014_x86_64.whl", hash = "sha256:4b6750a73a9c4a4e689490ccb862d53c7b976a2a35c4e1846d049dcc3f17d83b"},
    {file = "psutil-5.9.1-cp38-cp38-win32.whl", hash = "sha256:a8746bfe4e8f659528c5c7e9af5090c5a7d252f32b2e859c584ef7d8efb1e689"},
    {file = "psutil-5.9.1-cp38-cp38-win_amd64.whl", hash = "sha256:79c9108d9aa7fa6fba6e668b61b82facc067a6b81517cab34d07a84aa89f3df0"},
    {file = "psutil-5.9.1-cp39-cp39-macosx_10_9_x86_64.whl", hash = "sha256:28976df6c64ddd6320d281128817f32c29b539a52bdae5e192537bc338a9ec81"},
    {file = "psutil-5.9.1-cp39-cp39-manylinux_2_12_i686.manylinux2010_i686.manylinux_2_17_i686.manylinux2014_i686.whl", hash = "sha256:b88f75005586131276634027f4219d06e0561292be8bd6bc7f2f00bdabd63c4e"},
    {file = "psutil-5.9.1-cp39-cp39-manylinux_2_12_x86_64.manylinux2010_x86_64.manylinux_2_17_x86_64.manylinux2014_x86_64.whl", hash = "sha256:645bd4f7bb5b8633803e0b6746ff1628724668681a434482546887d22c7a9537"},
    {file = "psutil-5.9.1-cp39-cp39-win32.whl", hash = "sha256:32c52611756096ae91f5d1499fe6c53b86f4a9ada147ee42db4991ba1520e574"},
    {file = "psutil-5.9.1-cp39-cp39-win_amd64.whl", hash = "sha256:f65f9a46d984b8cd9b3750c2bdb419b2996895b005aefa6cbaba9a143b1ce2c5"},
    {file = "psutil-5.9.1.tar.gz", hash = "sha256:57f1819b5d9e95cdfb0c881a8a5b7d542ed0b7c522d575706a80bedc848c8954"},
]
ptyprocess = [
    {file = "ptyprocess-0.7.0-py2.py3-none-any.whl", hash = "sha256:4b41f3967fce3af57cc7e94b888626c18bf37a083e3651ca8feeb66d492fef35"},
    {file = "ptyprocess-0.7.0.tar.gz", hash = "sha256:5c5d0a3b48ceee0b48485e0c26037c0acd7d29765ca3fbb5cb3831d347423220"},
]
py = [
    {file = "py-1.11.0-py2.py3-none-any.whl", hash = "sha256:607c53218732647dff4acdfcd50cb62615cedf612e72d1724fb1a0cc6405b378"},
    {file = "py-1.11.0.tar.gz", hash = "sha256:51c75c4126074b472f746a24399ad32f6053d1b34b68d2fa41e558e6f4a98719"},
]
py-find-1st = [
    {file = "py_find_1st-1.1.5.tar.gz", hash = "sha256:f99207bc83df361c4cd9c6c2aaf504907ffce7fdd33ae3d3cbf39c68a4f1c1a9"},
]
pyasn1 = [
    {file = "pyasn1-0.4.8-py2.4.egg", hash = "sha256:fec3e9d8e36808a28efb59b489e4528c10ad0f480e57dcc32b4de5c9d8c9fdf3"},
    {file = "pyasn1-0.4.8-py2.5.egg", hash = "sha256:0458773cfe65b153891ac249bcf1b5f8f320b7c2ce462151f8fa74de8934becf"},
    {file = "pyasn1-0.4.8-py2.6.egg", hash = "sha256:5c9414dcfede6e441f7e8f81b43b34e834731003427e5b09e4e00e3172a10f00"},
    {file = "pyasn1-0.4.8-py2.7.egg", hash = "sha256:6e7545f1a61025a4e58bb336952c5061697da694db1cae97b116e9c46abcf7c8"},
    {file = "pyasn1-0.4.8-py2.py3-none-any.whl", hash = "sha256:39c7e2ec30515947ff4e87fb6f456dfc6e84857d34be479c9d4a4ba4bf46aa5d"},
    {file = "pyasn1-0.4.8-py3.1.egg", hash = "sha256:78fa6da68ed2727915c4767bb386ab32cdba863caa7dbe473eaae45f9959da86"},
    {file = "pyasn1-0.4.8-py3.2.egg", hash = "sha256:08c3c53b75eaa48d71cf8c710312316392ed40899cb34710d092e96745a358b7"},
    {file = "pyasn1-0.4.8-py3.3.egg", hash = "sha256:03840c999ba71680a131cfaee6fab142e1ed9bbd9c693e285cc6aca0d555e576"},
    {file = "pyasn1-0.4.8-py3.4.egg", hash = "sha256:7ab8a544af125fb704feadb008c99a88805126fb525280b2270bb25cc1d78a12"},
    {file = "pyasn1-0.4.8-py3.5.egg", hash = "sha256:e89bf84b5437b532b0803ba5c9a5e054d21fec423a89952a74f87fa2c9b7bce2"},
    {file = "pyasn1-0.4.8-py3.6.egg", hash = "sha256:014c0e9976956a08139dc0712ae195324a75e142284d5f87f1a87ee1b068a359"},
    {file = "pyasn1-0.4.8-py3.7.egg", hash = "sha256:99fcc3c8d804d1bc6d9a099921e39d827026409a58f2a720dcdb89374ea0c776"},
    {file = "pyasn1-0.4.8.tar.gz", hash = "sha256:aef77c9fb94a3ac588e87841208bdec464471d9871bd5050a287cc9a475cd0ba"},
]
pyasn1-modules = [
    {file = "pyasn1-modules-0.2.8.tar.gz", hash = "sha256:905f84c712230b2c592c19470d3ca8d552de726050d1d1716282a1f6146be65e"},
    {file = "pyasn1_modules-0.2.8-py2.4.egg", hash = "sha256:0fe1b68d1e486a1ed5473f1302bd991c1611d319bba158e98b106ff86e1d7199"},
    {file = "pyasn1_modules-0.2.8-py2.5.egg", hash = "sha256:fe0644d9ab041506b62782e92b06b8c68cca799e1a9636ec398675459e031405"},
    {file = "pyasn1_modules-0.2.8-py2.6.egg", hash = "sha256:a99324196732f53093a84c4369c996713eb8c89d360a496b599fb1a9c47fc3eb"},
    {file = "pyasn1_modules-0.2.8-py2.7.egg", hash = "sha256:0845a5582f6a02bb3e1bde9ecfc4bfcae6ec3210dd270522fee602365430c3f8"},
    {file = "pyasn1_modules-0.2.8-py2.py3-none-any.whl", hash = "sha256:a50b808ffeb97cb3601dd25981f6b016cbb3d31fbf57a8b8a87428e6158d0c74"},
    {file = "pyasn1_modules-0.2.8-py3.1.egg", hash = "sha256:f39edd8c4ecaa4556e989147ebf219227e2cd2e8a43c7e7fcb1f1c18c5fd6a3d"},
    {file = "pyasn1_modules-0.2.8-py3.2.egg", hash = "sha256:b80486a6c77252ea3a3e9b1e360bc9cf28eaac41263d173c032581ad2f20fe45"},
    {file = "pyasn1_modules-0.2.8-py3.3.egg", hash = "sha256:65cebbaffc913f4fe9e4808735c95ea22d7a7775646ab690518c056784bc21b4"},
    {file = "pyasn1_modules-0.2.8-py3.4.egg", hash = "sha256:15b7c67fabc7fc240d87fb9aabf999cf82311a6d6fb2c70d00d3d0604878c811"},
    {file = "pyasn1_modules-0.2.8-py3.5.egg", hash = "sha256:426edb7a5e8879f1ec54a1864f16b882c2837bfd06eee62f2c982315ee2473ed"},
    {file = "pyasn1_modules-0.2.8-py3.6.egg", hash = "sha256:cbac4bc38d117f2a49aeedec4407d23e8866ea4ac27ff2cf7fb3e5b570df19e0"},
    {file = "pyasn1_modules-0.2.8-py3.7.egg", hash = "sha256:c29a5e5cc7a3f05926aff34e097e84f8589cd790ce0ed41b67aed6857b26aafd"},
]
pycatch22 = [
    {file = "pycatch22-0.4.2-cp39-cp39-macosx_12_0_x86_64.whl", hash = "sha256:8086ed7c223c08ea408f8bc9dd70d16691e6c5da0368d49f85a148557ad5a9c1"},
    {file = "pycatch22-0.4.2.tar.gz", hash = "sha256:162bd9774a326993c564120221e779fb6e578139e9fb73ed6066a3137e61c3ad"},
]
pycodestyle = [
    {file = "pycodestyle-2.8.0-py2.py3-none-any.whl", hash = "sha256:720f8b39dde8b293825e7ff02c475f3077124006db4f440dcbc9a20b76548a20"},
    {file = "pycodestyle-2.8.0.tar.gz", hash = "sha256:eddd5847ef438ea1c7870ca7eb78a9d47ce0cdb4851a5523949f2601d0cbbe7f"},
]
pycparser = [
    {file = "pycparser-2.21-py2.py3-none-any.whl", hash = "sha256:8ee45429555515e1f6b185e78100aea234072576aa43ab53aefcae078162fca9"},
    {file = "pycparser-2.21.tar.gz", hash = "sha256:e644fdec12f7872f86c58ff790da456218b10f863970249516d60a5eaca77206"},
]
pyflakes = [
    {file = "pyflakes-2.4.0-py2.py3-none-any.whl", hash = "sha256:3bb3a3f256f4b7968c9c788781e4ff07dce46bdf12339dcda61053375426ee2e"},
    {file = "pyflakes-2.4.0.tar.gz", hash = "sha256:05a85c2872edf37a4ed30b0cce2f6093e1d0581f8c19d7393122da7e25b2b24c"},
]
pygments = [
    {file = "Pygments-2.13.0-py3-none-any.whl", hash = "sha256:f643f331ab57ba3c9d89212ee4a2dabc6e94f117cf4eefde99a0574720d14c42"},
    {file = "Pygments-2.13.0.tar.gz", hash = "sha256:56a8508ae95f98e2b9bdf93a6be5ae3f7d8af858b43e02c5a2ff083726be40c1"},
]
pyparsing = [
    {file = "pyparsing-3.0.9-py3-none-any.whl", hash = "sha256:5026bae9a10eeaefb61dab2f09052b9f4307d44aee4eda64b309723d8d206bbc"},
    {file = "pyparsing-3.0.9.tar.gz", hash = "sha256:2b020ecf7d21b687f219b71ecad3631f644a47f01403fa1d1036b0c6416d70fb"},
]
pyright = [
    {file = "pyright-1.1.268-py3-none-any.whl", hash = "sha256:56b30b00f94ba20e2bdb701e01be23af371d3d51bad10945d8e5a660be28b888"},
    {file = "pyright-1.1.268.tar.gz", hash = "sha256:f5ff622d94bb591fc334e845896577926afc4cb99f428922716c6d6f14e674d7"},
]
pyrsistent = [
    {file = "pyrsistent-0.18.1-cp310-cp310-macosx_10_9_universal2.whl", hash = "sha256:df46c854f490f81210870e509818b729db4488e1f30f2a1ce1698b2295a878d1"},
    {file = "pyrsistent-0.18.1-cp310-cp310-manylinux_2_17_x86_64.manylinux2014_x86_64.whl", hash = "sha256:5d45866ececf4a5fff8742c25722da6d4c9e180daa7b405dc0a2a2790d668c26"},
    {file = "pyrsistent-0.18.1-cp310-cp310-manylinux_2_5_i686.manylinux1_i686.manylinux_2_17_i686.manylinux2014_i686.whl", hash = "sha256:4ed6784ceac462a7d6fcb7e9b663e93b9a6fb373b7f43594f9ff68875788e01e"},
    {file = "pyrsistent-0.18.1-cp310-cp310-win32.whl", hash = "sha256:e4f3149fd5eb9b285d6bfb54d2e5173f6a116fe19172686797c056672689daf6"},
    {file = "pyrsistent-0.18.1-cp310-cp310-win_amd64.whl", hash = "sha256:636ce2dc235046ccd3d8c56a7ad54e99d5c1cd0ef07d9ae847306c91d11b5fec"},
    {file = "pyrsistent-0.18.1-cp37-cp37m-macosx_10_9_x86_64.whl", hash = "sha256:e92a52c166426efbe0d1ec1332ee9119b6d32fc1f0bbfd55d5c1088070e7fc1b"},
    {file = "pyrsistent-0.18.1-cp37-cp37m-manylinux_2_17_x86_64.manylinux2014_x86_64.whl", hash = "sha256:d7a096646eab884bf8bed965bad63ea327e0d0c38989fc83c5ea7b8a87037bfc"},
    {file = "pyrsistent-0.18.1-cp37-cp37m-manylinux_2_5_i686.manylinux1_i686.manylinux_2_17_i686.manylinux2014_i686.whl", hash = "sha256:cdfd2c361b8a8e5d9499b9082b501c452ade8bbf42aef97ea04854f4a3f43b22"},
    {file = "pyrsistent-0.18.1-cp37-cp37m-win32.whl", hash = "sha256:7ec335fc998faa4febe75cc5268a9eac0478b3f681602c1f27befaf2a1abe1d8"},
    {file = "pyrsistent-0.18.1-cp37-cp37m-win_amd64.whl", hash = "sha256:6455fc599df93d1f60e1c5c4fe471499f08d190d57eca040c0ea182301321286"},
    {file = "pyrsistent-0.18.1-cp38-cp38-macosx_10_9_universal2.whl", hash = "sha256:fd8da6d0124efa2f67d86fa70c851022f87c98e205f0594e1fae044e7119a5a6"},
    {file = "pyrsistent-0.18.1-cp38-cp38-manylinux_2_17_x86_64.manylinux2014_x86_64.whl", hash = "sha256:7bfe2388663fd18bd8ce7db2c91c7400bf3e1a9e8bd7d63bf7e77d39051b85ec"},
    {file = "pyrsistent-0.18.1-cp38-cp38-manylinux_2_5_i686.manylinux1_i686.manylinux_2_17_i686.manylinux2014_i686.whl", hash = "sha256:0e3e1fcc45199df76053026a51cc59ab2ea3fc7c094c6627e93b7b44cdae2c8c"},
    {file = "pyrsistent-0.18.1-cp38-cp38-win32.whl", hash = "sha256:b568f35ad53a7b07ed9b1b2bae09eb15cdd671a5ba5d2c66caee40dbf91c68ca"},
    {file = "pyrsistent-0.18.1-cp38-cp38-win_amd64.whl", hash = "sha256:d1b96547410f76078eaf66d282ddca2e4baae8964364abb4f4dcdde855cd123a"},
    {file = "pyrsistent-0.18.1-cp39-cp39-macosx_10_9_universal2.whl", hash = "sha256:f87cc2863ef33c709e237d4b5f4502a62a00fab450c9e020892e8e2ede5847f5"},
    {file = "pyrsistent-0.18.1-cp39-cp39-manylinux_2_17_x86_64.manylinux2014_x86_64.whl", hash = "sha256:6bc66318fb7ee012071b2792024564973ecc80e9522842eb4e17743604b5e045"},
    {file = "pyrsistent-0.18.1-cp39-cp39-manylinux_2_5_i686.manylinux1_i686.manylinux_2_17_i686.manylinux2014_i686.whl", hash = "sha256:914474c9f1d93080338ace89cb2acee74f4f666fb0424896fcfb8d86058bf17c"},
    {file = "pyrsistent-0.18.1-cp39-cp39-win32.whl", hash = "sha256:1b34eedd6812bf4d33814fca1b66005805d3640ce53140ab8bbb1e2651b0d9bc"},
    {file = "pyrsistent-0.18.1-cp39-cp39-win_amd64.whl", hash = "sha256:e24a828f57e0c337c8d8bb9f6b12f09dfdf0273da25fda9e314f0b684b415a07"},
    {file = "pyrsistent-0.18.1.tar.gz", hash = "sha256:d4d61f8b993a7255ba714df3aca52700f8125289f84f704cf80916517c46eb96"},
]
pytest = [
    {file = "pytest-6.2.5-py3-none-any.whl", hash = "sha256:7310f8d27bc79ced999e760ca304d69f6ba6c6649c0b60fb0e04a4a77cacc134"},
    {file = "pytest-6.2.5.tar.gz", hash = "sha256:131b36680866a76e6781d13f101efb86cf674ebb9762eb70d3082b6f29889e89"},
]
python-dateutil = [
    {file = "python-dateutil-2.8.2.tar.gz", hash = "sha256:0123cacc1627ae19ddf3c27a5de5bd67ee4586fbdd6440d9748f8abb483d3e86"},
    {file = "python_dateutil-2.8.2-py2.py3-none-any.whl", hash = "sha256:961d03dc3453ebbc59dbdea9e4e11c5651520a876d0f4db161e8674aae935da9"},
]
python-lsp-jsonrpc = [
    {file = "python-lsp-jsonrpc-1.0.0.tar.gz", hash = "sha256:7bec170733db628d3506ea3a5288ff76aa33c70215ed223abdb0d95e957660bd"},
    {file = "python_lsp_jsonrpc-1.0.0-py3-none-any.whl", hash = "sha256:079b143be64b0a378bdb21dff5e28a8c1393fe7e8a654ef068322d754e545fc7"},
]
python-lsp-server = [
    {file = "python-lsp-server-1.5.0.tar.gz", hash = "sha256:e5c094c19925022a27c4068f414b2bb653243f8fb0d768e39735289d7a89380d"},
    {file = "python_lsp_server-1.5.0-py3-none-any.whl", hash = "sha256:77aac9861b0e23cafb251f116448157e6c45957e625097ed4846891281cffc18"},
]
pytz = [
    {file = "pytz-2022.2.1-py2.py3-none-any.whl", hash = "sha256:220f481bdafa09c3955dfbdddb7b57780e9a94f5127e35456a48589b9e0c0197"},
    {file = "pytz-2022.2.1.tar.gz", hash = "sha256:cea221417204f2d1a2aa03ddae3e867921971d0d76f14d87abb4414415bbdcf5"},
]
pywavelets = [
    {file = "PyWavelets-1.3.0-cp310-cp310-macosx_10_13_universal2.whl", hash = "sha256:eebaa9c28600da336743fefd650332460c132792660e70eb09abf343b0664b87"},
    {file = "PyWavelets-1.3.0-cp310-cp310-macosx_10_13_x86_64.whl", hash = "sha256:3eeffcf2f7eebae5cc27cb11a7d0d96118e2e9f75ac38ff1a05373d5fe75accb"},
    {file = "PyWavelets-1.3.0-cp310-cp310-macosx_11_0_arm64.whl", hash = "sha256:35a945bea9da6db9755e42e06e871846514ae91bde3ae24a08a1d090b003a23b"},
    {file = "PyWavelets-1.3.0-cp310-cp310-manylinux_2_17_aarch64.manylinux2014_aarch64.whl", hash = "sha256:e8876764e349673ee8d48bc3cd0afd2f9f7b65378998e2665af12c277c8a56de"},
    {file = "PyWavelets-1.3.0-cp310-cp310-manylinux_2_17_x86_64.manylinux2014_x86_64.whl", hash = "sha256:c98ac1cee6276db05768e450dc3002033be6c2819c906103a974e0fb0d436f41"},
    {file = "PyWavelets-1.3.0-cp310-cp310-win32.whl", hash = "sha256:6ecfe051ccb097c2dcdcb0977e0a684e76144d6694a202badf0780143d8536f0"},
    {file = "PyWavelets-1.3.0-cp310-cp310-win_amd64.whl", hash = "sha256:437806465cfa5f2d91809ec13154be050b84a11025784a6b6ce04ac452872b36"},
    {file = "PyWavelets-1.3.0-cp37-cp37m-macosx_10_13_x86_64.whl", hash = "sha256:3c4ebe7ff2c9092f6bdd1f8bf98ce2745f5d43a9936d6e342ee83fbcae548116"},
    {file = "PyWavelets-1.3.0-cp37-cp37m-manylinux_2_17_aarch64.manylinux2014_aarch64.whl", hash = "sha256:d4f9ed4f175c66c9b8646a93fd54c588fd8f4b2517f53c59aea5cdf370f9c9ba"},
    {file = "PyWavelets-1.3.0-cp37-cp37m-manylinux_2_5_i686.manylinux1_i686.manylinux_2_12_i686.manylinux2010_i686.whl", hash = "sha256:41e4f0a3a6a088e955006513fe72f863cea3ce293033131cacb8a1a3068ed228"},
    {file = "PyWavelets-1.3.0-cp37-cp37m-manylinux_2_5_x86_64.manylinux1_x86_64.manylinux_2_12_x86_64.manylinux2010_x86_64.whl", hash = "sha256:5b76731d2077242611b32f2e11c72adbf126b432ceae92e2ce8d0f693974c96d"},
    {file = "PyWavelets-1.3.0-cp37-cp37m-win32.whl", hash = "sha256:3d3ecc2ee87be94fb2dc8c2d35bcae3f24708677196e80028d24ba0fd2f6a70a"},
    {file = "PyWavelets-1.3.0-cp37-cp37m-win_amd64.whl", hash = "sha256:91e1b220f0ddd4c127bab718363c2c4a07dbcd95b9c4bfed09a3cdae47dbba43"},
    {file = "PyWavelets-1.3.0-cp38-cp38-macosx_10_13_universal2.whl", hash = "sha256:8a5941d1f4eb1bc9569c655b63ecb31aa15b3ef0fc9b57df275892c39bccc59e"},
    {file = "PyWavelets-1.3.0-cp38-cp38-macosx_10_13_x86_64.whl", hash = "sha256:a555a7a85da01357d8258cb45f751881f69013f8920f8738718c60cf8a47b755"},
    {file = "PyWavelets-1.3.0-cp38-cp38-macosx_11_0_arm64.whl", hash = "sha256:69e9a46facf89b51e5700d10f6d831f29745471c1ab42917f2f849a257b9fd77"},
    {file = "PyWavelets-1.3.0-cp38-cp38-manylinux_2_17_aarch64.manylinux2014_aarch64.whl", hash = "sha256:a51225d24811ba7ef5184c03bb7072db0aa9651c4370a115d4069dedfb8d2f7a"},
    {file = "PyWavelets-1.3.0-cp38-cp38-manylinux_2_17_x86_64.manylinux2014_x86_64.whl", hash = "sha256:d7369597e1b1d125eb4b458a36cef052beed188444e55ed21445c1196008e200"},
    {file = "PyWavelets-1.3.0-cp38-cp38-manylinux_2_5_i686.manylinux1_i686.manylinux_2_12_i686.manylinux2010_i686.whl", hash = "sha256:307ab8a4c3e5c2b8f7d3d371de4a5f019cf4b030b897c3394a4a7ad157369367"},
    {file = "PyWavelets-1.3.0-cp38-cp38-win32.whl", hash = "sha256:27e99818d3c26481de3c68dbe880a7fcafe661cc031b22eff4a64237fe17a7ff"},
    {file = "PyWavelets-1.3.0-cp38-cp38-win_amd64.whl", hash = "sha256:3383d106fa8da0c2df30401ad056cd7a11b76d885f4bfa16ca7bcc6b4ca2831c"},
    {file = "PyWavelets-1.3.0-cp39-cp39-macosx_10_13_universal2.whl", hash = "sha256:84c58a179bdb9fc71039b1f68bcd0718a7d9814b5e3741d7681d3e027bb81b52"},
    {file = "PyWavelets-1.3.0-cp39-cp39-macosx_10_13_x86_64.whl", hash = "sha256:fccf468c55427828a3c534b651311f2759210836491c1112e1548e1babe368a5"},
    {file = "PyWavelets-1.3.0-cp39-cp39-macosx_11_0_arm64.whl", hash = "sha256:0ed3afbda88498b3ea3c861bf5b55e4feca41747730a71a22102ed5a74d1e453"},
    {file = "PyWavelets-1.3.0-cp39-cp39-manylinux_2_17_aarch64.manylinux2014_aarch64.whl", hash = "sha256:38cc635c08a050e175a492e66c9b63a8e1f42254e6879e614b6c9d8d69e0887f"},
    {file = "PyWavelets-1.3.0-cp39-cp39-manylinux_2_17_x86_64.manylinux2014_x86_64.whl", hash = "sha256:a486160f83efd8517cd748796adbab7c445ee8a3e1d168b4b8b60ed0f5aee3a0"},
    {file = "PyWavelets-1.3.0-cp39-cp39-manylinux_2_5_i686.manylinux1_i686.manylinux_2_12_i686.manylinux2010_i686.whl", hash = "sha256:f6e7d969a6ef64ae8be1766b0b0e32debb13424543d331911b8d7e967d60dd42"},
    {file = "PyWavelets-1.3.0-cp39-cp39-win32.whl", hash = "sha256:de67deb275474094e160900ab7e07f2a721b9cd351cf3826c4a3ab89bb71d4b3"},
    {file = "PyWavelets-1.3.0-cp39-cp39-win_amd64.whl", hash = "sha256:a354979e2ee8cd71a8952ded381f3d9f981692b73c6842bcc6c9f64047e0a5be"},
    {file = "PyWavelets-1.3.0.tar.gz", hash = "sha256:cbaa9d62052d9daf8da765fc8e7c30c38ea2b8e9e1c18841913dfb4aec671ee5"},
]
pywin32 = [
    {file = "pywin32-304-cp310-cp310-win32.whl", hash = "sha256:3c7bacf5e24298c86314f03fa20e16558a4e4138fc34615d7de4070c23e65af3"},
    {file = "pywin32-304-cp310-cp310-win_amd64.whl", hash = "sha256:4f32145913a2447736dad62495199a8e280a77a0ca662daa2332acf849f0be48"},
    {file = "pywin32-304-cp310-cp310-win_arm64.whl", hash = "sha256:d3ee45adff48e0551d1aa60d2ec066fec006083b791f5c3527c40cd8aefac71f"},
    {file = "pywin32-304-cp311-cp311-win32.whl", hash = "sha256:30c53d6ce44c12a316a06c153ea74152d3b1342610f1b99d40ba2795e5af0269"},
    {file = "pywin32-304-cp311-cp311-win_amd64.whl", hash = "sha256:7ffa0c0fa4ae4077e8b8aa73800540ef8c24530057768c3ac57c609f99a14fd4"},
    {file = "pywin32-304-cp311-cp311-win_arm64.whl", hash = "sha256:cbbe34dad39bdbaa2889a424d28752f1b4971939b14b1bb48cbf0182a3bcfc43"},
    {file = "pywin32-304-cp36-cp36m-win32.whl", hash = "sha256:be253e7b14bc601718f014d2832e4c18a5b023cbe72db826da63df76b77507a1"},
    {file = "pywin32-304-cp36-cp36m-win_amd64.whl", hash = "sha256:de9827c23321dcf43d2f288f09f3b6d772fee11e809015bdae9e69fe13213988"},
    {file = "pywin32-304-cp37-cp37m-win32.whl", hash = "sha256:f64c0377cf01b61bd5e76c25e1480ca8ab3b73f0c4add50538d332afdf8f69c5"},
    {file = "pywin32-304-cp37-cp37m-win_amd64.whl", hash = "sha256:bb2ea2aa81e96eee6a6b79d87e1d1648d3f8b87f9a64499e0b92b30d141e76df"},
    {file = "pywin32-304-cp38-cp38-win32.whl", hash = "sha256:94037b5259701988954931333aafd39cf897e990852115656b014ce72e052e96"},
    {file = "pywin32-304-cp38-cp38-win_amd64.whl", hash = "sha256:ead865a2e179b30fb717831f73cf4373401fc62fbc3455a0889a7ddac848f83e"},
    {file = "pywin32-304-cp39-cp39-win32.whl", hash = "sha256:25746d841201fd9f96b648a248f731c1dec851c9a08b8e33da8b56148e4c65cc"},
    {file = "pywin32-304-cp39-cp39-win_amd64.whl", hash = "sha256:d24a3382f013b21aa24a5cfbfad5a2cd9926610c0affde3e8ab5b3d7dbcf4ac9"},
]
pywinpty = [
    {file = "pywinpty-2.0.7-cp310-none-win_amd64.whl", hash = "sha256:d56361ed2bd3395347882a7a4e6246359e745a233e89c91786ab3d9421323c17"},
    {file = "pywinpty-2.0.7-cp37-none-win_amd64.whl", hash = "sha256:2d62ede3ed10feb0901b3b4667201766a741b6a2c69f27be623ba9fe9348447b"},
    {file = "pywinpty-2.0.7-cp38-none-win_amd64.whl", hash = "sha256:c3b7e6a2f0e5f86e0dc5cb5e4fec7de19adacc6900232e4a48a2ecf04bae447f"},
    {file = "pywinpty-2.0.7-cp39-none-win_amd64.whl", hash = "sha256:80a6713a586401c2a19efd2969ffd019eb85f18442611a3880e3d618887d2f84"},
    {file = "pywinpty-2.0.7.tar.gz", hash = "sha256:f52b2e51c46dac40708ede1d42577f3ddb9d7cf8acaa36c8e27b3d3b975f4c95"},
]
pyyaml = [
    {file = "PyYAML-6.0-cp310-cp310-macosx_10_9_x86_64.whl", hash = "sha256:d4db7c7aef085872ef65a8fd7d6d09a14ae91f691dec3e87ee5ee0539d516f53"},
    {file = "PyYAML-6.0-cp310-cp310-macosx_11_0_arm64.whl", hash = "sha256:9df7ed3b3d2e0ecfe09e14741b857df43adb5a3ddadc919a2d94fbdf78fea53c"},
    {file = "PyYAML-6.0-cp310-cp310-manylinux_2_17_aarch64.manylinux2014_aarch64.whl", hash = "sha256:77f396e6ef4c73fdc33a9157446466f1cff553d979bd00ecb64385760c6babdc"},
    {file = "PyYAML-6.0-cp310-cp310-manylinux_2_17_s390x.manylinux2014_s390x.whl", hash = "sha256:a80a78046a72361de73f8f395f1f1e49f956c6be882eed58505a15f3e430962b"},
    {file = "PyYAML-6.0-cp310-cp310-manylinux_2_5_x86_64.manylinux1_x86_64.manylinux_2_12_x86_64.manylinux2010_x86_64.whl", hash = "sha256:f84fbc98b019fef2ee9a1cb3ce93e3187a6df0b2538a651bfb890254ba9f90b5"},
    {file = "PyYAML-6.0-cp310-cp310-win32.whl", hash = "sha256:2cd5df3de48857ed0544b34e2d40e9fac445930039f3cfe4bcc592a1f836d513"},
    {file = "PyYAML-6.0-cp310-cp310-win_amd64.whl", hash = "sha256:daf496c58a8c52083df09b80c860005194014c3698698d1a57cbcfa182142a3a"},
    {file = "PyYAML-6.0-cp36-cp36m-macosx_10_9_x86_64.whl", hash = "sha256:897b80890765f037df3403d22bab41627ca8811ae55e9a722fd0392850ec4d86"},
    {file = "PyYAML-6.0-cp36-cp36m-manylinux_2_17_aarch64.manylinux2014_aarch64.whl", hash = "sha256:50602afada6d6cbfad699b0c7bb50d5ccffa7e46a3d738092afddc1f9758427f"},
    {file = "PyYAML-6.0-cp36-cp36m-manylinux_2_17_s390x.manylinux2014_s390x.whl", hash = "sha256:48c346915c114f5fdb3ead70312bd042a953a8ce5c7106d5bfb1a5254e47da92"},
    {file = "PyYAML-6.0-cp36-cp36m-manylinux_2_5_x86_64.manylinux1_x86_64.manylinux_2_12_x86_64.manylinux2010_x86_64.whl", hash = "sha256:98c4d36e99714e55cfbaaee6dd5badbc9a1ec339ebfc3b1f52e293aee6bb71a4"},
    {file = "PyYAML-6.0-cp36-cp36m-win32.whl", hash = "sha256:0283c35a6a9fbf047493e3a0ce8d79ef5030852c51e9d911a27badfde0605293"},
    {file = "PyYAML-6.0-cp36-cp36m-win_amd64.whl", hash = "sha256:07751360502caac1c067a8132d150cf3d61339af5691fe9e87803040dbc5db57"},
    {file = "PyYAML-6.0-cp37-cp37m-macosx_10_9_x86_64.whl", hash = "sha256:819b3830a1543db06c4d4b865e70ded25be52a2e0631ccd2f6a47a2822f2fd7c"},
    {file = "PyYAML-6.0-cp37-cp37m-manylinux_2_17_aarch64.manylinux2014_aarch64.whl", hash = "sha256:473f9edb243cb1935ab5a084eb238d842fb8f404ed2193a915d1784b5a6b5fc0"},
    {file = "PyYAML-6.0-cp37-cp37m-manylinux_2_17_s390x.manylinux2014_s390x.whl", hash = "sha256:0ce82d761c532fe4ec3f87fc45688bdd3a4c1dc5e0b4a19814b9009a29baefd4"},
    {file = "PyYAML-6.0-cp37-cp37m-manylinux_2_5_x86_64.manylinux1_x86_64.manylinux_2_12_x86_64.manylinux2010_x86_64.whl", hash = "sha256:231710d57adfd809ef5d34183b8ed1eeae3f76459c18fb4a0b373ad56bedcdd9"},
    {file = "PyYAML-6.0-cp37-cp37m-win32.whl", hash = "sha256:c5687b8d43cf58545ade1fe3e055f70eac7a5a1a0bf42824308d868289a95737"},
    {file = "PyYAML-6.0-cp37-cp37m-win_amd64.whl", hash = "sha256:d15a181d1ecd0d4270dc32edb46f7cb7733c7c508857278d3d378d14d606db2d"},
    {file = "PyYAML-6.0-cp38-cp38-macosx_10_9_x86_64.whl", hash = "sha256:0b4624f379dab24d3725ffde76559cff63d9ec94e1736b556dacdfebe5ab6d4b"},
    {file = "PyYAML-6.0-cp38-cp38-manylinux_2_17_aarch64.manylinux2014_aarch64.whl", hash = "sha256:213c60cd50106436cc818accf5baa1aba61c0189ff610f64f4a3e8c6726218ba"},
    {file = "PyYAML-6.0-cp38-cp38-manylinux_2_17_s390x.manylinux2014_s390x.whl", hash = "sha256:9fa600030013c4de8165339db93d182b9431076eb98eb40ee068700c9c813e34"},
    {file = "PyYAML-6.0-cp38-cp38-manylinux_2_5_x86_64.manylinux1_x86_64.manylinux_2_12_x86_64.manylinux2010_x86_64.whl", hash = "sha256:277a0ef2981ca40581a47093e9e2d13b3f1fbbeffae064c1d21bfceba2030287"},
    {file = "PyYAML-6.0-cp38-cp38-win32.whl", hash = "sha256:d4eccecf9adf6fbcc6861a38015c2a64f38b9d94838ac1810a9023a0609e1b78"},
    {file = "PyYAML-6.0-cp38-cp38-win_amd64.whl", hash = "sha256:1e4747bc279b4f613a09eb64bba2ba602d8a6664c6ce6396a4d0cd413a50ce07"},
    {file = "PyYAML-6.0-cp39-cp39-macosx_10_9_x86_64.whl", hash = "sha256:055d937d65826939cb044fc8c9b08889e8c743fdc6a32b33e2390f66013e449b"},
    {file = "PyYAML-6.0-cp39-cp39-macosx_11_0_arm64.whl", hash = "sha256:e61ceaab6f49fb8bdfaa0f92c4b57bcfbea54c09277b1b4f7ac376bfb7a7c174"},
    {file = "PyYAML-6.0-cp39-cp39-manylinux_2_17_aarch64.manylinux2014_aarch64.whl", hash = "sha256:d67d839ede4ed1b28a4e8909735fc992a923cdb84e618544973d7dfc71540803"},
    {file = "PyYAML-6.0-cp39-cp39-manylinux_2_17_s390x.manylinux2014_s390x.whl", hash = "sha256:cba8c411ef271aa037d7357a2bc8f9ee8b58b9965831d9e51baf703280dc73d3"},
    {file = "PyYAML-6.0-cp39-cp39-manylinux_2_5_x86_64.manylinux1_x86_64.manylinux_2_12_x86_64.manylinux2010_x86_64.whl", hash = "sha256:40527857252b61eacd1d9af500c3337ba8deb8fc298940291486c465c8b46ec0"},
    {file = "PyYAML-6.0-cp39-cp39-win32.whl", hash = "sha256:b5b9eccad747aabaaffbc6064800670f0c297e52c12754eb1d976c57e4f74dcb"},
    {file = "PyYAML-6.0-cp39-cp39-win_amd64.whl", hash = "sha256:b3d267842bf12586ba6c734f89d1f5b871df0273157918b0ccefa29deb05c21c"},
    {file = "PyYAML-6.0.tar.gz", hash = "sha256:68fb519c14306fec9720a2a5b45bc9f0c8d1b9c72adf45c37baedfcd949c35a2"},
]
pyzmq = [
    {file = "pyzmq-23.2.1-cp310-cp310-macosx_10_15_universal2.whl", hash = "sha256:a3fd44b5046d247e7f0f1660bcafe7b5fb0db55d0934c05dd57dda9e1f823ce7"},
    {file = "pyzmq-23.2.1-cp310-cp310-macosx_10_9_x86_64.whl", hash = "sha256:2141e6798d5981be04c08996d27962086a1aa3ea536fe9cf7e89817fd4523f86"},
    {file = "pyzmq-23.2.1-cp310-cp310-manylinux_2_17_aarch64.manylinux2014_aarch64.whl", hash = "sha256:9a39ddb0431a68954bd318b923230fa5b649c9c62b0e8340388820c5f1b15bd2"},
    {file = "pyzmq-23.2.1-cp310-cp310-manylinux_2_17_i686.manylinux2014_i686.whl", hash = "sha256:e06747014a5ad1b28cebf5bc1ddcdaccfb44e9b441d35e6feb1286c8a72e54be"},
    {file = "pyzmq-23.2.1-cp310-cp310-manylinux_2_17_x86_64.manylinux2014_x86_64.whl", hash = "sha256:7e0113d70b095339e99bb522fe7294f5ae6a7f3b2b8f52f659469a74b5cc7661"},
    {file = "pyzmq-23.2.1-cp310-cp310-musllinux_1_1_aarch64.whl", hash = "sha256:71b32a1e827bdcbf73750e60370d3b07685816ff3d8695f450f0f8c3226503f8"},
    {file = "pyzmq-23.2.1-cp310-cp310-musllinux_1_1_i686.whl", hash = "sha256:55568a020ad2cae9ae36da6058e7ca332a56df968f601cbdb7cf6efb2a77579a"},
    {file = "pyzmq-23.2.1-cp310-cp310-musllinux_1_1_x86_64.whl", hash = "sha256:8c02a0cd39dc01659b3d6cb70bb3a41aebd9885fd78239acdd8d9c91351c4568"},
    {file = "pyzmq-23.2.1-cp310-cp310-win32.whl", hash = "sha256:e1fe30bcd5aea5948c42685fad910cd285eacb2518ea4dc6c170d6b535bee95d"},
    {file = "pyzmq-23.2.1-cp310-cp310-win_amd64.whl", hash = "sha256:650389bbfca73955b262b2230423d89992f38ec48033307ae80e700eaa2fbb63"},
    {file = "pyzmq-23.2.1-cp311-cp311-macosx_10_15_universal2.whl", hash = "sha256:e753eee6d3b93c5354e8ba0a1d62956ee49355f0a36e00570823ef64e66183f5"},
    {file = "pyzmq-23.2.1-cp311-cp311-macosx_10_9_x86_64.whl", hash = "sha256:f07016e3cf088dbfc6e7c5a7b3f540db5c23b0190d539e4fd3e2b5e6beffa4b5"},
    {file = "pyzmq-23.2.1-cp311-cp311-manylinux_2_17_aarch64.manylinux2014_aarch64.whl", hash = "sha256:4805af9614b0b41b7e57d17673459facf85604dac502a5a9244f6e8c9a4de658"},
    {file = "pyzmq-23.2.1-cp311-cp311-manylinux_2_17_i686.manylinux2014_i686.whl", hash = "sha256:39dd252b683816935702825e5bf775df16090619ced9bb4ba68c2d0b6f0c9b18"},
    {file = "pyzmq-23.2.1-cp311-cp311-manylinux_2_28_x86_64.whl", hash = "sha256:84678153432241bcdca2210cf4ff83560b200556867aea913ffbb960f5d5f340"},
    {file = "pyzmq-23.2.1-cp311-cp311-musllinux_1_1_aarch64.whl", hash = "sha256:90d88f9d9a2ae6cfb1dc4ea2d1710cdf6456bc1b9a06dd1bb485c5d298f2517e"},
    {file = "pyzmq-23.2.1-cp311-cp311-musllinux_1_1_i686.whl", hash = "sha256:794871988c34727c7f79bdfe2546e6854ae1fa2e1feb382784f23a9c6c63ecb3"},
    {file = "pyzmq-23.2.1-cp311-cp311-musllinux_1_1_x86_64.whl", hash = "sha256:c56b1a62a1fb87565343c57b6743fd5da6e138b8c6562361d7d9b5ce4acf399a"},
    {file = "pyzmq-23.2.1-cp311-cp311-win32.whl", hash = "sha256:c3ebf1668664d20c8f7d468955f18379b7d1f7bc8946b13243d050fa3888c7ff"},
    {file = "pyzmq-23.2.1-cp311-cp311-win_amd64.whl", hash = "sha256:ec9803aca9491fd6f0d853d2a6147f19f8deaaa23b1b713d05c5d09e56ea7142"},
    {file = "pyzmq-23.2.1-cp36-cp36m-macosx_10_9_x86_64.whl", hash = "sha256:385609812eafd9970c3752c51f2f6c4f224807e3e441bcfd8c8273877d00c8a8"},
    {file = "pyzmq-23.2.1-cp36-cp36m-manylinux_2_17_aarch64.manylinux2014_aarch64.whl", hash = "sha256:b861db65f6b8906c8d6db51dde2448f266f0c66bf28db2c37aea50f58a849859"},
    {file = "pyzmq-23.2.1-cp36-cp36m-manylinux_2_5_i686.manylinux1_i686.whl", hash = "sha256:6b1e79bba24f6df1712e3188d5c32c480d8eda03e8ecff44dc8ecb0805fa62f3"},
    {file = "pyzmq-23.2.1-cp36-cp36m-manylinux_2_5_x86_64.manylinux1_x86_64.whl", hash = "sha256:8dc66f109a245653b19df0f44a5af7a3f14cb8ad6c780ead506158a057bd36ce"},
    {file = "pyzmq-23.2.1-cp36-cp36m-musllinux_1_1_aarch64.whl", hash = "sha256:b815991c7d024bf461f358ad871f2be1135576274caed5749c4828859e40354e"},
    {file = "pyzmq-23.2.1-cp36-cp36m-musllinux_1_1_i686.whl", hash = "sha256:29b74774a0bfd3c4d98ac853f0bdca55bd9ec89d5b0def5486407cca54472ef8"},
    {file = "pyzmq-23.2.1-cp36-cp36m-musllinux_1_1_x86_64.whl", hash = "sha256:4bb798bef181648827019001f6be43e1c48b34b477763b37a8d27d8c06d197b8"},
    {file = "pyzmq-23.2.1-cp36-cp36m-win32.whl", hash = "sha256:565bd5ab81f6964fc4067ccf2e00877ad0fa917308975694bbb54378389215f8"},
    {file = "pyzmq-23.2.1-cp36-cp36m-win_amd64.whl", hash = "sha256:1f368a82b29f80071781b20663c0fc0c8f6b13273f9f5abe1526af939534f90f"},
    {file = "pyzmq-23.2.1-cp37-cp37m-macosx_10_9_x86_64.whl", hash = "sha256:c9cfaf530e6a7ff65f0afe275e99f983f68b54dfb23ea401f0bc297a632766b6"},
    {file = "pyzmq-23.2.1-cp37-cp37m-manylinux_2_17_aarch64.manylinux2014_aarch64.whl", hash = "sha256:5c558b50402fca1acc94329c5d8f12aa429738904a5cfb32b9ed3c61235221bb"},
    {file = "pyzmq-23.2.1-cp37-cp37m-manylinux_2_5_i686.manylinux1_i686.whl", hash = "sha256:20bafc4095eab00f41a510579363a3f5e1f5c69d7ee10f1d88895c4df0259183"},
    {file = "pyzmq-23.2.1-cp37-cp37m-manylinux_2_5_x86_64.manylinux1_x86_64.whl", hash = "sha256:f619fd38fc2641abfb53cca719c165182500600b82c695cc548a0f05f764be05"},
    {file = "pyzmq-23.2.1-cp37-cp37m-musllinux_1_1_aarch64.whl", hash = "sha256:044447ae4b2016a6b8697571fd633f799f860b19b76c4a2fd9b1140d52ee6745"},
    {file = "pyzmq-23.2.1-cp37-cp37m-musllinux_1_1_i686.whl", hash = "sha256:49d30ba7074f469e8167917abf9eb854c6503ae10153034a6d4df33618f1db5f"},
    {file = "pyzmq-23.2.1-cp37-cp37m-musllinux_1_1_x86_64.whl", hash = "sha256:48400b96788cdaca647021bf19a9cd668384f46e4d9c55cf045bdd17f65299c8"},
    {file = "pyzmq-23.2.1-cp37-cp37m-win32.whl", hash = "sha256:8a68f57b7a3f7b6b52ada79876be1efb97c8c0952423436e84d70cc139f16f0d"},
    {file = "pyzmq-23.2.1-cp37-cp37m-win_amd64.whl", hash = "sha256:9e5bf6e7239fc9687239de7a283aa8b801ab85371116045b33ae20132a1325d6"},
    {file = "pyzmq-23.2.1-cp38-cp38-macosx_10_9_x86_64.whl", hash = "sha256:ffc6b1623d0f9affb351db4ca61f432dca3628a5ee015f9bf2bfbe9c6836881c"},
    {file = "pyzmq-23.2.1-cp38-cp38-manylinux_2_12_i686.manylinux2010_i686.whl", hash = "sha256:4d6f110c56f7d5b4d64dde3a382ae61b6d48174e30742859d8e971b18b6c9e5c"},
    {file = "pyzmq-23.2.1-cp38-cp38-manylinux_2_12_x86_64.manylinux2010_x86_64.whl", hash = "sha256:9269fbfe3a4eb2009199120861c4571ef1655fdf6951c3e7f233567c94e8c602"},
    {file = "pyzmq-23.2.1-cp38-cp38-manylinux_2_17_aarch64.manylinux2014_aarch64.whl", hash = "sha256:12e62ff0d5223ec09b597ab6d73858b9f64a51221399f3cb08aa495e1dff7935"},
    {file = "pyzmq-23.2.1-cp38-cp38-musllinux_1_1_aarch64.whl", hash = "sha256:6fd5d0d50cbcf4bc376861529a907bed026a4cbe8c22a500ff8243231ef02433"},
    {file = "pyzmq-23.2.1-cp38-cp38-musllinux_1_1_i686.whl", hash = "sha256:9d0ab2936085c85a1fc6f9fd8f89d5235ae99b051e90ec5baa5e73ad44346e1f"},
    {file = "pyzmq-23.2.1-cp38-cp38-musllinux_1_1_x86_64.whl", hash = "sha256:022cf5ea7bcaa8a06a03c2706e0ae66904b6138b2155577cd34c64bc7cc637ab"},
    {file = "pyzmq-23.2.1-cp38-cp38-win32.whl", hash = "sha256:28dbdb90b2f6b131f8f10e6081012e4e25234213433420e67e0c1162de537113"},
    {file = "pyzmq-23.2.1-cp38-cp38-win_amd64.whl", hash = "sha256:10d1910ec381b851aeb024a042a13db178cb1edf125e76a4e9d2548ad103aadb"},
    {file = "pyzmq-23.2.1-cp39-cp39-macosx_10_15_universal2.whl", hash = "sha256:99a5a77a10863493a1ee8dece02578c6b32025fb3afff91b40476bc489e81648"},
    {file = "pyzmq-23.2.1-cp39-cp39-macosx_10_9_x86_64.whl", hash = "sha256:aecd6ceaccc4b594e0092d6513ef3f1c0fa678dd89f86bb8ff1a47014b8fca35"},
    {file = "pyzmq-23.2.1-cp39-cp39-manylinux_2_12_i686.manylinux2010_i686.whl", hash = "sha256:415ff62ac525d9add1e3550430a09b9928d2d24a20cc4ce809e67caac41219ab"},
    {file = "pyzmq-23.2.1-cp39-cp39-manylinux_2_12_x86_64.manylinux2010_x86_64.whl", hash = "sha256:67975a9e1237b9ccc78f457bef17691bbdd2055a9d26e81ee914ba376846d0ce"},
    {file = "pyzmq-23.2.1-cp39-cp39-manylinux_2_17_aarch64.manylinux2014_aarch64.whl", hash = "sha256:38e106b64bad744fe469dc3dd864f2764d66399178c1bf39d45294cc7980f14f"},
    {file = "pyzmq-23.2.1-cp39-cp39-musllinux_1_1_aarch64.whl", hash = "sha256:8c842109d31a9281d678f668629241c405928afbebd913c48a5a8e7aee61f63d"},
    {file = "pyzmq-23.2.1-cp39-cp39-musllinux_1_1_i686.whl", hash = "sha256:fefdf9b685fda4141b95ebec975946076a5e0723ff70b037032b2085c5317684"},
    {file = "pyzmq-23.2.1-cp39-cp39-musllinux_1_1_x86_64.whl", hash = "sha256:79a87831b47a9f6161ad23fa5e89d5469dc585abc49f90b9b07fea8905ae1234"},
    {file = "pyzmq-23.2.1-cp39-cp39-win32.whl", hash = "sha256:342ca3077f47ec2ee41b9825142b614e03e026347167cbc72a59b618c4f6106c"},
    {file = "pyzmq-23.2.1-cp39-cp39-win_amd64.whl", hash = "sha256:5e05492be125dce279721d6b54fd1b956546ecc4bcdfcf8e7b4c413bc0874c10"},
    {file = "pyzmq-23.2.1-pp37-pypy37_pp73-macosx_10_9_x86_64.whl", hash = "sha256:07ed8aaf7ffe150af873269690cc654ffeca7491f62aae0f3821baa181f8d5fe"},
    {file = "pyzmq-23.2.1-pp37-pypy37_pp73-manylinux_2_12_i686.manylinux2010_i686.whl", hash = "sha256:ad28ddb40db8e450d7d4bf8a1d765d3f87b63b10e7e9a825a3c130c6371a8c03"},
    {file = "pyzmq-23.2.1-pp37-pypy37_pp73-manylinux_2_12_x86_64.manylinux2010_x86_64.whl", hash = "sha256:2f67b63f53c6994d601404fd1a329e6d940ac3dd1d92946a93b2b9c70df67b9f"},
    {file = "pyzmq-23.2.1-pp37-pypy37_pp73-manylinux_2_17_aarch64.manylinux2014_aarch64.whl", hash = "sha256:c890309296f53f9aa32ffcfc51d805705e1982bffd27c9692a8f1e1b8de279f4"},
    {file = "pyzmq-23.2.1-pp37-pypy37_pp73-win_amd64.whl", hash = "sha256:624fd38071a817644acdae075b92a23ea0bdd126a58148288e8284d23ec361ce"},
    {file = "pyzmq-23.2.1-pp38-pypy38_pp73-macosx_10_9_x86_64.whl", hash = "sha256:a114992a193577cb62233abf8cb2832970f9975805a64740e325d2f895e7f85a"},
    {file = "pyzmq-23.2.1-pp38-pypy38_pp73-manylinux_2_12_i686.manylinux2010_i686.whl", hash = "sha256:c780acddd2934c6831ff832ecbf78a45a7b62d4eb216480f863854a8b7d54fa7"},
    {file = "pyzmq-23.2.1-pp38-pypy38_pp73-manylinux_2_12_x86_64.manylinux2010_x86_64.whl", hash = "sha256:d904f6595acfaaf99a1a61881fea068500c40374d263e5e073aa4005e5f9c28a"},
    {file = "pyzmq-23.2.1-pp38-pypy38_pp73-manylinux_2_17_aarch64.manylinux2014_aarch64.whl", hash = "sha256:929d548b74c0f82f7f95b54e4a43f9e4ce2523cfb8a54d3f7141e45652304b2a"},
    {file = "pyzmq-23.2.1-pp38-pypy38_pp73-win_amd64.whl", hash = "sha256:f392cbea531b7142d1958c0d4a0c9c8d760dc451e5848d8dd3387804d3e3e62c"},
    {file = "pyzmq-23.2.1-pp39-pypy39_pp73-macosx_10_9_x86_64.whl", hash = "sha256:a0f09d85c45f58aa8e715b42f8b26beba68b3b63a8f7049113478aca26efbc30"},
    {file = "pyzmq-23.2.1-pp39-pypy39_pp73-manylinux_2_17_aarch64.manylinux2014_aarch64.whl", hash = "sha256:23e708fbfdf4ee3107422b69ca65da1b9f056b431fc0888096a8c1d6cd908e8f"},
    {file = "pyzmq-23.2.1-pp39-pypy39_pp73-manylinux_2_17_i686.manylinux2014_i686.whl", hash = "sha256:35e635343ff367f697d00fa1484262bb68e36bc74c9b80737eac5a1e04c4e1b1"},
    {file = "pyzmq-23.2.1-pp39-pypy39_pp73-manylinux_2_17_x86_64.manylinux2014_x86_64.whl", hash = "sha256:efb9e38b2a590282704269585de7eb33bf43dc294cad092e1b172e23d4c217e5"},
    {file = "pyzmq-23.2.1-pp39-pypy39_pp73-win_amd64.whl", hash = "sha256:407f909c4e8fde62fbdad9ebd448319792258cc0550c2815567a4d9d8d9e6d18"},
    {file = "pyzmq-23.2.1.tar.gz", hash = "sha256:2b381aa867ece7d0a82f30a0c7f3d4387b7cf2e0697e33efaa5bed6c5784abcd"},
]
qtconsole = [
    {file = "qtconsole-5.3.2-py3-none-any.whl", hash = "sha256:c29d24464f57cdbaa17d6f6060be6e6d5e29126e7feb57eebc1747433382b3d1"},
    {file = "qtconsole-5.3.2.tar.gz", hash = "sha256:8eadf012e83ab018295803c247c6ab7eacd3d5ab1e1d88a0f37fdcfdab9295a3"},
]
qtpy = [
    {file = "QtPy-2.2.0-py3-none-any.whl", hash = "sha256:d283cfba378b0dbe36a55b68aea8ee2f86cd6ccf06c023af25bbe705ffbb29e5"},
    {file = "QtPy-2.2.0.tar.gz", hash = "sha256:d85f1b121f24a41ad26c55c446e66abdb7c528839f8c4f11f156ec4541903914"},
]
ray = [
    {file = "ray-1.13.0-cp310-cp310-macosx_10_15_universal2.whl", hash = "sha256:4e2bb8cf0de825f120c53b3b762f76688eba47e87e0f59b5038d2721e670c38c"},
    {file = "ray-1.13.0-cp310-cp310-macosx_12_0_arm64.whl", hash = "sha256:a7c0a60a84f5755994e2f3585430858971fe80c59a4b48a8d69150df44d27466"},
    {file = "ray-1.13.0-cp310-cp310-manylinux2014_x86_64.whl", hash = "sha256:57a38df76f00fdb19fd210223feb15f7246beda1a3121f14dafbc28d2dba2159"},
    {file = "ray-1.13.0-cp36-cp36m-macosx_10_15_intel.whl", hash = "sha256:9df2e037e220180cf4e1a2e0d0ec9b6a22acb7e28c790fc07f49ec9707f4ba87"},
    {file = "ray-1.13.0-cp36-cp36m-manylinux2014_x86_64.whl", hash = "sha256:aeb35708214f9dd29010576ae594c364dc868d061fc01fb969966c60708f72d6"},
    {file = "ray-1.13.0-cp37-cp37m-macosx_10_15_intel.whl", hash = "sha256:4e70829395fa471f013d5008d827ad9226cfb4f3a9689dad30bb54967f6601b6"},
    {file = "ray-1.13.0-cp37-cp37m-manylinux2014_x86_64.whl", hash = "sha256:df7394a860a2e81e7017e4e8ade6dc6eecf4d8effa26d0e9ca74eb1a1354d0c4"},
    {file = "ray-1.13.0-cp37-cp37m-win_amd64.whl", hash = "sha256:4c2568b3600d8246964ad21e90b3dfee31074b5ba534759cdc42dbd783f40476"},
    {file = "ray-1.13.0-cp38-cp38-macosx_10_15_x86_64.whl", hash = "sha256:7a82ef0e439c043f9de96415304867716f2ea5207ecf3b5ae5cdb1c4b6dbb596"},
    {file = "ray-1.13.0-cp38-cp38-macosx_12_0_arm64.whl", hash = "sha256:da8f488de5cb107769b1f57653a31dc558de3fe56d279a0020bc7c02fb957a89"},
    {file = "ray-1.13.0-cp38-cp38-manylinux2014_x86_64.whl", hash = "sha256:a7edf2cb0f2d6b1a4f82fa86caf524280ed505959599831e88d94cbd5c0109c3"},
    {file = "ray-1.13.0-cp38-cp38-win_amd64.whl", hash = "sha256:6618d815bf80219cfe687e3b27a974a224506d65ea8f38ad03e8687a869d6e00"},
    {file = "ray-1.13.0-cp39-cp39-macosx_10_15_x86_64.whl", hash = "sha256:dabe8f5af7f83d80b3f10fe78f6e3cd061d38cc0c384cd3bef275849e57bad6b"},
    {file = "ray-1.13.0-cp39-cp39-macosx_12_0_arm64.whl", hash = "sha256:6d39a744e1e4179bd718ee8c1b21a399178601c06e301d209448793e8fcacdc8"},
    {file = "ray-1.13.0-cp39-cp39-manylinux2014_x86_64.whl", hash = "sha256:ba0829d495dec0bc90a72169f93e4cb004962a37df4d9b0df23004ebefb6d221"},
    {file = "ray-1.13.0-cp39-cp39-win_amd64.whl", hash = "sha256:6586fd313e0665f1d0e1fc6deca910421d1a963c56711383f89931e0521942fd"},
]
requests = [
    {file = "requests-2.28.1-py3-none-any.whl", hash = "sha256:8fefa2a1a1365bf5520aac41836fbee479da67864514bdb821f31ce07ce65349"},
    {file = "requests-2.28.1.tar.gz", hash = "sha256:7c5599b102feddaa661c826c56ab4fee28bfd17f5abca1ebbe3e7f19d7c97983"},
]
requests-oauthlib = [
    {file = "requests-oauthlib-1.3.1.tar.gz", hash = "sha256:75beac4a47881eeb94d5ea5d6ad31ef88856affe2332b9aafb52c6452ccf0d7a"},
    {file = "requests_oauthlib-1.3.1-py2.py3-none-any.whl", hash = "sha256:2577c501a2fb8d05a304c09d090d6e47c306fef15809d102b327cf8364bddab5"},
]
requests-toolbelt = [
    {file = "requests-toolbelt-0.9.1.tar.gz", hash = "sha256:968089d4584ad4ad7c171454f0a5c6dac23971e9472521ea3b6d49d610aa6fc0"},
    {file = "requests_toolbelt-0.9.1-py2.py3-none-any.whl", hash = "sha256:380606e1d10dc85c3bd47bf5a6095f815ec007be7a8b69c878507068df059e6f"},
]
rsa = [
    {file = "rsa-4.9-py3-none-any.whl", hash = "sha256:90260d9058e514786967344d0ef75fa8727eed8a7d2e43ce9f4bcf1b536174f7"},
    {file = "rsa-4.9.tar.gz", hash = "sha256:e38464a49c6c85d7f1351b0126661487a7e0a14a50f1675ec50eb34d4f20ef21"},
]
scikit-image = [
    {file = "scikit-image-0.19.3.tar.gz", hash = "sha256:24b5367de1762da6ee126dd8f30cc4e7efda474e0d7d70685433f0e3aa2ec450"},
    {file = "scikit_image-0.19.3-cp310-cp310-macosx_10_13_x86_64.whl", hash = "sha256:3a01372ae4bca223873304b0bff79b9d92446ac6d6177f73d89b45561e2d09d8"},
    {file = "scikit_image-0.19.3-cp310-cp310-macosx_12_0_arm64.whl", hash = "sha256:fdf48d9b1f13af69e4e2c78e05067e322e9c8c97463c315cd0ecb47a94e259fc"},
    {file = "scikit_image-0.19.3-cp310-cp310-manylinux_2_17_aarch64.manylinux2014_aarch64.whl", hash = "sha256:6b6a8f98f2ac9bb73706461fd1dec875f6a5141759ed526850a5a49e90003d19"},
    {file = "scikit_image-0.19.3-cp310-cp310-manylinux_2_17_x86_64.manylinux2014_x86_64.whl", hash = "sha256:cfbb073f23deb48e0e60c47f8741d8089121d89cc78629ea8c5b51096efc5be7"},
    {file = "scikit_image-0.19.3-cp310-cp310-win_amd64.whl", hash = "sha256:cc24177de3fdceca5d04807ad9c87d665f0bf01032ed94a9055cd1ed2b3f33e9"},
    {file = "scikit_image-0.19.3-cp37-cp37m-macosx_10_13_x86_64.whl", hash = "sha256:fd9dd3994bb6f9f7a35f228323f3c4dc44b3cf2ff15fd72d895216e9333550c6"},
    {file = "scikit_image-0.19.3-cp37-cp37m-manylinux_2_12_i686.manylinux2010_i686.whl", hash = "sha256:ad5d8000207a264d1a55681a9276e6a739d3f05cf4429004ad00d61d1892235f"},
    {file = "scikit_image-0.19.3-cp37-cp37m-manylinux_2_12_x86_64.manylinux2010_x86_64.whl", hash = "sha256:84baa3179f3ae983c3a5d81c1e404bc92dcf7daeb41bfe9369badcda3fb22b92"},
    {file = "scikit_image-0.19.3-cp37-cp37m-manylinux_2_17_aarch64.manylinux2014_aarch64.whl", hash = "sha256:7f9f8a1387afc6c70f2bed007c3854a2d7489f9f7713c242f16f32ee05934bc2"},
    {file = "scikit_image-0.19.3-cp37-cp37m-win32.whl", hash = "sha256:9fb0923a3bfa99457c5e17888f27b3b8a83a3600b4fef317992e7b7234764732"},
    {file = "scikit_image-0.19.3-cp37-cp37m-win_amd64.whl", hash = "sha256:ce3d2207f253b8eb2c824e30d145a9f07a34a14212d57f3beca9f7e03c383cbe"},
    {file = "scikit_image-0.19.3-cp38-cp38-macosx_10_13_x86_64.whl", hash = "sha256:2a02d1bd0e2b53e36b952bd5fd6118d9ccc3ee51de35705d63d8eb1f2e86adef"},
    {file = "scikit_image-0.19.3-cp38-cp38-macosx_12_0_arm64.whl", hash = "sha256:03779a7e1736fdf89d83c0ba67d44110496edd736a3bfce61a2b5177a1c8a099"},
    {file = "scikit_image-0.19.3-cp38-cp38-manylinux_2_17_aarch64.manylinux2014_aarch64.whl", hash = "sha256:19a21a101a20c587a3b611a2cf6f86c35aae9f8d9563279b987e83ee1c9a9790"},
    {file = "scikit_image-0.19.3-cp38-cp38-manylinux_2_17_i686.manylinux2014_i686.whl", hash = "sha256:2f50b923f8099c1045fcde7418d86b206c87e333e43da980f41d8577b9605245"},
    {file = "scikit_image-0.19.3-cp38-cp38-manylinux_2_17_x86_64.manylinux2014_x86_64.whl", hash = "sha256:e207c6ce5ce121d7d9b9d2b61b9adca57d1abed112c902d8ffbfdc20fb42c12b"},
    {file = "scikit_image-0.19.3-cp38-cp38-win32.whl", hash = "sha256:a7c3985c68bfe05f7571167ee021d14f5b8d1a4a250c91f0b13be7fb07e6af34"},
    {file = "scikit_image-0.19.3-cp38-cp38-win_amd64.whl", hash = "sha256:651de1c2ce1fbee834753b46b8e7d81cb12a5594898babba63ac82b30ddad49d"},
    {file = "scikit_image-0.19.3-cp39-cp39-macosx_10_13_x86_64.whl", hash = "sha256:8d8917fcf85b987b1f287f823f3a1a7dac38b70aaca759bc0200f3bc292d5ced"},
    {file = "scikit_image-0.19.3-cp39-cp39-macosx_12_0_arm64.whl", hash = "sha256:0b0a199157ce8487c77de4fde0edc0b42d6d42818881c11f459262351d678b2d"},
    {file = "scikit_image-0.19.3-cp39-cp39-manylinux_2_17_aarch64.manylinux2014_aarch64.whl", hash = "sha256:33dfd463ee6cc509defa279b963829f2230c9e0639ccd3931045be055878eea6"},
    {file = "scikit_image-0.19.3-cp39-cp39-manylinux_2_17_i686.manylinux2014_i686.whl", hash = "sha256:a8714348ddd671f819457a797c97d4c672166f093def66d66c3254cbd1d43f83"},
    {file = "scikit_image-0.19.3-cp39-cp39-manylinux_2_17_x86_64.manylinux2014_x86_64.whl", hash = "sha256:ff3b1025356508d41f4fe48528e509d95f9e4015e90cf158cd58c56dc63e0ac5"},
    {file = "scikit_image-0.19.3-cp39-cp39-win32.whl", hash = "sha256:9439e5294de3f18d6e82ec8eee2c46590231cf9c690da80545e83a0733b7a69e"},
    {file = "scikit_image-0.19.3-cp39-cp39-win_amd64.whl", hash = "sha256:32fb88cc36203b99c9672fb972c9ef98635deaa5fc889fe969f3e11c44f22919"},
]
scikit-learn = [
    {file = "scikit-learn-1.0.2.tar.gz", hash = "sha256:b5870959a5484b614f26d31ca4c17524b1b0317522199dc985c3b4256e030767"},
    {file = "scikit_learn-1.0.2-cp310-cp310-macosx_10_13_x86_64.whl", hash = "sha256:da3c84694ff693b5b3194d8752ccf935a665b8b5edc33a283122f4273ca3e687"},
    {file = "scikit_learn-1.0.2-cp310-cp310-macosx_12_0_arm64.whl", hash = "sha256:75307d9ea39236cad7eea87143155eea24d48f93f3a2f9389c817f7019f00705"},
    {file = "scikit_learn-1.0.2-cp310-cp310-manylinux_2_17_aarch64.manylinux2014_aarch64.whl", hash = "sha256:f14517e174bd7332f1cca2c959e704696a5e0ba246eb8763e6c24876d8710049"},
    {file = "scikit_learn-1.0.2-cp310-cp310-manylinux_2_17_x86_64.manylinux2014_x86_64.whl", hash = "sha256:d9aac97e57c196206179f674f09bc6bffcd0284e2ba95b7fe0b402ac3f986023"},
    {file = "scikit_learn-1.0.2-cp310-cp310-win_amd64.whl", hash = "sha256:d93d4c28370aea8a7cbf6015e8a669cd5d69f856cc2aa44e7a590fb805bb5583"},
    {file = "scikit_learn-1.0.2-cp37-cp37m-macosx_10_13_x86_64.whl", hash = "sha256:85260fb430b795d806251dd3bb05e6f48cdc777ac31f2bcf2bc8bbed3270a8f5"},
    {file = "scikit_learn-1.0.2-cp37-cp37m-manylinux_2_12_i686.manylinux2010_i686.whl", hash = "sha256:a053a6a527c87c5c4fa7bf1ab2556fa16d8345cf99b6c5a19030a4a7cd8fd2c0"},
    {file = "scikit_learn-1.0.2-cp37-cp37m-manylinux_2_12_x86_64.manylinux2010_x86_64.whl", hash = "sha256:245c9b5a67445f6f044411e16a93a554edc1efdcce94d3fc0bc6a4b9ac30b752"},
    {file = "scikit_learn-1.0.2-cp37-cp37m-manylinux_2_17_aarch64.manylinux2014_aarch64.whl", hash = "sha256:158faf30684c92a78e12da19c73feff9641a928a8024b4fa5ec11d583f3d8a87"},
    {file = "scikit_learn-1.0.2-cp37-cp37m-manylinux_2_17_i686.manylinux2014_i686.whl", hash = "sha256:08ef968f6b72033c16c479c966bf37ccd49b06ea91b765e1cc27afefe723920b"},
    {file = "scikit_learn-1.0.2-cp37-cp37m-manylinux_2_17_x86_64.manylinux2014_x86_64.whl", hash = "sha256:16455ace947d8d9e5391435c2977178d0ff03a261571e67f627c8fee0f9d431a"},
    {file = "scikit_learn-1.0.2-cp37-cp37m-win32.whl", hash = "sha256:2f3b453e0b149898577e301d27e098dfe1a36943f7bb0ad704d1e548efc3b448"},
    {file = "scikit_learn-1.0.2-cp37-cp37m-win_amd64.whl", hash = "sha256:46f431ec59dead665e1370314dbebc99ead05e1c0a9df42f22d6a0e00044820f"},
    {file = "scikit_learn-1.0.2-cp38-cp38-macosx_10_13_x86_64.whl", hash = "sha256:ff3fa8ea0e09e38677762afc6e14cad77b5e125b0ea70c9bba1992f02c93b028"},
    {file = "scikit_learn-1.0.2-cp38-cp38-macosx_12_0_arm64.whl", hash = "sha256:9369b030e155f8188743eb4893ac17a27f81d28a884af460870c7c072f114243"},
    {file = "scikit_learn-1.0.2-cp38-cp38-manylinux_2_12_i686.manylinux2010_i686.whl", hash = "sha256:7d6b2475f1c23a698b48515217eb26b45a6598c7b1840ba23b3c5acece658dbb"},
    {file = "scikit_learn-1.0.2-cp38-cp38-manylinux_2_12_x86_64.manylinux2010_x86_64.whl", hash = "sha256:285db0352e635b9e3392b0b426bc48c3b485512d3b4ac3c7a44ec2a2ba061e66"},
    {file = "scikit_learn-1.0.2-cp38-cp38-manylinux_2_17_aarch64.manylinux2014_aarch64.whl", hash = "sha256:5cb33fe1dc6f73dc19e67b264dbb5dde2a0539b986435fdd78ed978c14654830"},
    {file = "scikit_learn-1.0.2-cp38-cp38-manylinux_2_17_i686.manylinux2014_i686.whl", hash = "sha256:b1391d1a6e2268485a63c3073111fe3ba6ec5145fc957481cfd0652be571226d"},
    {file = "scikit_learn-1.0.2-cp38-cp38-manylinux_2_17_x86_64.manylinux2014_x86_64.whl", hash = "sha256:bc3744dabc56b50bec73624aeca02e0def06b03cb287de26836e730659c5d29c"},
    {file = "scikit_learn-1.0.2-cp38-cp38-win32.whl", hash = "sha256:a999c9f02ff9570c783069f1074f06fe7386ec65b84c983db5aeb8144356a355"},
    {file = "scikit_learn-1.0.2-cp38-cp38-win_amd64.whl", hash = "sha256:7626a34eabbf370a638f32d1a3ad50526844ba58d63e3ab81ba91e2a7c6d037e"},
    {file = "scikit_learn-1.0.2-cp39-cp39-macosx_10_13_x86_64.whl", hash = "sha256:a90b60048f9ffdd962d2ad2fb16367a87ac34d76e02550968719eb7b5716fd10"},
    {file = "scikit_learn-1.0.2-cp39-cp39-macosx_12_0_arm64.whl", hash = "sha256:7a93c1292799620df90348800d5ac06f3794c1316ca247525fa31169f6d25855"},
    {file = "scikit_learn-1.0.2-cp39-cp39-manylinux_2_12_i686.manylinux2010_i686.whl", hash = "sha256:eabceab574f471de0b0eb3f2ecf2eee9f10b3106570481d007ed1c84ebf6d6a1"},
    {file = "scikit_learn-1.0.2-cp39-cp39-manylinux_2_12_x86_64.manylinux2010_x86_64.whl", hash = "sha256:55f2f3a8414e14fbee03782f9fe16cca0f141d639d2b1c1a36779fa069e1db57"},
    {file = "scikit_learn-1.0.2-cp39-cp39-manylinux_2_17_aarch64.manylinux2014_aarch64.whl", hash = "sha256:80095a1e4b93bd33261ef03b9bc86d6db649f988ea4dbcf7110d0cded8d7213d"},
    {file = "scikit_learn-1.0.2-cp39-cp39-manylinux_2_17_i686.manylinux2014_i686.whl", hash = "sha256:fa38a1b9b38ae1fad2863eff5e0d69608567453fdfc850c992e6e47eb764e846"},
    {file = "scikit_learn-1.0.2-cp39-cp39-manylinux_2_17_x86_64.manylinux2014_x86_64.whl", hash = "sha256:ff746a69ff2ef25f62b36338c615dd15954ddc3ab8e73530237dd73235e76d62"},
    {file = "scikit_learn-1.0.2-cp39-cp39-win32.whl", hash = "sha256:e174242caecb11e4abf169342641778f68e1bfaba80cd18acd6bc84286b9a534"},
    {file = "scikit_learn-1.0.2-cp39-cp39-win_amd64.whl", hash = "sha256:b54a62c6e318ddbfa7d22c383466d38d2ee770ebdb5ddb668d56a099f6eaf75f"},
]
scipy = [
    {file = "scipy-1.7.3-1-cp310-cp310-macosx_12_0_arm64.whl", hash = "sha256:c9e04d7e9b03a8a6ac2045f7c5ef741be86727d8f49c45db45f244bdd2bcff17"},
    {file = "scipy-1.7.3-1-cp38-cp38-macosx_12_0_arm64.whl", hash = "sha256:b0e0aeb061a1d7dcd2ed59ea57ee56c9b23dd60100825f98238c06ee5cc4467e"},
    {file = "scipy-1.7.3-1-cp39-cp39-macosx_12_0_arm64.whl", hash = "sha256:b78a35c5c74d336f42f44106174b9851c783184a85a3fe3e68857259b37b9ffb"},
    {file = "scipy-1.7.3-cp310-cp310-macosx_10_9_x86_64.whl", hash = "sha256:173308efba2270dcd61cd45a30dfded6ec0085b4b6eb33b5eb11ab443005e088"},
    {file = "scipy-1.7.3-cp310-cp310-macosx_12_0_arm64.whl", hash = "sha256:21b66200cf44b1c3e86495e3a436fc7a26608f92b8d43d344457c54f1c024cbc"},
    {file = "scipy-1.7.3-cp310-cp310-manylinux_2_17_aarch64.manylinux2014_aarch64.whl", hash = "sha256:ceebc3c4f6a109777c0053dfa0282fddb8893eddfb0d598574acfb734a926168"},
    {file = "scipy-1.7.3-cp310-cp310-manylinux_2_17_x86_64.manylinux2014_x86_64.whl", hash = "sha256:f7eaea089345a35130bc9a39b89ec1ff69c208efa97b3f8b25ea5d4c41d88094"},
    {file = "scipy-1.7.3-cp310-cp310-win_amd64.whl", hash = "sha256:304dfaa7146cffdb75fbf6bb7c190fd7688795389ad060b970269c8576d038e9"},
    {file = "scipy-1.7.3-cp37-cp37m-macosx_10_9_x86_64.whl", hash = "sha256:033ce76ed4e9f62923e1f8124f7e2b0800db533828c853b402c7eec6e9465d80"},
    {file = "scipy-1.7.3-cp37-cp37m-manylinux_2_12_i686.manylinux2010_i686.whl", hash = "sha256:4d242d13206ca4302d83d8a6388c9dfce49fc48fdd3c20efad89ba12f785bf9e"},
    {file = "scipy-1.7.3-cp37-cp37m-manylinux_2_12_x86_64.manylinux2010_x86_64.whl", hash = "sha256:8499d9dd1459dc0d0fe68db0832c3d5fc1361ae8e13d05e6849b358dc3f2c279"},
    {file = "scipy-1.7.3-cp37-cp37m-manylinux_2_17_aarch64.manylinux2014_aarch64.whl", hash = "sha256:ca36e7d9430f7481fc7d11e015ae16fbd5575615a8e9060538104778be84addf"},
    {file = "scipy-1.7.3-cp37-cp37m-win32.whl", hash = "sha256:e2c036492e673aad1b7b0d0ccdc0cb30a968353d2c4bf92ac8e73509e1bf212c"},
    {file = "scipy-1.7.3-cp37-cp37m-win_amd64.whl", hash = "sha256:866ada14a95b083dd727a845a764cf95dd13ba3dc69a16b99038001b05439709"},
    {file = "scipy-1.7.3-cp38-cp38-macosx_10_9_x86_64.whl", hash = "sha256:65bd52bf55f9a1071398557394203d881384d27b9c2cad7df9a027170aeaef93"},
    {file = "scipy-1.7.3-cp38-cp38-macosx_12_0_arm64.whl", hash = "sha256:f99d206db1f1ae735a8192ab93bd6028f3a42f6fa08467d37a14eb96c9dd34a3"},
    {file = "scipy-1.7.3-cp38-cp38-manylinux_2_12_i686.manylinux2010_i686.whl", hash = "sha256:5f2cfc359379c56b3a41b17ebd024109b2049f878badc1e454f31418c3a18436"},
    {file = "scipy-1.7.3-cp38-cp38-manylinux_2_17_aarch64.manylinux2014_aarch64.whl", hash = "sha256:eb7ae2c4dbdb3c9247e07acc532f91077ae6dbc40ad5bd5dca0bb5a176ee9bda"},
    {file = "scipy-1.7.3-cp38-cp38-manylinux_2_17_x86_64.manylinux2014_x86_64.whl", hash = "sha256:95c2d250074cfa76715d58830579c64dff7354484b284c2b8b87e5a38321672c"},
    {file = "scipy-1.7.3-cp38-cp38-win32.whl", hash = "sha256:87069cf875f0262a6e3187ab0f419f5b4280d3dcf4811ef9613c605f6e4dca95"},
    {file = "scipy-1.7.3-cp38-cp38-win_amd64.whl", hash = "sha256:7edd9a311299a61e9919ea4192dd477395b50c014cdc1a1ac572d7c27e2207fa"},
    {file = "scipy-1.7.3-cp39-cp39-macosx_10_9_x86_64.whl", hash = "sha256:eef93a446114ac0193a7b714ce67659db80caf940f3232bad63f4c7a81bc18df"},
    {file = "scipy-1.7.3-cp39-cp39-macosx_12_0_arm64.whl", hash = "sha256:eb326658f9b73c07081300daba90a8746543b5ea177184daed26528273157294"},
    {file = "scipy-1.7.3-cp39-cp39-manylinux_2_12_i686.manylinux2010_i686.whl", hash = "sha256:93378f3d14fff07572392ce6a6a2ceb3a1f237733bd6dcb9eb6a2b29b0d19085"},
    {file = "scipy-1.7.3-cp39-cp39-manylinux_2_17_aarch64.manylinux2014_aarch64.whl", hash = "sha256:edad1cf5b2ce1912c4d8ddad20e11d333165552aba262c882e28c78bbc09dbf6"},
    {file = "scipy-1.7.3-cp39-cp39-manylinux_2_17_x86_64.manylinux2014_x86_64.whl", hash = "sha256:5d1cc2c19afe3b5a546ede7e6a44ce1ff52e443d12b231823268019f608b9b12"},
    {file = "scipy-1.7.3-cp39-cp39-win32.whl", hash = "sha256:2c56b820d304dffcadbbb6cbfbc2e2c79ee46ea291db17e288e73cd3c64fefa9"},
    {file = "scipy-1.7.3-cp39-cp39-win_amd64.whl", hash = "sha256:3f78181a153fa21c018d346f595edd648344751d7f03ab94b398be2ad083ed3e"},
    {file = "scipy-1.7.3.tar.gz", hash = "sha256:ab5875facfdef77e0a47d5fd39ea178b58e60e454a4c85aa1e52fcb80db7babf"},
]
seaborn = [
    {file = "seaborn-0.11.2-py3-none-any.whl", hash = "sha256:85a6baa9b55f81a0623abddc4a26b334653ff4c6b18c418361de19dbba0ef283"},
    {file = "seaborn-0.11.2.tar.gz", hash = "sha256:cf45e9286d40826864be0e3c066f98536982baf701a7caa386511792d61ff4f6"},
]
send2trash = [
    {file = "Send2Trash-1.8.0-py3-none-any.whl", hash = "sha256:f20eaadfdb517eaca5ce077640cb261c7d2698385a6a0f072a4a5447fd49fa08"},
    {file = "Send2Trash-1.8.0.tar.gz", hash = "sha256:d2c24762fd3759860a0aff155e45871447ea58d2be6bdd39b5c8f966a0c99c2d"},
]
setuptools-scm = [
    {file = "setuptools_scm-6.4.2-py3-none-any.whl", hash = "sha256:acea13255093849de7ccb11af9e1fb8bde7067783450cee9ef7a93139bddf6d4"},
    {file = "setuptools_scm-6.4.2.tar.gz", hash = "sha256:6833ac65c6ed9711a4d5d2266f8024cfa07c533a0e55f4c12f6eff280a5a9e30"},
]
six = [
    {file = "six-1.16.0-py2.py3-none-any.whl", hash = "sha256:8abb2f1d86890a2dfb989f9a77cfcfd3e47c2a354b01111771326f8aa26e0254"},
    {file = "six-1.16.0.tar.gz", hash = "sha256:1e61c37477a1626458e36f7b1d82aa5c9b094fa4802892072e49de9c60c4c926"},
]
snowballstemmer = [
    {file = "snowballstemmer-2.2.0-py2.py3-none-any.whl", hash = "sha256:c8e1716e83cc398ae16824e5572ae04e0d9fc2c6b985fb0f900f5f0c96ecba1a"},
    {file = "snowballstemmer-2.2.0.tar.gz", hash = "sha256:09b16deb8547d3412ad7b590689584cd0fe25ec8db3be37788be3810cbf19cb1"},
]
soupsieve = [
    {file = "soupsieve-2.3.2.post1-py3-none-any.whl", hash = "sha256:3b2503d3c7084a42b1ebd08116e5f81aadfaea95863628c80a3b774a11b7c759"},
    {file = "soupsieve-2.3.2.post1.tar.gz", hash = "sha256:fc53893b3da2c33de295667a0e19f078c14bf86544af307354de5fcf12a3f30d"},
]
sphinx = [
    {file = "Sphinx-4.3.2-py3-none-any.whl", hash = "sha256:6a11ea5dd0bdb197f9c2abc2e0ce73e01340464feaece525e64036546d24c851"},
    {file = "Sphinx-4.3.2.tar.gz", hash = "sha256:0a8836751a68306b3fe97ecbe44db786f8479c3bf4b80e3a7f5c838657b4698c"},
]
sphinxcontrib-applehelp = [
    {file = "sphinxcontrib-applehelp-1.0.2.tar.gz", hash = "sha256:a072735ec80e7675e3f432fcae8610ecf509c5f1869d17e2eecff44389cdbc58"},
    {file = "sphinxcontrib_applehelp-1.0.2-py2.py3-none-any.whl", hash = "sha256:806111e5e962be97c29ec4c1e7fe277bfd19e9652fb1a4392105b43e01af885a"},
]
sphinxcontrib-devhelp = [
    {file = "sphinxcontrib-devhelp-1.0.2.tar.gz", hash = "sha256:ff7f1afa7b9642e7060379360a67e9c41e8f3121f2ce9164266f61b9f4b338e4"},
    {file = "sphinxcontrib_devhelp-1.0.2-py2.py3-none-any.whl", hash = "sha256:8165223f9a335cc1af7ffe1ed31d2871f325254c0423bc0c4c7cd1c1e4734a2e"},
]
sphinxcontrib-htmlhelp = [
    {file = "sphinxcontrib-htmlhelp-2.0.0.tar.gz", hash = "sha256:f5f8bb2d0d629f398bf47d0d69c07bc13b65f75a81ad9e2f71a63d4b7a2f6db2"},
    {file = "sphinxcontrib_htmlhelp-2.0.0-py2.py3-none-any.whl", hash = "sha256:d412243dfb797ae3ec2b59eca0e52dac12e75a241bf0e4eb861e450d06c6ed07"},
]
sphinxcontrib-jsmath = [
    {file = "sphinxcontrib-jsmath-1.0.1.tar.gz", hash = "sha256:a9925e4a4587247ed2191a22df5f6970656cb8ca2bd6284309578f2153e0c4b8"},
    {file = "sphinxcontrib_jsmath-1.0.1-py2.py3-none-any.whl", hash = "sha256:2ec2eaebfb78f3f2078e73666b1415417a116cc848b72e5172e596c871103178"},
]
sphinxcontrib-qthelp = [
    {file = "sphinxcontrib-qthelp-1.0.3.tar.gz", hash = "sha256:4c33767ee058b70dba89a6fc5c1892c0d57a54be67ddd3e7875a18d14cba5a72"},
    {file = "sphinxcontrib_qthelp-1.0.3-py2.py3-none-any.whl", hash = "sha256:bd9fc24bcb748a8d51fd4ecaade681350aa63009a347a8c14e637895444dfab6"},
]
sphinxcontrib-serializinghtml = [
    {file = "sphinxcontrib-serializinghtml-1.1.5.tar.gz", hash = "sha256:aa5f6de5dfdf809ef505c4895e51ef5c9eac17d0f287933eb49ec495280b6952"},
    {file = "sphinxcontrib_serializinghtml-1.1.5-py2.py3-none-any.whl", hash = "sha256:352a9a00ae864471d3a7ead8d7d79f5fc0b57e8b3f95e9867eb9eb28999b92fd"},
]
tabulate = [
    {file = "tabulate-0.8.10-py3-none-any.whl", hash = "sha256:0ba055423dbaa164b9e456abe7920c5e8ed33fcc16f6d1b2f2d152c8e1e8b4fc"},
    {file = "tabulate-0.8.10-py3.8.egg", hash = "sha256:436f1c768b424654fce8597290d2764def1eea6a77cfa5c33be00b1bc0f4f63d"},
    {file = "tabulate-0.8.10.tar.gz", hash = "sha256:6c57f3f3dd7ac2782770155f3adb2db0b1a269637e42f27599925e64b114f519"},
]
tensorboard = [
    {file = "tensorboard-2.9.0-py3-none-any.whl", hash = "sha256:bd78211076dca5efa27260afacfaa96cd05c7db12a6c09cc76a1d6b2987ca621"},
]
tensorboard-data-server = [
    {file = "tensorboard_data_server-0.6.1-py3-none-any.whl", hash = "sha256:809fe9887682d35c1f7d1f54f0f40f98bb1f771b14265b453ca051e2ce58fca7"},
    {file = "tensorboard_data_server-0.6.1-py3-none-macosx_10_9_x86_64.whl", hash = "sha256:fa8cef9be4fcae2f2363c88176638baf2da19c5ec90addb49b1cde05c95c88ee"},
    {file = "tensorboard_data_server-0.6.1-py3-none-manylinux2010_x86_64.whl", hash = "sha256:d8237580755e58eff68d1f3abefb5b1e39ae5c8b127cc40920f9c4fb33f4b98a"},
]
tensorboard-plugin-wit = [
    {file = "tensorboard_plugin_wit-1.8.1-py3-none-any.whl", hash = "sha256:ff26bdd583d155aa951ee3b152b3d0cffae8005dc697f72b44a8e8c2a77a8cbe"},
]
tensorboardx = [
    {file = "tensorboardX-2.5.1-py2.py3-none-any.whl", hash = "sha256:8808133ccca673cd04076f6f2a85cf2d39bb2d0393a0f20d0f9cbb06d472b57e"},
    {file = "tensorboardX-2.5.1.tar.gz", hash = "sha256:ea85a3446f22ce8a917fe4fa4d8a7a96222ef84ac835267d038c34bb99f6d61b"},
]
tensorflow = [
    {file = "tensorflow-2.9.0-cp310-cp310-macosx_10_14_x86_64.whl", hash = "sha256:2125efb61952821b69446875ccccf8cdcc6c838c21224f70668b51965a0cdf91"},
    {file = "tensorflow-2.9.0-cp310-cp310-manylinux_2_17_x86_64.manylinux2014_x86_64.whl", hash = "sha256:c93690a4abe2c3d804c035e1f51721a87fd60097459e783dce93600f399e1073"},
    {file = "tensorflow-2.9.0-cp310-cp310-win_amd64.whl", hash = "sha256:dd2eb802a254b6a120c64843c4b727e7dc0fc412055a1542ad792dbb358da27d"},
    {file = "tensorflow-2.9.0-cp37-cp37m-macosx_10_14_x86_64.whl", hash = "sha256:92f48fa903ac5cad7bbd8231b10f34d4369ca62dd5f0c7ca975603056e466cd3"},
    {file = "tensorflow-2.9.0-cp37-cp37m-manylinux_2_17_x86_64.manylinux2014_x86_64.whl", hash = "sha256:71bcbd327dc8ba664190e78dcdfc94f839e558c08ffc55e4930ac1fdd05b4246"},
    {file = "tensorflow-2.9.0-cp37-cp37m-win_amd64.whl", hash = "sha256:d7a73577f7b5cac106b9b9c8fc1c2e6dec4a2e5890328eef3b6ce6a58d5fcaee"},
    {file = "tensorflow-2.9.0-cp38-cp38-macosx_10_14_x86_64.whl", hash = "sha256:e41c998e1e865baabd58fb30d4536282af894931218e2f6dda2ab0aad57af7d1"},
    {file = "tensorflow-2.9.0-cp38-cp38-manylinux_2_17_x86_64.manylinux2014_x86_64.whl", hash = "sha256:6bf4f872a246bff9993b800acabe3daeca647f6dfa62acc58ce6c90ab7f5596e"},
    {file = "tensorflow-2.9.0-cp38-cp38-win_amd64.whl", hash = "sha256:6b049df845b08c76e36f420a93f071895cc1de9bdfc09df8bd3712bc8c9eafd4"},
    {file = "tensorflow-2.9.0-cp39-cp39-macosx_10_14_x86_64.whl", hash = "sha256:f9167b594af16becdf882a6d9a44851cde7fa8e9619a07f8c10a9d8eb31ead1d"},
    {file = "tensorflow-2.9.0-cp39-cp39-manylinux_2_17_x86_64.manylinux2014_x86_64.whl", hash = "sha256:4ffe5c36e45552d98ff1b0a7edfa7592626e307515affbb11924bf48da40989a"},
    {file = "tensorflow-2.9.0-cp39-cp39-win_amd64.whl", hash = "sha256:bb17b23d96588c97869b58fd874887ea7e25efa69d80122f5a6d1a26e8cb897e"},
]
tensorflow-estimator = [
    {file = "tensorflow_estimator-2.9.0-py2.py3-none-any.whl", hash = "sha256:e9762bb302f51bc1eb2f35d19f0190a6a2d809d754d5def788c4328fe3746744"},
]
tensorflow-io-gcs-filesystem = [
    {file = "tensorflow_io_gcs_filesystem-0.26.0-cp310-cp310-macosx_10_14_x86_64.whl", hash = "sha256:4222a9d0c0ddeca2fd2bfd70f5ed149346f5ba12ffe65d817d8e18393341d8e2"},
    {file = "tensorflow_io_gcs_filesystem-0.26.0-cp310-cp310-manylinux_2_12_x86_64.manylinux2010_x86_64.whl", hash = "sha256:5457eeef1f0f5f294225808b2290a251a2e4639ec66db9d32aa4ae62e807d7e8"},
    {file = "tensorflow_io_gcs_filesystem-0.26.0-cp310-cp310-manylinux_2_17_aarch64.manylinux2014_aarch64.whl", hash = "sha256:4c71cebb26ce10e6e48dc46e6fc0acef5329b01f75a5e76c7defb77175bf97f7"},
    {file = "tensorflow_io_gcs_filesystem-0.26.0-cp310-cp310-win_amd64.whl", hash = "sha256:1c165595c7a67668b44c7ffb9746ffb351c630940d9cca7f2b31f8adf7a36b94"},
    {file = "tensorflow_io_gcs_filesystem-0.26.0-cp37-cp37m-macosx_10_14_x86_64.whl", hash = "sha256:c20e1f95b904f43ac86fdb251f222be2c3e7026e9ddbde2a3b6a456f26a83944"},
    {file = "tensorflow_io_gcs_filesystem-0.26.0-cp37-cp37m-manylinux_2_12_x86_64.manylinux2010_x86_64.whl", hash = "sha256:1cccdc12ec304a7ab3e6f85919ba5a77c2bf751b3d0f9e62196ee7df11a8136a"},
    {file = "tensorflow_io_gcs_filesystem-0.26.0-cp37-cp37m-manylinux_2_17_aarch64.manylinux2014_aarch64.whl", hash = "sha256:94645cac4449dd2ccc40327c23d0256cf4e96597e5a55116a91076e9dc96023e"},
    {file = "tensorflow_io_gcs_filesystem-0.26.0-cp37-cp37m-win_amd64.whl", hash = "sha256:ce0d7eaaebfcb5fdcff161af0e8a4b94d5dc346299111c08373d66058011a16d"},
    {file = "tensorflow_io_gcs_filesystem-0.26.0-cp38-cp38-macosx_10_14_x86_64.whl", hash = "sha256:e9569dadd79b2d4b28dbe5be47c378a884414a85c89eaeae6115bcba4f3cbb96"},
    {file = "tensorflow_io_gcs_filesystem-0.26.0-cp38-cp38-manylinux_2_12_x86_64.manylinux2010_x86_64.whl", hash = "sha256:84a463e228cde296fc63672902a2eceac9fec5f8ae7605e9f18824db591e7f5c"},
    {file = "tensorflow_io_gcs_filesystem-0.26.0-cp38-cp38-manylinux_2_17_aarch64.manylinux2014_aarch64.whl", hash = "sha256:531214e48ef64a96f565550b283e75cf0119abff14048a11a25453b47ec5b61c"},
    {file = "tensorflow_io_gcs_filesystem-0.26.0-cp38-cp38-win_amd64.whl", hash = "sha256:44b28c9c6a9e25774a53ec2e85ed4d0b5c4db3a7d3a4011ade94fa9ee636393c"},
    {file = "tensorflow_io_gcs_filesystem-0.26.0-cp39-cp39-macosx_10_14_x86_64.whl", hash = "sha256:09f9df13737e2b4d92b73653509281d77732ef9a90a1ebef824511ce5431eb0a"},
    {file = "tensorflow_io_gcs_filesystem-0.26.0-cp39-cp39-manylinux_2_12_x86_64.manylinux2010_x86_64.whl", hash = "sha256:c71438e6459f52462b95f98ab17b20cd1a269a1efe837e4df426a0b79359f3b7"},
    {file = "tensorflow_io_gcs_filesystem-0.26.0-cp39-cp39-manylinux_2_17_aarch64.manylinux2014_aarch64.whl", hash = "sha256:bd285595afe03740553710ccdbd1397d69a8e48d758c731c0de1f1c5a71a9fe5"},
    {file = "tensorflow_io_gcs_filesystem-0.26.0-cp39-cp39-win_amd64.whl", hash = "sha256:2940b4ab6848ef5ec34dc3c140b5ae9eba0da13453da839c30ebe3461a6eb51d"},
]
termcolor = [
    {file = "termcolor-1.1.0.tar.gz", hash = "sha256:1d6d69ce66211143803fbc56652b41d73b4a400a2891d7bf7a1cdf4c02de613b"},
]
terminado = [
    {file = "terminado-0.15.0-py3-none-any.whl", hash = "sha256:0d5f126fbfdb5887b25ae7d9d07b0d716b1cc0ccaacc71c1f3c14d228e065197"},
    {file = "terminado-0.15.0.tar.gz", hash = "sha256:ab4eeedccfcc1e6134bfee86106af90852c69d602884ea3a1e8ca6d4486e9bfe"},
]
terminaltables = [
    {file = "terminaltables-3.1.10-py2.py3-none-any.whl", hash = "sha256:e4fdc4179c9e4aab5f674d80f09d76fa436b96fdc698a8505e0a36bf0804a874"},
    {file = "terminaltables-3.1.10.tar.gz", hash = "sha256:ba6eca5cb5ba02bba4c9f4f985af80c54ec3dccf94cfcd190154386255e47543"},
]
texttable = [
    {file = "texttable-1.6.4-py2.py3-none-any.whl", hash = "sha256:dd2b0eaebb2a9e167d1cefedab4700e5dcbdb076114eed30b58b97ed6b37d6f2"},
    {file = "texttable-1.6.4.tar.gz", hash = "sha256:42ee7b9e15f7b225747c3fa08f43c5d6c83bc899f80ff9bae9319334824076e9"},
]
threadpoolctl = [
    {file = "threadpoolctl-3.1.0-py3-none-any.whl", hash = "sha256:8b99adda265feb6773280df41eece7b2e6561b772d21ffd52e372f999024907b"},
    {file = "threadpoolctl-3.1.0.tar.gz", hash = "sha256:a335baacfaa4400ae1f0d8e3a58d6674d2f8828e3716bb2802c44955ad391380"},
]
tifffile = [
    {file = "tifffile-2021.11.2-py3-none-any.whl", hash = "sha256:2e0066f90e2dbeb3e6a287cfd78bafbd2f142fabbca4a76a8ff809573baf5ad5"},
    {file = "tifffile-2021.11.2.tar.gz", hash = "sha256:153e31fa1d892f482fabb2ae9f2561fa429ee42d01a6f67e58cee13637d9285b"},
]
tinycss2 = [
    {file = "tinycss2-1.1.1-py3-none-any.whl", hash = "sha256:fe794ceaadfe3cf3e686b22155d0da5780dd0e273471a51846d0a02bc204fec8"},
    {file = "tinycss2-1.1.1.tar.gz", hash = "sha256:b2e44dd8883c360c35dd0d1b5aad0b610e5156c2cb3b33434634e539ead9d8bf"},
]
toml = [
    {file = "toml-0.10.2-py2.py3-none-any.whl", hash = "sha256:806143ae5bfb6a3c6e736a764057db0e6a0e05e338b5630894a5f779cabb4f9b"},
    {file = "toml-0.10.2.tar.gz", hash = "sha256:b3bda1d108d5dd99f4a20d24d9c348e91c4db7ab1b749200bded2f839ccbe68f"},
]
tomli = [
    {file = "tomli-2.0.1-py3-none-any.whl", hash = "sha256:939de3e7a6161af0c887ef91b7d41a53e7c5a1ca976325f429cb46ea9bc30ecc"},
    {file = "tomli-2.0.1.tar.gz", hash = "sha256:de526c12914f0c550d15924c62d72abc48d6fe7364aa87328337a31007fe8a4f"},
]
toolz = [
    {file = "toolz-0.12.0-py3-none-any.whl", hash = "sha256:2059bd4148deb1884bb0eb770a3cde70e7f954cfbbdc2285f1f2de01fd21eb6f"},
    {file = "toolz-0.12.0.tar.gz", hash = "sha256:88c570861c440ee3f2f6037c4654613228ff40c93a6c25e0eba70d17282c6194"},
]
tornado = [
    {file = "tornado-6.2-cp37-abi3-macosx_10_9_universal2.whl", hash = "sha256:20f638fd8cc85f3cbae3c732326e96addff0a15e22d80f049e00121651e82e72"},
    {file = "tornado-6.2-cp37-abi3-macosx_10_9_x86_64.whl", hash = "sha256:87dcafae3e884462f90c90ecc200defe5e580a7fbbb4365eda7c7c1eb809ebc9"},
    {file = "tornado-6.2-cp37-abi3-manylinux_2_17_aarch64.manylinux2014_aarch64.whl", hash = "sha256:ba09ef14ca9893954244fd872798b4ccb2367c165946ce2dd7376aebdde8e3ac"},
    {file = "tornado-6.2-cp37-abi3-manylinux_2_5_i686.manylinux1_i686.manylinux_2_17_i686.manylinux2014_i686.whl", hash = "sha256:b8150f721c101abdef99073bf66d3903e292d851bee51910839831caba341a75"},
    {file = "tornado-6.2-cp37-abi3-manylinux_2_5_x86_64.manylinux1_x86_64.manylinux_2_17_x86_64.manylinux2014_x86_64.whl", hash = "sha256:d3a2f5999215a3a06a4fc218026cd84c61b8b2b40ac5296a6db1f1451ef04c1e"},
    {file = "tornado-6.2-cp37-abi3-musllinux_1_1_aarch64.whl", hash = "sha256:5f8c52d219d4995388119af7ccaa0bcec289535747620116a58d830e7c25d8a8"},
    {file = "tornado-6.2-cp37-abi3-musllinux_1_1_i686.whl", hash = "sha256:6fdfabffd8dfcb6cf887428849d30cf19a3ea34c2c248461e1f7d718ad30b66b"},
    {file = "tornado-6.2-cp37-abi3-musllinux_1_1_x86_64.whl", hash = "sha256:1d54d13ab8414ed44de07efecb97d4ef7c39f7438cf5e976ccd356bebb1b5fca"},
    {file = "tornado-6.2-cp37-abi3-win32.whl", hash = "sha256:5c87076709343557ef8032934ce5f637dbb552efa7b21d08e89ae7619ed0eb23"},
    {file = "tornado-6.2-cp37-abi3-win_amd64.whl", hash = "sha256:e5f923aa6a47e133d1cf87d60700889d7eae68988704e20c75fb2d65677a8e4b"},
    {file = "tornado-6.2.tar.gz", hash = "sha256:9b630419bde84ec666bfd7ea0a4cb2a8a651c2d5cccdbdd1972a0c859dfc3c13"},
]
tqdm = [
    {file = "tqdm-4.64.0-py2.py3-none-any.whl", hash = "sha256:74a2cdefe14d11442cedf3ba4e21a3b84ff9a2dbdc6cfae2c34addb2a14a5ea6"},
    {file = "tqdm-4.64.0.tar.gz", hash = "sha256:40be55d30e200777a307a7585aee69e4eabb46b4ec6a4b4a5f2d9f11e7d5408d"},
]
traitlets = [
    {file = "traitlets-5.3.0-py3-none-any.whl", hash = "sha256:65fa18961659635933100db8ca120ef6220555286949774b9cfc106f941d1c7a"},
    {file = "traitlets-5.3.0.tar.gz", hash = "sha256:0bb9f1f9f017aa8ec187d8b1b2a7a6626a2a1d877116baba52a129bfa124f8e2"},
]
tune-sklearn = [
    {file = "tune_sklearn-0.4.3-py3-none-any.whl", hash = "sha256:9b399f6f0ecaedf628026c3924508e975cab21dd1541d4094742f71c2d442bf8"},
]
typed-ast = [
    {file = "typed_ast-1.5.4-cp310-cp310-macosx_10_9_x86_64.whl", hash = "sha256:669dd0c4167f6f2cd9f57041e03c3c2ebf9063d0757dc89f79ba1daa2bfca9d4"},
    {file = "typed_ast-1.5.4-cp310-cp310-macosx_11_0_arm64.whl", hash = "sha256:211260621ab1cd7324e0798d6be953d00b74e0428382991adfddb352252f1d62"},
    {file = "typed_ast-1.5.4-cp310-cp310-manylinux_2_17_aarch64.manylinux2014_aarch64.whl", hash = "sha256:267e3f78697a6c00c689c03db4876dd1efdfea2f251a5ad6555e82a26847b4ac"},
    {file = "typed_ast-1.5.4-cp310-cp310-manylinux_2_5_x86_64.manylinux1_x86_64.manylinux_2_12_x86_64.manylinux2010_x86_64.whl", hash = "sha256:c542eeda69212fa10a7ada75e668876fdec5f856cd3d06829e6aa64ad17c8dfe"},
    {file = "typed_ast-1.5.4-cp310-cp310-win_amd64.whl", hash = "sha256:a9916d2bb8865f973824fb47436fa45e1ebf2efd920f2b9f99342cb7fab93f72"},
    {file = "typed_ast-1.5.4-cp36-cp36m-macosx_10_9_x86_64.whl", hash = "sha256:79b1e0869db7c830ba6a981d58711c88b6677506e648496b1f64ac7d15633aec"},
    {file = "typed_ast-1.5.4-cp36-cp36m-manylinux_2_17_aarch64.manylinux2014_aarch64.whl", hash = "sha256:a94d55d142c9265f4ea46fab70977a1944ecae359ae867397757d836ea5a3f47"},
    {file = "typed_ast-1.5.4-cp36-cp36m-manylinux_2_5_x86_64.manylinux1_x86_64.manylinux_2_12_x86_64.manylinux2010_x86_64.whl", hash = "sha256:183afdf0ec5b1b211724dfef3d2cad2d767cbefac291f24d69b00546c1837fb6"},
    {file = "typed_ast-1.5.4-cp36-cp36m-win_amd64.whl", hash = "sha256:639c5f0b21776605dd6c9dbe592d5228f021404dafd377e2b7ac046b0349b1a1"},
    {file = "typed_ast-1.5.4-cp37-cp37m-macosx_10_9_x86_64.whl", hash = "sha256:cf4afcfac006ece570e32d6fa90ab74a17245b83dfd6655a6f68568098345ff6"},
    {file = "typed_ast-1.5.4-cp37-cp37m-manylinux_2_17_aarch64.manylinux2014_aarch64.whl", hash = "sha256:ed855bbe3eb3715fca349c80174cfcfd699c2f9de574d40527b8429acae23a66"},
    {file = "typed_ast-1.5.4-cp37-cp37m-manylinux_2_5_x86_64.manylinux1_x86_64.manylinux_2_12_x86_64.manylinux2010_x86_64.whl", hash = "sha256:6778e1b2f81dfc7bc58e4b259363b83d2e509a65198e85d5700dfae4c6c8ff1c"},
    {file = "typed_ast-1.5.4-cp37-cp37m-win_amd64.whl", hash = "sha256:0261195c2062caf107831e92a76764c81227dae162c4f75192c0d489faf751a2"},
    {file = "typed_ast-1.5.4-cp38-cp38-macosx_10_9_x86_64.whl", hash = "sha256:2efae9db7a8c05ad5547d522e7dbe62c83d838d3906a3716d1478b6c1d61388d"},
    {file = "typed_ast-1.5.4-cp38-cp38-macosx_11_0_arm64.whl", hash = "sha256:7d5d014b7daa8b0bf2eaef684295acae12b036d79f54178b92a2b6a56f92278f"},
    {file = "typed_ast-1.5.4-cp38-cp38-manylinux_2_17_aarch64.manylinux2014_aarch64.whl", hash = "sha256:370788a63915e82fd6f212865a596a0fefcbb7d408bbbb13dea723d971ed8bdc"},
    {file = "typed_ast-1.5.4-cp38-cp38-manylinux_2_5_x86_64.manylinux1_x86_64.manylinux_2_12_x86_64.manylinux2010_x86_64.whl", hash = "sha256:4e964b4ff86550a7a7d56345c7864b18f403f5bd7380edf44a3c1fb4ee7ac6c6"},
    {file = "typed_ast-1.5.4-cp38-cp38-win_amd64.whl", hash = "sha256:683407d92dc953c8a7347119596f0b0e6c55eb98ebebd9b23437501b28dcbb8e"},
    {file = "typed_ast-1.5.4-cp39-cp39-macosx_10_9_x86_64.whl", hash = "sha256:4879da6c9b73443f97e731b617184a596ac1235fe91f98d279a7af36c796da35"},
    {file = "typed_ast-1.5.4-cp39-cp39-macosx_11_0_arm64.whl", hash = "sha256:3e123d878ba170397916557d31c8f589951e353cc95fb7f24f6bb69adc1a8a97"},
    {file = "typed_ast-1.5.4-cp39-cp39-manylinux_2_17_aarch64.manylinux2014_aarch64.whl", hash = "sha256:ebd9d7f80ccf7a82ac5f88c521115cc55d84e35bf8b446fcd7836eb6b98929a3"},
    {file = "typed_ast-1.5.4-cp39-cp39-manylinux_2_5_x86_64.manylinux1_x86_64.manylinux_2_12_x86_64.manylinux2010_x86_64.whl", hash = "sha256:98f80dee3c03455e92796b58b98ff6ca0b2a6f652120c263efdba4d6c5e58f72"},
    {file = "typed_ast-1.5.4-cp39-cp39-win_amd64.whl", hash = "sha256:0fdbcf2fef0ca421a3f5912555804296f0b0960f0418c440f5d6d3abb549f3e1"},
    {file = "typed_ast-1.5.4.tar.gz", hash = "sha256:39e21ceb7388e4bb37f4c679d72707ed46c2fbf2a5609b8b8ebc4b067d977df2"},
]
typing-extensions = [
    {file = "typing_extensions-4.3.0-py3-none-any.whl", hash = "sha256:25642c956049920a5aa49edcdd6ab1e06d7e5d467fc00e0506c44ac86fbfca02"},
    {file = "typing_extensions-4.3.0.tar.gz", hash = "sha256:e6d2677a32f47fc7eb2795db1dd15c1f34eff616bcaf2cfb5e997f854fa1c4a6"},
]
ujson = [
    {file = "ujson-5.4.0-cp310-cp310-macosx_10_9_x86_64.whl", hash = "sha256:511aa641a5b91d19280183b134fb6c473039d4dd82e987ac810cffba783521ac"},
    {file = "ujson-5.4.0-cp310-cp310-macosx_11_0_arm64.whl", hash = "sha256:b045ca5497a950cc3492840adb3bcb3b9e305ed6599ed14c6aeaa08011aa463f"},
    {file = "ujson-5.4.0-cp310-cp310-manylinux_2_17_aarch64.manylinux2014_aarch64.whl", hash = "sha256:aa00b746138835271653b0c3da171d2a8b510c579381f71e8b8e03484d50d825"},
    {file = "ujson-5.4.0-cp310-cp310-manylinux_2_17_x86_64.manylinux2014_x86_64.whl", hash = "sha256:91edcf9978ee401119e9c8589376ae37fd3e6e75ee365c49385cb005eaff1535"},
    {file = "ujson-5.4.0-cp310-cp310-manylinux_2_5_i686.manylinux1_i686.manylinux_2_17_i686.manylinux2014_i686.whl", hash = "sha256:05e411627e5d6ee773232960ca7307e66017f78e3fa74f7e95c3a8cc5cb05415"},
    {file = "ujson-5.4.0-cp310-cp310-musllinux_1_1_aarch64.whl", hash = "sha256:7d4c9ccd30e621e714ec24ca911ad8873567dc1ac1e5e914405ea9dd16b9d40c"},
    {file = "ujson-5.4.0-cp310-cp310-musllinux_1_1_i686.whl", hash = "sha256:dd0d4ec694cab8a0a4d85f45f81ae0065465c4670f0db72ba48d6c4e7ae42834"},
    {file = "ujson-5.4.0-cp310-cp310-musllinux_1_1_x86_64.whl", hash = "sha256:aaa77af91df3f71858a1f792c74d3f2d3abf3875f93ab1a2b9a24b3797743b02"},
    {file = "ujson-5.4.0-cp310-cp310-win32.whl", hash = "sha256:fbea46c0fbc1c3bc8f957afd8dbb25b4ea3a356e18ee6dd79ace6cf32bd4cff7"},
    {file = "ujson-5.4.0-cp310-cp310-win_amd64.whl", hash = "sha256:2d98248f1df1e1aab67e0374ab98945dd36bc1764753d71fd8aea5f296360b76"},
    {file = "ujson-5.4.0-cp37-cp37m-macosx_10_9_x86_64.whl", hash = "sha256:f5c547d49a7e9d3f231e9323171bbbbcef63173fb007a2787cd4f05ac6269315"},
    {file = "ujson-5.4.0-cp37-cp37m-manylinux_2_17_aarch64.manylinux2014_aarch64.whl", hash = "sha256:39bb702ca1612253b5e4b6004e0f20208c98a446606aa351f9a7ba5ceaff0eb8"},
    {file = "ujson-5.4.0-cp37-cp37m-manylinux_2_17_x86_64.manylinux2014_x86_64.whl", hash = "sha256:381c97d326d1ec569d318cc0ae83940ea2df125ede1000871680fefd5b7fdea9"},
    {file = "ujson-5.4.0-cp37-cp37m-manylinux_2_5_i686.manylinux1_i686.manylinux_2_17_i686.manylinux2014_i686.whl", hash = "sha256:3a0707f381f97e1287c0dbf94d95bd6c0bbf6e4eeeaa656f0076b7883010c818"},
    {file = "ujson-5.4.0-cp37-cp37m-musllinux_1_1_aarch64.whl", hash = "sha256:6a20f2f6e8818c1ab89dd4be6bbad3fc2ddb15287f89e7ea35f3eb849afebbd9"},
    {file = "ujson-5.4.0-cp37-cp37m-musllinux_1_1_i686.whl", hash = "sha256:8cd6117e33233f2de6bc896eea6a5a59b58a37db08f371157264e0ec5e51c76a"},
    {file = "ujson-5.4.0-cp37-cp37m-musllinux_1_1_x86_64.whl", hash = "sha256:31bdb6d771d5ef6d37134b42211500bfe176c55d399f3317e569783dc42ed38e"},
    {file = "ujson-5.4.0-cp37-cp37m-win32.whl", hash = "sha256:baa76a6f707a6d22437fe9c7ec9719672fb04d4d9435a3e80ee9b1aaeb2089d9"},
    {file = "ujson-5.4.0-cp37-cp37m-win_amd64.whl", hash = "sha256:ee29cf5cfc1e841708297633e1ce749aa851fb96830bbe51f2e5940741ff2441"},
    {file = "ujson-5.4.0-cp38-cp38-macosx_10_9_x86_64.whl", hash = "sha256:7e12272361e9722777c83b3f5b0bb91d402531f36e80c6e5fafb6acb89e897e3"},
    {file = "ujson-5.4.0-cp38-cp38-macosx_11_0_arm64.whl", hash = "sha256:3212847d3885bfd4f5fd56cdc37645a8f8e8a80d6cb569505da22fd9eb0e1a02"},
    {file = "ujson-5.4.0-cp38-cp38-manylinux_2_17_aarch64.manylinux2014_aarch64.whl", hash = "sha256:0bcde3135265ecdd5714a7de4fdc167925390d7b17ca325e59980f4114c962b8"},
    {file = "ujson-5.4.0-cp38-cp38-manylinux_2_17_x86_64.manylinux2014_x86_64.whl", hash = "sha256:0551c1ba0bc9e05b69d9c18266dbc93252b5fa3cd9940051bc88a0dd33607b19"},
    {file = "ujson-5.4.0-cp38-cp38-manylinux_2_5_i686.manylinux1_i686.manylinux_2_17_i686.manylinux2014_i686.whl", hash = "sha256:13297a7d501f9c8c53e409d4fa57cc574e4fbfbe8807ef2c4c7ce2e3ec933a85"},
    {file = "ujson-5.4.0-cp38-cp38-musllinux_1_1_aarch64.whl", hash = "sha256:2974b17bc522ef86d98b498959d82f03c02e07d9eb08746026415298f4a4bca3"},
    {file = "ujson-5.4.0-cp38-cp38-musllinux_1_1_i686.whl", hash = "sha256:5df8b6369ee5ee2685fcc917f6c46b34e599c6e9a512fada6dfd752b909fa06a"},
    {file = "ujson-5.4.0-cp38-cp38-musllinux_1_1_x86_64.whl", hash = "sha256:754f422aba8db8201a1073f25e2f732effc6471f8755708b16e6ebf19dd23634"},
    {file = "ujson-5.4.0-cp38-cp38-win32.whl", hash = "sha256:ea7fbc540bc04d5b05e5cd54e60ee8745ac665eedf2bad2ba9d12d5c7a7b7d2e"},
    {file = "ujson-5.4.0-cp38-cp38-win_amd64.whl", hash = "sha256:8d472efa9c92e1b2933a22d2f1dbd5237087997136b24ac2b913bf4e8be03135"},
    {file = "ujson-5.4.0-cp39-cp39-macosx_10_9_x86_64.whl", hash = "sha256:e2a9ddb5c6d1427056b8d62a1a172a18ae522b14d9ba5996b8281b09cba87edd"},
    {file = "ujson-5.4.0-cp39-cp39-macosx_11_0_arm64.whl", hash = "sha256:1120c8263f7d85e89533a2b46d80cc6def15114772010ede4d197739e111dba6"},
    {file = "ujson-5.4.0-cp39-cp39-manylinux_2_17_aarch64.manylinux2014_aarch64.whl", hash = "sha256:400e4ca8a59f71398e8fa56c4d2d6f535e2a121ddb57284ec15752ffce2dd63a"},
    {file = "ujson-5.4.0-cp39-cp39-manylinux_2_17_x86_64.manylinux2014_x86_64.whl", hash = "sha256:e844be0831042aa91e847e5ab03bddd1089ab1a8dd0a1bf90411abf864f058b2"},
    {file = "ujson-5.4.0-cp39-cp39-manylinux_2_5_i686.manylinux1_i686.manylinux_2_17_i686.manylinux2014_i686.whl", hash = "sha256:0b46aee21e5d75426c4058dfdb42f7e7b1d130c664ee5027a8dbbc50872dc32b"},
    {file = "ujson-5.4.0-cp39-cp39-musllinux_1_1_aarch64.whl", hash = "sha256:326a96324ed9215b0bc9f1a5af324fb33900b6b0901516bcc421475d6596de0d"},
    {file = "ujson-5.4.0-cp39-cp39-musllinux_1_1_i686.whl", hash = "sha256:fd82932aaa224abd7d01e823b77aef9970f5ac1695027331d99e7f5fda9d37f5"},
    {file = "ujson-5.4.0-cp39-cp39-musllinux_1_1_x86_64.whl", hash = "sha256:8cce79ce47c37132373fbdf55b683883c262a3a60763130e080b8394c1201d32"},
    {file = "ujson-5.4.0-cp39-cp39-win32.whl", hash = "sha256:191f88d5865740497b9827ef9b7c12f37a79872ac984e09f0901a10024019380"},
    {file = "ujson-5.4.0-cp39-cp39-win_amd64.whl", hash = "sha256:68c7f753aec490c6566fd3cd301887c413ac3a588316e446f30a4134ac665668"},
    {file = "ujson-5.4.0-pp37-pypy37_pp73-macosx_10_9_x86_64.whl", hash = "sha256:1a2e645325f844f9c890c9d956fc2d35ca91f38c857278238ef6516c2f99cf7c"},
    {file = "ujson-5.4.0-pp37-pypy37_pp73-manylinux_2_17_aarch64.manylinux2014_aarch64.whl", hash = "sha256:cec010d318a0238b1333ea9f40d5603d374cc026c29c4471e2661712c6682da1"},
    {file = "ujson-5.4.0-pp37-pypy37_pp73-manylinux_2_17_x86_64.manylinux2014_x86_64.whl", hash = "sha256:b40a3757a563ef77c3f2f9ea1732c2924e8b3b2bda3fa89513f949472ad40b6e"},
    {file = "ujson-5.4.0-pp37-pypy37_pp73-manylinux_2_5_i686.manylinux1_i686.manylinux_2_17_i686.manylinux2014_i686.whl", hash = "sha256:67f4e2fa81e1d99c01e7b1978ab0cbf3c9a8b663f683a709f87baad110d5b940"},
    {file = "ujson-5.4.0-pp37-pypy37_pp73-win_amd64.whl", hash = "sha256:9ae1d0094ce730e39e09656bc14074d9573cdd80adec1a55b06d8bf1f9613a01"},
    {file = "ujson-5.4.0-pp38-pypy38_pp73-macosx_10_9_x86_64.whl", hash = "sha256:784dbd12925845a3f0757a956447e2fd31418abb5aeaebf3aca1203195f16fd1"},
    {file = "ujson-5.4.0-pp38-pypy38_pp73-manylinux_2_17_aarch64.manylinux2014_aarch64.whl", hash = "sha256:422653083c6df6cec17fdb5d6106c209aad9b0c94131c53b073980403db22167"},
    {file = "ujson-5.4.0-pp38-pypy38_pp73-manylinux_2_17_x86_64.manylinux2014_x86_64.whl", hash = "sha256:e91947fda8354ea7faf698b084ebcdbabd239e7b15d8436fb74394f59a207ac9"},
    {file = "ujson-5.4.0-pp38-pypy38_pp73-manylinux_2_5_i686.manylinux1_i686.manylinux_2_17_i686.manylinux2014_i686.whl", hash = "sha256:ef985eb2770900a485431910bd3f333b56d1a34b65f8c26a6ed8e8adf55f98d9"},
    {file = "ujson-5.4.0-pp38-pypy38_pp73-win_amd64.whl", hash = "sha256:025758cf6561af6986d77cd4af9367ab56dde5c7c50f13f59e6964b4b25df73e"},
    {file = "ujson-5.4.0.tar.gz", hash = "sha256:6b953e09441e307504130755e5bd6b15850178d591f66292bba4608c4f7f9b00"},
]
urllib3 = [
    {file = "urllib3-1.26.12-py2.py3-none-any.whl", hash = "sha256:b930dd878d5a8afb066a637fbb35144fe7901e3b209d1cd4f524bd0e9deee997"},
    {file = "urllib3-1.26.12.tar.gz", hash = "sha256:3fa96cf423e6987997fc326ae8df396db2a8b7c667747d47ddd8ecba91f4a74e"},
]
virtualenv = [
    {file = "virtualenv-20.16.2-py2.py3-none-any.whl", hash = "sha256:635b272a8e2f77cb051946f46c60a54ace3cb5e25568228bd6b57fc70eca9ff3"},
    {file = "virtualenv-20.16.2.tar.gz", hash = "sha256:0ef5be6d07181946891f5abc8047fda8bc2f0b4b9bf222c64e6e8963baee76db"},
]
wcwidth = [
    {file = "wcwidth-0.2.5-py2.py3-none-any.whl", hash = "sha256:beb4802a9cebb9144e99086eff703a642a13d6a0052920003a230f3294bbe784"},
    {file = "wcwidth-0.2.5.tar.gz", hash = "sha256:c4d647b99872929fdb7bdcaa4fbe7f01413ed3d98077df798530e5b04f116c83"},
]
webencodings = [
    {file = "webencodings-0.5.1-py2.py3-none-any.whl", hash = "sha256:a0af1213f3c2226497a97e2b3aa01a7e4bee4f403f95be16fc9acd2947514a78"},
    {file = "webencodings-0.5.1.tar.gz", hash = "sha256:b36a1c245f2d304965eb4e0a82848379241dc04b865afcc4aab16748587e1923"},
]
werkzeug = [
    {file = "Werkzeug-2.2.2-py3-none-any.whl", hash = "sha256:f979ab81f58d7318e064e99c4506445d60135ac5cd2e177a2de0089bfd4c9bd5"},
    {file = "Werkzeug-2.2.2.tar.gz", hash = "sha256:7ea2d48322cc7c0f8b3a215ed73eabd7b5d75d0b50e31ab006286ccff9e00b8f"},
]
widgetsnbextension = [
    {file = "widgetsnbextension-4.0.2-py3-none-any.whl", hash = "sha256:966bd61443926b6adcc0abef9f499c48bdeda181c333b0f49842d7385d440579"},
    {file = "widgetsnbextension-4.0.2.tar.gz", hash = "sha256:07f0e8582f920b24316cef16490f1aeb498f2c875d48980540e5c5dbf0ff5e2d"},
]
wrapt = [
    {file = "wrapt-1.14.1-cp27-cp27m-macosx_10_9_x86_64.whl", hash = "sha256:1b376b3f4896e7930f1f772ac4b064ac12598d1c38d04907e696cc4d794b43d3"},
    {file = "wrapt-1.14.1-cp27-cp27m-manylinux1_i686.whl", hash = "sha256:903500616422a40a98a5a3c4ff4ed9d0066f3b4c951fa286018ecdf0750194ef"},
    {file = "wrapt-1.14.1-cp27-cp27m-manylinux1_x86_64.whl", hash = "sha256:5a9a0d155deafd9448baff28c08e150d9b24ff010e899311ddd63c45c2445e28"},
    {file = "wrapt-1.14.1-cp27-cp27m-manylinux2010_i686.whl", hash = "sha256:ddaea91abf8b0d13443f6dac52e89051a5063c7d014710dcb4d4abb2ff811a59"},
    {file = "wrapt-1.14.1-cp27-cp27m-manylinux2010_x86_64.whl", hash = "sha256:36f582d0c6bc99d5f39cd3ac2a9062e57f3cf606ade29a0a0d6b323462f4dd87"},
    {file = "wrapt-1.14.1-cp27-cp27mu-manylinux1_i686.whl", hash = "sha256:7ef58fb89674095bfc57c4069e95d7a31cfdc0939e2a579882ac7d55aadfd2a1"},
    {file = "wrapt-1.14.1-cp27-cp27mu-manylinux1_x86_64.whl", hash = "sha256:e2f83e18fe2f4c9e7db597e988f72712c0c3676d337d8b101f6758107c42425b"},
    {file = "wrapt-1.14.1-cp27-cp27mu-manylinux2010_i686.whl", hash = "sha256:ee2b1b1769f6707a8a445162ea16dddf74285c3964f605877a20e38545c3c462"},
    {file = "wrapt-1.14.1-cp27-cp27mu-manylinux2010_x86_64.whl", hash = "sha256:833b58d5d0b7e5b9832869f039203389ac7cbf01765639c7309fd50ef619e0b1"},
    {file = "wrapt-1.14.1-cp310-cp310-macosx_10_9_x86_64.whl", hash = "sha256:80bb5c256f1415f747011dc3604b59bc1f91c6e7150bd7db03b19170ee06b320"},
    {file = "wrapt-1.14.1-cp310-cp310-macosx_11_0_arm64.whl", hash = "sha256:07f7a7d0f388028b2df1d916e94bbb40624c59b48ecc6cbc232546706fac74c2"},
    {file = "wrapt-1.14.1-cp310-cp310-manylinux_2_17_aarch64.manylinux2014_aarch64.whl", hash = "sha256:02b41b633c6261feff8ddd8d11c711df6842aba629fdd3da10249a53211a72c4"},
    {file = "wrapt-1.14.1-cp310-cp310-manylinux_2_5_i686.manylinux1_i686.manylinux_2_17_i686.manylinux2014_i686.whl", hash = "sha256:2fe803deacd09a233e4762a1adcea5db5d31e6be577a43352936179d14d90069"},
    {file = "wrapt-1.14.1-cp310-cp310-manylinux_2_5_x86_64.manylinux1_x86_64.manylinux_2_17_x86_64.manylinux2014_x86_64.whl", hash = "sha256:257fd78c513e0fb5cdbe058c27a0624c9884e735bbd131935fd49e9fe719d310"},
    {file = "wrapt-1.14.1-cp310-cp310-musllinux_1_1_aarch64.whl", hash = "sha256:4fcc4649dc762cddacd193e6b55bc02edca674067f5f98166d7713b193932b7f"},
    {file = "wrapt-1.14.1-cp310-cp310-musllinux_1_1_i686.whl", hash = "sha256:11871514607b15cfeb87c547a49bca19fde402f32e2b1c24a632506c0a756656"},
    {file = "wrapt-1.14.1-cp310-cp310-musllinux_1_1_x86_64.whl", hash = "sha256:8ad85f7f4e20964db4daadcab70b47ab05c7c1cf2a7c1e51087bfaa83831854c"},
    {file = "wrapt-1.14.1-cp310-cp310-win32.whl", hash = "sha256:a9a52172be0b5aae932bef82a79ec0a0ce87288c7d132946d645eba03f0ad8a8"},
    {file = "wrapt-1.14.1-cp310-cp310-win_amd64.whl", hash = "sha256:6d323e1554b3d22cfc03cd3243b5bb815a51f5249fdcbb86fda4bf62bab9e164"},
    {file = "wrapt-1.14.1-cp35-cp35m-manylinux1_i686.whl", hash = "sha256:43ca3bbbe97af00f49efb06e352eae40434ca9d915906f77def219b88e85d907"},
    {file = "wrapt-1.14.1-cp35-cp35m-manylinux1_x86_64.whl", hash = "sha256:6b1a564e6cb69922c7fe3a678b9f9a3c54e72b469875aa8018f18b4d1dd1adf3"},
    {file = "wrapt-1.14.1-cp35-cp35m-manylinux2010_i686.whl", hash = "sha256:00b6d4ea20a906c0ca56d84f93065b398ab74b927a7a3dbd470f6fc503f95dc3"},
    {file = "wrapt-1.14.1-cp35-cp35m-manylinux2010_x86_64.whl", hash = "sha256:a85d2b46be66a71bedde836d9e41859879cc54a2a04fad1191eb50c2066f6e9d"},
    {file = "wrapt-1.14.1-cp35-cp35m-win32.whl", hash = "sha256:dbcda74c67263139358f4d188ae5faae95c30929281bc6866d00573783c422b7"},
    {file = "wrapt-1.14.1-cp35-cp35m-win_amd64.whl", hash = "sha256:b21bb4c09ffabfa0e85e3a6b623e19b80e7acd709b9f91452b8297ace2a8ab00"},
    {file = "wrapt-1.14.1-cp36-cp36m-macosx_10_9_x86_64.whl", hash = "sha256:9e0fd32e0148dd5dea6af5fee42beb949098564cc23211a88d799e434255a1f4"},
    {file = "wrapt-1.14.1-cp36-cp36m-manylinux_2_17_aarch64.manylinux2014_aarch64.whl", hash = "sha256:9736af4641846491aedb3c3f56b9bc5568d92b0692303b5a305301a95dfd38b1"},
    {file = "wrapt-1.14.1-cp36-cp36m-manylinux_2_5_i686.manylinux1_i686.manylinux_2_17_i686.manylinux2014_i686.whl", hash = "sha256:5b02d65b9ccf0ef6c34cba6cf5bf2aab1bb2f49c6090bafeecc9cd81ad4ea1c1"},
    {file = "wrapt-1.14.1-cp36-cp36m-manylinux_2_5_x86_64.manylinux1_x86_64.manylinux_2_17_x86_64.manylinux2014_x86_64.whl", hash = "sha256:21ac0156c4b089b330b7666db40feee30a5d52634cc4560e1905d6529a3897ff"},
    {file = "wrapt-1.14.1-cp36-cp36m-musllinux_1_1_aarch64.whl", hash = "sha256:9f3e6f9e05148ff90002b884fbc2a86bd303ae847e472f44ecc06c2cd2fcdb2d"},
    {file = "wrapt-1.14.1-cp36-cp36m-musllinux_1_1_i686.whl", hash = "sha256:6e743de5e9c3d1b7185870f480587b75b1cb604832e380d64f9504a0535912d1"},
    {file = "wrapt-1.14.1-cp36-cp36m-musllinux_1_1_x86_64.whl", hash = "sha256:d79d7d5dc8a32b7093e81e97dad755127ff77bcc899e845f41bf71747af0c569"},
    {file = "wrapt-1.14.1-cp36-cp36m-win32.whl", hash = "sha256:81b19725065dcb43df02b37e03278c011a09e49757287dca60c5aecdd5a0b8ed"},
    {file = "wrapt-1.14.1-cp36-cp36m-win_amd64.whl", hash = "sha256:b014c23646a467558be7da3d6b9fa409b2c567d2110599b7cf9a0c5992b3b471"},
    {file = "wrapt-1.14.1-cp37-cp37m-macosx_10_9_x86_64.whl", hash = "sha256:88bd7b6bd70a5b6803c1abf6bca012f7ed963e58c68d76ee20b9d751c74a3248"},
    {file = "wrapt-1.14.1-cp37-cp37m-manylinux_2_17_aarch64.manylinux2014_aarch64.whl", hash = "sha256:b5901a312f4d14c59918c221323068fad0540e34324925c8475263841dbdfe68"},
    {file = "wrapt-1.14.1-cp37-cp37m-manylinux_2_5_i686.manylinux1_i686.manylinux_2_17_i686.manylinux2014_i686.whl", hash = "sha256:d77c85fedff92cf788face9bfa3ebaa364448ebb1d765302e9af11bf449ca36d"},
    {file = "wrapt-1.14.1-cp37-cp37m-manylinux_2_5_x86_64.manylinux1_x86_64.manylinux_2_17_x86_64.manylinux2014_x86_64.whl", hash = "sha256:8d649d616e5c6a678b26d15ece345354f7c2286acd6db868e65fcc5ff7c24a77"},
    {file = "wrapt-1.14.1-cp37-cp37m-musllinux_1_1_aarch64.whl", hash = "sha256:7d2872609603cb35ca513d7404a94d6d608fc13211563571117046c9d2bcc3d7"},
    {file = "wrapt-1.14.1-cp37-cp37m-musllinux_1_1_i686.whl", hash = "sha256:ee6acae74a2b91865910eef5e7de37dc6895ad96fa23603d1d27ea69df545015"},
    {file = "wrapt-1.14.1-cp37-cp37m-musllinux_1_1_x86_64.whl", hash = "sha256:2b39d38039a1fdad98c87279b48bc5dce2c0ca0d73483b12cb72aa9609278e8a"},
    {file = "wrapt-1.14.1-cp37-cp37m-win32.whl", hash = "sha256:60db23fa423575eeb65ea430cee741acb7c26a1365d103f7b0f6ec412b893853"},
    {file = "wrapt-1.14.1-cp37-cp37m-win_amd64.whl", hash = "sha256:709fe01086a55cf79d20f741f39325018f4df051ef39fe921b1ebe780a66184c"},
    {file = "wrapt-1.14.1-cp38-cp38-macosx_10_9_x86_64.whl", hash = "sha256:8c0ce1e99116d5ab21355d8ebe53d9460366704ea38ae4d9f6933188f327b456"},
    {file = "wrapt-1.14.1-cp38-cp38-macosx_11_0_arm64.whl", hash = "sha256:e3fb1677c720409d5f671e39bac6c9e0e422584e5f518bfd50aa4cbbea02433f"},
    {file = "wrapt-1.14.1-cp38-cp38-manylinux_2_17_aarch64.manylinux2014_aarch64.whl", hash = "sha256:642c2e7a804fcf18c222e1060df25fc210b9c58db7c91416fb055897fc27e8cc"},
    {file = "wrapt-1.14.1-cp38-cp38-manylinux_2_5_i686.manylinux1_i686.manylinux_2_17_i686.manylinux2014_i686.whl", hash = "sha256:7b7c050ae976e286906dd3f26009e117eb000fb2cf3533398c5ad9ccc86867b1"},
    {file = "wrapt-1.14.1-cp38-cp38-manylinux_2_5_x86_64.manylinux1_x86_64.manylinux_2_17_x86_64.manylinux2014_x86_64.whl", hash = "sha256:ef3f72c9666bba2bab70d2a8b79f2c6d2c1a42a7f7e2b0ec83bb2f9e383950af"},
    {file = "wrapt-1.14.1-cp38-cp38-musllinux_1_1_aarch64.whl", hash = "sha256:01c205616a89d09827986bc4e859bcabd64f5a0662a7fe95e0d359424e0e071b"},
    {file = "wrapt-1.14.1-cp38-cp38-musllinux_1_1_i686.whl", hash = "sha256:5a0f54ce2c092aaf439813735584b9537cad479575a09892b8352fea5e988dc0"},
    {file = "wrapt-1.14.1-cp38-cp38-musllinux_1_1_x86_64.whl", hash = "sha256:2cf71233a0ed05ccdabe209c606fe0bac7379fdcf687f39b944420d2a09fdb57"},
    {file = "wrapt-1.14.1-cp38-cp38-win32.whl", hash = "sha256:aa31fdcc33fef9eb2552cbcbfee7773d5a6792c137b359e82879c101e98584c5"},
    {file = "wrapt-1.14.1-cp38-cp38-win_amd64.whl", hash = "sha256:d1967f46ea8f2db647c786e78d8cc7e4313dbd1b0aca360592d8027b8508e24d"},
    {file = "wrapt-1.14.1-cp39-cp39-macosx_10_9_x86_64.whl", hash = "sha256:3232822c7d98d23895ccc443bbdf57c7412c5a65996c30442ebe6ed3df335383"},
    {file = "wrapt-1.14.1-cp39-cp39-macosx_11_0_arm64.whl", hash = "sha256:988635d122aaf2bdcef9e795435662bcd65b02f4f4c1ae37fbee7401c440b3a7"},
    {file = "wrapt-1.14.1-cp39-cp39-manylinux_2_17_aarch64.manylinux2014_aarch64.whl", hash = "sha256:9cca3c2cdadb362116235fdbd411735de4328c61425b0aa9f872fd76d02c4e86"},
    {file = "wrapt-1.14.1-cp39-cp39-manylinux_2_5_i686.manylinux1_i686.manylinux_2_17_i686.manylinux2014_i686.whl", hash = "sha256:d52a25136894c63de15a35bc0bdc5adb4b0e173b9c0d07a2be9d3ca64a332735"},
    {file = "wrapt-1.14.1-cp39-cp39-manylinux_2_5_x86_64.manylinux1_x86_64.manylinux_2_17_x86_64.manylinux2014_x86_64.whl", hash = "sha256:40e7bc81c9e2b2734ea4bc1aceb8a8f0ceaac7c5299bc5d69e37c44d9081d43b"},
    {file = "wrapt-1.14.1-cp39-cp39-musllinux_1_1_aarch64.whl", hash = "sha256:b9b7a708dd92306328117d8c4b62e2194d00c365f18eff11a9b53c6f923b01e3"},
    {file = "wrapt-1.14.1-cp39-cp39-musllinux_1_1_i686.whl", hash = "sha256:6a9a25751acb379b466ff6be78a315e2b439d4c94c1e99cb7266d40a537995d3"},
    {file = "wrapt-1.14.1-cp39-cp39-musllinux_1_1_x86_64.whl", hash = "sha256:34aa51c45f28ba7f12accd624225e2b1e5a3a45206aa191f6f9aac931d9d56fe"},
    {file = "wrapt-1.14.1-cp39-cp39-win32.whl", hash = "sha256:dee0ce50c6a2dd9056c20db781e9c1cfd33e77d2d569f5d1d9321c641bb903d5"},
    {file = "wrapt-1.14.1-cp39-cp39-win_amd64.whl", hash = "sha256:dee60e1de1898bde3b238f18340eec6148986da0455d8ba7848d50470a7a32fb"},
    {file = "wrapt-1.14.1.tar.gz", hash = "sha256:380a85cf89e0e69b7cfbe2ea9f765f004ff419f34194018a6827ac0e3edfed4d"},
]
xgboost = [
    {file = "xgboost-1.4.2-py3-none-macosx_10_14_x86_64.macosx_10_15_x86_64.macosx_11_0_x86_64.whl", hash = "sha256:e8f1a366a403784afd30a56eb99a429cefc45d906943cd362025ccf942208e13"},
    {file = "xgboost-1.4.2-py3-none-manylinux2010_x86_64.whl", hash = "sha256:ec3f60d53dcd23273a5c7a495ba0f8205656ce750eb2ce7798726a4b2ef4955a"},
    {file = "xgboost-1.4.2-py3-none-manylinux2014_aarch64.whl", hash = "sha256:15dd5987827030b3f68e741490a8b3a4ead7c6064bd911e36235b84e0a9d0765"},
    {file = "xgboost-1.4.2-py3-none-win_amd64.whl", hash = "sha256:7c8973204b2c2362012850605e81de5a180513fc08db36d0da9befb77c3d57c8"},
    {file = "xgboost-1.4.2.tar.gz", hash = "sha256:5a364c152095824445ac56a83fb7f7e75913b4bb128c2fcd99b85877c9f4f8fe"},
]
xmltodict = [
    {file = "xmltodict-0.13.0-py2.py3-none-any.whl", hash = "sha256:aa89e8fd76320154a40d19a0df04a4695fb9dc5ba977cbb68ab3e4eb225e7852"},
    {file = "xmltodict-0.13.0.tar.gz", hash = "sha256:341595a488e3e01a85a9d8911d8912fd922ede5fecc4dce437eb4b6c8d037e56"},
]
zeroc-ice = [
    {file = "zeroc-ice-3.6.5.tar.gz", hash = "sha256:4235ffeb605bcd4e22e716577f7d61e4aa1bc82f65276bb542701a81b7933356"},
    {file = "zeroc_ice-3.6.5-cp27-cp27m-macosx_10_14_x86_64.whl", hash = "sha256:9d13ed4130683726d9741e1f6789e7b977b14ad3aa39d23ffaa798bbf9e8f11b"},
    {file = "zeroc_ice-3.6.5-cp27-cp27m-win32.whl", hash = "sha256:514e602f9e8d0c7f4cf1a3777fbc357e11323e5ab1bfa169edd6d76118e76920"},
    {file = "zeroc_ice-3.6.5-cp27-cp27m-win_amd64.whl", hash = "sha256:8145dcea8fcff2a58ffd74a358d71a46b714b686b4106d8c97cda491c558e14b"},
    {file = "zeroc_ice-3.6.5-cp37-cp37m-macosx_10_14_x86_64.whl", hash = "sha256:7088ec02c091174776e66f70dc7bbb81280f355bc948bfb1a5d156ef8525d15f"},
    {file = "zeroc_ice-3.6.5-cp37-cp37m-win32.whl", hash = "sha256:b9d9e00e2ee649971e3615752531d73577daedbc8a0ac04178727651f1ed4fa2"},
    {file = "zeroc_ice-3.6.5-cp37-cp37m-win_amd64.whl", hash = "sha256:cdc4c68111dfe3542287ca6d41d2ad7ee22d8806cf6231f124769c60351d636c"},
]
zipp = [
    {file = "zipp-3.8.1-py3-none-any.whl", hash = "sha256:47c40d7fe183a6f21403a199b3e4192cca5774656965b0a4988ad2f8feb5f009"},
    {file = "zipp-3.8.1.tar.gz", hash = "sha256:05b45f1ee8f807d0cc928485ca40a07cb491cf092ff587c0df9cb1fd154848d2"},
]<|MERGE_RESOLUTION|>--- conflicted
+++ resolved
@@ -467,31 +467,13 @@
 
 [[package]]
 name = "fonttools"
-<<<<<<< HEAD
-version = "4.35.0"
-=======
 version = "4.37.1"
->>>>>>> cc78efa3
 description = "Tools to manipulate font files"
 category = "main"
 optional = false
 python-versions = ">=3.7"
 
 [package.extras]
-<<<<<<< HEAD
-woff = ["brotli (>=1.0.1)", "brotlicffi (>=0.8.0)", "zopfli (>=0.1.4)"]
-unicode = ["unicodedata2 (>=14.0.0)"]
-ufo = ["fs (>=2.2.0,<3)"]
-type1 = ["xattr"]
-symfont = ["sympy"]
-repacker = ["uharfbuzz (>=0.23.0)"]
-plot = ["matplotlib"]
-pathops = ["skia-pathops (>=0.5.0)"]
-lxml = ["lxml (>=4.0,<5)"]
-interpolatable = ["munkres", "scipy"]
-graphite = ["lz4 (>=1.7.4.2)"]
-all = ["xattr", "unicodedata2 (>=14.0.0)", "munkres", "brotli (>=1.0.1)", "scipy", "brotlicffi (>=0.8.0)", "uharfbuzz (>=0.23.0)", "skia-pathops (>=0.5.0)", "sympy", "matplotlib", "lz4 (>=1.7.4.2)", "zopfli (>=0.1.4)", "lxml (>=4.0,<5)", "fs (>=2.2.0,<3)"]
-=======
 all = ["brotli (>=1.0.1)", "brotlicffi (>=0.8.0)", "fs (>=2.2.0,<3)", "lxml (>=4.0,<5)", "lz4 (>=1.7.4.2)", "matplotlib", "munkres", "scipy", "skia-pathops (>=0.5.0)", "sympy", "uharfbuzz (>=0.23.0)", "unicodedata2 (>=14.0.0)", "xattr", "zopfli (>=0.1.4)"]
 graphite = ["lz4 (>=1.7.4.2)"]
 interpolatable = ["munkres", "scipy"]
@@ -504,7 +486,6 @@
 ufo = ["fs (>=2.2.0,<3)"]
 unicode = ["unicodedata2 (>=14.0.0)"]
 woff = ["brotli (>=1.0.1)", "brotlicffi (>=0.8.0)", "zopfli (>=0.1.4)"]
->>>>>>> cc78efa3
 
 [[package]]
 name = "frozenlist"
@@ -2754,11 +2735,7 @@
 [metadata]
 lock-version = "1.1"
 python-versions = ">=3.7.1,<3.11"
-<<<<<<< HEAD
-content-hash = "ef78c0a879cc1dbc83e070dac02ebbcbde1a4ce55bc618f5ff6b0b0050bc7908"
-=======
 content-hash = "0a7fc281e7d5415d548678570c3f74b8721d64bccc7ccf41ceacfd1c160b9ece"
->>>>>>> cc78efa3
 
 [metadata.files]
 absl-py = [
