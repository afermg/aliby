--- conflicted
+++ resolved
@@ -6,13 +6,6 @@
 import xmltodict
 from tifffile import TiffFile
 
-<<<<<<< HEAD
-import numpy as np
-=======
-# dask extends numpy to multi-core machines and distributed clusters
-# and allows data to be stored that is larger than the RAM by
-# sharing between RAM and a hard disk
->>>>>>> be3b8e6b
 import dask.array as da
 from dask.array.image import imread
 
