--- conflicted
+++ resolved
@@ -272,15 +272,10 @@
 class UnsafeImage(Image):
     """
     Loads images from OMERO and gives access to the data and metadata.
-<<<<<<< HEAD
     This class is a temporary solution while we find a way to use
     context managers inside napari. It risks resulting in zombie connections
     and producing freezes in an OMERO server.
 
-=======
-    This does not require context management to work, making it possible
-    to leave hanging sessions and freeze an Omero server.
->>>>>>> cc78efa3
     """
 
     def __init__(self, image_id, **server_info):
@@ -295,8 +290,7 @@
             Specifies the host, username, and password as strings
         """
         super().__init__(image_id, **server_info)
-<<<<<<< HEAD
-        self.create_gateway()
+        self.create_gate()
 
     @property
     def data(self):
@@ -304,7 +298,4 @@
             return get_data_lazy(self.image_wrap)
         except Exception as e:
             print(f"ERROR: Failed fetching image from server: {e}")
-            self.conn.connect(False)
-=======
-        self.create_gate()
->>>>>>> cc78efa3
+            self.conn.connect(False)