--- conflicted
+++ resolved
@@ -17,24 +17,19 @@
 
 import re
 import typing as t
-from aliby.io.image import dispatch_image
 
 import h5py
+from abc import ABC
 import matplotlib.pyplot as plt
 import numpy as np
 import seaborn as sns
+from PIL import Image
+from skimage.morphology import dilation
+
 from agora.io.cells import Cells
 from agora.io.writer import load_attributes
-from PIL import Image
-from skimage.morphology import dilation
-
-<<<<<<< HEAD
+from aliby.io.image import dispatch_image
 from aliby.tile.tiler import Tiler, TilerParameters
-from aliby.tile.traps import stretch_image
-=======
-from aliby.io.image import Image as OImage
-from aliby.tile.tiler import Tiler
->>>>>>> 7ee0038b
 
 default_colours = {
     "Brightfield": "Greys_r",
@@ -80,9 +75,6 @@
             pixvals = ((pixvals - minval) / (maxval - minval)) * 255
 
         Image.fromarray(pixvals.astype(np.uint8))
-
-
-from abc import ABC
 
 
 class BaseImageViewer(ABC):
