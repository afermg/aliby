--- conflicted
+++ resolved
@@ -28,20 +28,8 @@
 import numpy as np
 import xmltodict
 import zarr
-<<<<<<< HEAD
-from aliby.io.omero import Image
-from dask.array.image import imread
-
-try:
-    from importlib_resources import files
-except ModuleNotFoundError:
-    from importlib.resources import files
-
-from agora.io.metadata import parse_microscopy_logs
-=======
 from agora.io.metadata import parse_metadata
 from dask.array.image import imread
->>>>>>> 70b60cd7
 from tifffile import TiffFile
 
 
@@ -65,24 +53,6 @@
 
 def dispatch_image(source: str or int or dict[str, str] or Path):
     """Pick the appropriate Image class for the source of data."""
-<<<<<<< HEAD
-    if isinstance(source, (int, np.int64)):
-        instantiator = Image
-    elif isinstance(source, dict) or (
-        isinstance(source, (str, Path)) and Path(source).is_dir()
-    ):
-        # zarr files are considered directories
-        if Path(source).suffix == ".zarr":
-            instantiator = ImageZarr
-        else:
-            instantiator = ImageDir
-    elif isinstance(source, (str, Path)) and Path(source).is_file():
-        instantiator = ImageLocalOME
-    else:
-        raise Exception(f"Invalid data source at {source}.")
-    return instantiator
-
-=======
     img_type=None
     if isinstance(source, int):
         from aliby.io.omero import Image
@@ -101,7 +71,6 @@
             case s if s.is_dir() and s.exists():
                 img_type = ImageDir
     return img_type
->>>>>>> 70b60cd7
 
 def files_to_image_sizes(path: Path, suffix="tiff"):
     """
@@ -176,6 +145,7 @@
 
     def set_meta(self):
         """Load metadata using parser dispatch."""
+        from agora.io.metadata import parse_microscopy_logs
         logs_metadata = parse_microscopy_logs(self.path)
         if logs_metadata is None:
             # try to deduce metadata
