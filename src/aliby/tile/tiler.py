"""
Tiler: Divides images into smaller tiles.

The tasks of the Tiler are selecting regions of interest, or tiles, of
images - with one trap per tile, correcting for the drift of the microscope
stage over time, and handling errors and bridging between the image data
and Aliby’s image-processing steps.

Tiler subclasses deal with either network connections or local files.
There is a special MonoTile class for the case when the whole
image is to be processed.

To find tiles, we use a two-step process: we analyse the bright-field image
to produce the template of a trap, and we fit this template to the image to
find the tiles' centres.

We use texture-based segmentation (entropy) to split the image into
foreground -- cells and traps -- and background, which we then identify with
an Otsu filter. Two methods are used to produce a template trap from these
regions: pick the trap with the smallest minor axis length and average over
all validated traps.

A peak-identifying algorithm recovers the x and y-axis location of traps in
the original image, and we choose the approach to template that identifies
the most tiles.

The experiment is stored as an array with our standard indexing order of
(Time, Channels, Z-stack, X, Y).
"""

import logging
import re
import typing as t
import warnings
from abc import ABC, abstractmethod
from functools import lru_cache
from pathlib import Path

import dask.array as da
import h5py
import numpy as np
from agora.abc import ParametersABC, StepABC
from agora.io.writer import BridgeH5
<<<<<<< HEAD
from aliby.global_settings import imaging_specifications
from aliby.tile.process_traps import segment_traps
from aliby.tile.tiles import Tile, TileLocations
from skimage.registration import phase_cross_correlation
=======
from skimage.registration import phase_cross_correlation

from aliby.tile.traps import segment_traps


class Tile:
    """Store a tile's location and size."""

    def __init__(self, centre, parent_class, size, max_size):
        """Initialise using a parent class."""
        self.centre = centre
        self.parent_class = parent_class  # used to access drifts
        self.size = size
        self.half_size = size // 2
        self.max_size = max_size

    def centre_at_time(self, tp: int) -> t.List[int]:
        """
        Return tile's centre by applying drifts.

        Parameters
        ----------
        tp: integer
            Index for the time point of interest.
        """
        drifts = self.parent_class.drifts
        tile_centre = self.centre - np.sum(drifts[: tp + 1], axis=0)
        return list(tile_centre.astype(int))

    def as_tile(self, tp: int):
        """
        Return tile in the OMERO tile format of x, y, w, h.

        Here x, y are at the bottom left corner of the tile
        and w and h are the tile width and height.

        Parameters
        ----------
        tp: integer
            Index for the time point of interest.

        Returns
        -------
        x: int
            x-coordinate of bottom left corner of tile.
        y: int
            y-coordinate of bottom left corner of tile.
        w: int
            Width of tile.
        h: int
            Height of tile.
        """
        x, y = self.centre_at_time(tp)
        # tile bottom corner
        x = int(x - self.half_size)
        y = int(y - self.half_size)
        return x, y, self.size, self.size

    def as_range(self, tp: int):
        """
        Return a horizontal and a vertical slice of a tile.

        Parameters
        ----------
        tp: integer
            Index for a time point

        Returns
        -------
        A slice of x coordinates from left to right
        A slice of y coordinates from top to bottom
        """
        x, y, w, h = self.as_tile(tp)
        return slice(x, x + w), slice(y, y + h)


class TileLocations:
    """Store each tile as an instance of Tile."""

    def __init__(
        self,
        initial_location: np.array,
        tile_size: int = None,
        max_size: int = 1200,
        drifts: np.array = None,
    ):
        """
        Initialise tiles as an array of Tile objects.

        Parameters
        ----------
        initial_location: array
            An array of tile centres.
        tile_size: int
            Length of one side of a square tile.
        max_size: int, optional
            Default is 1200.
        drifts: array
            An array of translations to correct drift of the microscope.
        """
        if drifts is None:
            drifts = []
        self.tile_size = tile_size
        self.max_size = max_size
        self.initial_location = initial_location
        self.tiles = [
            Tile(centre, self, tile_size or max_size, max_size)
            for centre in initial_location
        ]
        self.drifts = drifts

    def __len__(self):
        """Find number of tiles."""
        return len(self.tiles)

    def __iter__(self):
        """Return the next tile from the list of tiles."""
        yield from self.tiles

    @property
    def shape(self):
        """Return the number of tiles and the number of drifts."""
        return len(self.tiles), len(self.drifts)

    def to_dict(self, tp: int):
        """
        Export initial locations, tile_size, max_size, and drifts as a dict.

        Parameters
        ----------
        tp: integer
            An index for a time point
        """
        res = dict()
        if tp == 0:
            res["trap_locations"] = self.initial_location
            res["attrs/tile_size"] = self.tile_size
            res["attrs/max_size"] = self.max_size
        res["drifts"] = np.expand_dims(self.drifts[tp], axis=0)
        return res

    def centres_at_time(self, tp: int) -> np.ndarray:
        """Return an array of tile centres (x- and y-coords)."""
        return np.array([tile.centre_at_time(tp) for tile in self.tiles])

    @classmethod
    def from_tiler_init(
        cls,
        initial_location,
        tile_size: int = None,
        max_size: int = 1200,
    ):
        """Instantiate from a Tiler."""
        return cls(initial_location, tile_size, max_size, drifts=[])

    @classmethod
    def read_h5(cls, file):
        """Instantiate from a h5 file."""
        with h5py.File(file, "r") as hfile:
            tile_info = hfile["trap_info"]
            initial_locations = tile_info["trap_locations"][()]
            drifts = tile_info["drifts"][()].tolist()
            max_size = tile_info.attrs["attrs/max_size"]
            tile_size = tile_info.attrs["attrs/tile_size"]
        tile_loc_cls = cls(initial_locations, tile_size, max_size=max_size)
        tile_loc_cls.drifts = drifts
        return tile_loc_cls
>>>>>>> 70b60cd7


class TilerParameters(ParametersABC):
    """Define default values for tile size and the reference channels."""

    _defaults = {
<<<<<<< HEAD
        "tile_size": imaging_specifications["tile_size"],
        "ref_channel": "Brightfield",
        "ref_z": 0,
        "position_name": None,
        "magnification": imaging_specifications["magnification"],
        "initial_tp": 0,
=======
        "tile_size": 117,
        "ref_channel": 0,
        "ref_z": 0,
        "track_drift": True,
>>>>>>> 70b60cd7
    }


class TilerABC(StepABC):
    """
    Base interface for Tiler. Minimal and simple.
    This should enable build different types of tilers in the future that
    make different assumptions to our usual Tiler class.
    """

    def __init__(
        self,
        pixels: da.core.Array,
        meta: dict,
        parameters: TilerParameters,
    ):
        super().__init__(parameters)
        self.pixels = pixels

        self.channels = meta.get("channels", list(range(pixels.shape[-4])))
        # get reference channel - used for segmentation
        ref_channel_index = parameters.ref_channel
        if isinstance(ref_channel_index, str):
            ref_channel_index = self.channels.index(parameters.ref_channel)
        self.ref_channel_index = ref_channel_index

    def _run_tp(self, tp: int):
        """
        Find tiles for a given time point.

        Determine any translational drift of the current image from the
        previous one.

        Arguments
        ---------
        tp: integer
            The time point to tile.
        """
        if self.no_processed == 0:
            initial_image = self.pixels[0, self.ref_channel_index, self.ref_z]
            self.tile_locs = set_areas_of_interest(
                initial_image,
                self.tile_size,
            )

        if hasattr(self.tile_locs, "drifts"):
            drift_len = len(self.tile_locs.drifts)
            if self.no_processed != drift_len:
                warnings.warn(
                    "Tiler: the number of processed tiles and the number of drifts"
                    " calculated do not match."
                )
                self.no_processed = drift_len

        # determine drift for this time point and update tile_locs.drifts
        self.find_drift(tp)
        # update no_processed
        self.no_processed = tp + 1
        # return result for writer
        return self.tile_locs.to_dict(tp)

    @lru_cache(maxsize=2)
    def load_image(self, tp: int, c: int) -> np.ndarray:
        """
        Load image using dask.

        Assumes the image is arranged as
            no of time points
            no of channels
            no of z stacks
            no of pixels in y direction
            no of pixels in x direction

        Parameters
        ----------
        tp: integer
            An index for a time point
        c: integer
            An index for a channel

        Returns
        -------
        full: an array of images
        """
        full = self.pixels[tp, c]
        if hasattr(full, "compute"):
            # if using dask fetch images
            full = full.compute(scheduler="synchronous")
        return full

    @classmethod
    def from_image(
        cls,
        image,
        parameters: TilerParameters,
    ):
        """
        Instantiate from an Image instance.

        Parameters
        ----------
        image: an instance of Image
        parameters: an instance of TilerPameters
        """
        return cls(
            image.data,
            image.meta,
            parameters,
        )

    def get_tiles_timepoint(self, tp: int, channels=None, z: int = 0) -> np.ndarray:
        """
        Get a multidimensional array with all tiles for a set of channels
        and z-stacks.

        Used by extractor.

        Parameters
        ---------
        tp: int
            Index of time point
        tile_shape: int or tuple of two ints
            Size of tile in x and y dimensions
        channels: string or list of strings
            Names of channels of interest
        z: int
            Index of z-channel of interest

        Returns
        -------
        res: array
            Data arranged as (tiles, channels, Z, X, Y)
        """
        if channels is None:
            channels = [0]
        elif isinstance(channels, str):
            channels = [channels]
        # convert to indices
        channels = [
            (self.channels.index(channel) if isinstance(channel, str) else channel)
            for channel in channels
        ]
        # get the data as a list of length of the number of channels
        res = []
        for c in channels:
            # only return requested z
            tiles = self.get_tp_data(tp, c)[:, z]
            # insert new axis at index 1 for missing time point
            tiles = np.expand_dims(tiles, axis=1)
            res.append(tiles)
        # stack at time-point axis if more than one channel
        tiles_tp = np.stack(res, axis=1)
        return tiles_tp


class Tiler(TilerABC):
    """
    Divide images into smaller tiles for faster processing.

    Find tiles and re-register images if they drift.
    Fetch images from an OMERO server if necessary.

    Uses an Image instance, which lazily provides the pixel data,
<<<<<<< HEAD
    and, as an independent argument, image_metadata.
=======
    and, as an independent argument, meta.
>>>>>>> 70b60cd7
    """

    def __init__(
        self,
        image: da.core.Array,
<<<<<<< HEAD
        image_metadata: t.Dict,
        parameters: TilerParameters,
        tile_locations=None,
        microscopy_metadata: t.Dict = None,
=======
        meta: dict,
        parameters: TilerParameters,
        tile_locations=None,
        **kwargs,
>>>>>>> 70b60cd7
    ):
        """
        Initialise.

        Parameters
        ----------
        image: an instance of Image
<<<<<<< HEAD
        image_metadata: dictionary
        parameters: an instance of TilerParameters
        tile_locs: (optional)
        micrscopy_metadata: optional
        """
        super().__init__(parameters)
        self.image = image
        self.position_name = parameters.to_dict()["position_name"]
        if "channels" in image_metadata and isinstance(image, da.Array):
            # information for a particular image
            self.channels = image_metadata["channels"]
        elif "channels_by_position" in microscopy_metadata["full"]:
            # likely zarr array
            self.channels = microscopy_metadata["full"][
                "channels_by_position"
            ][self.position_name]
        else:
            self.channels = list(range(image_metadata.get("size_c", 0)))
        # get spatial location of position
        if microscopy_metadata is not None:
            self.spatial_location = microscopy_metadata["full"][
                "spatial_locations"
            ][self.position_name]
        else:
            self.spatial_location = None
        # get reference channel - used for segmentation
        self.ref_channel_index = self.channels.index(parameters.ref_channel)
        self.tile_locs = tile_locations
        # adjust for non-standard magnification
        if self.tile_size != imaging_specifications["tile_size"]:
            print(
                "Warning: tile_size has been changed."
                "\nConsider changing magnification instead."
            )
        else:
            # adjust tile_size for any magnification differing from default
            self.tile_size = int(
                self.tile_size
                * self.magnification
                / imaging_specifications["magnification"]
            )
=======
        meta: dictionary
        parameters: an instance of TilerParameters
        tile_locs: (optional)
        **kwargs
        """
        super().__init__(image, meta, parameters)

        params_d = parameters.to_dict()
        if "position_name" in params_d:
            self.channels = find_channel_swainlab(meta, params_d["position_name"])
        # get reference channel - used for segmentation
        self.ref_channel_index = self.channels.index(parameters.ref_channel)
        self.tile_locs = tile_locations
        if "zsections" in meta:
            self.z_perchannel = {
                ch: zsect for ch, zsect in zip(self.channels, meta["zsections"])
            }
        self.tile_size = self.tile_size or min(self.pixels.shape[-2:])
>>>>>>> 70b60cd7

    @classmethod
    def from_image(
        cls,
        image,
        parameters: TilerParameters,
<<<<<<< HEAD
        microscopy_metadata: t.Dict = None,
=======
        **kwargs,
>>>>>>> 70b60cd7
    ):
        """
        Instantiate from an Image instance.

        Parameters
        ----------
        image: an instance of Image
        parameters: an instance of TilerPameters
        """
        return cls(
            image.data,
<<<<<<< HEAD
            image_metadata=image.metadata,
            parameters=parameters,
            microscopy_metadata=microscopy_metadata,
=======
            image.meta,
            parameters,
            **kwargs,
>>>>>>> 70b60cd7
        )

    @classmethod
    def from_h5(
        cls,
        image,
        filepath: t.Union[str, Path],
        parameters: t.Optional[TilerParameters] = None,
<<<<<<< HEAD
        microscopy_metadata: t.Dict = None,
=======
        **kwargs,
>>>>>>> 70b60cd7
    ):
        """
        Instantiate from an h5 file.

        Parameters
        ----------
        image: an instance of Image
        filepath: Path instance
            Path to an h5 file.
        parameters: an instance of TileParameters (optional)
        """
        tile_locs = TileLocations.read_h5(filepath)
<<<<<<< HEAD
        image_metadata = BridgeH5(filepath).meta_h5
        image_metadata["channels"] = image.metadata["channels"]
=======
        meta = BridgeH5(filepath).meta_h5
        meta["channels"] = image.meta["channels"]
>>>>>>> 70b60cd7
        if parameters is None:
            parameters = TilerParameters.default()
        tiler = cls(
            image.data,
<<<<<<< HEAD
            image_metadata,
            parameters,
            tile_locations=tile_locs,
=======
            meta,
            parameters,
            tile_locations=tile_locs,
            **kwargs,
>>>>>>> 70b60cd7
        )
        if hasattr(tile_locs, "drifts"):
            tiler.no_processed = len(tile_locs.drifts)
        return tiler

    @property
    def no_processed(self) -> int:
        """Return the number of processed images."""
        if not hasattr(self, "_no_processed"):
            self._no_processed = 0
        return self._no_processed

    @no_processed.setter
    def no_processed(self, value):
        self._no_processed = value

<<<<<<< HEAD
    @property
    def no_tiles(self):
        """Return number of tiles."""
        return len(self.tile_locs)

    def initialise_tiles(self, tile_size: int = None):
        """
        Find initial positions of tiles.

        Remove tiles that are too close to the edge of the image
        so no padding is necessary.

        Parameters
        ----------
        tile_size: integer
            The size of a tile.
        """
        initial_image = self.image[
            self.initial_tp, self.ref_channel_index, self.ref_z
        ]
        if tile_size:
            half_tile = tile_size // 2
            # max_size is the minimum of the numbers of x and y pixels
            max_size = min(self.image.shape[-2:])
            # find the tiles
            tile_locs = segment_traps(initial_image, tile_size)
            # keep only tiles that are not near an edge
            tile_locs = [
                [x, y]
                for x, y in tile_locs
                if half_tile < x < max_size - half_tile
                and half_tile < y < max_size - half_tile
            ]
            # store tiles in an instance of TileLocations
            self.tile_locs = TileLocations.from_tiler_init(
                tile_locs, tile_size
            )
        else:
            # one tile with its centre at the image's centre
            yx_shape = self.image.shape[-2:]
            tile_locs = [[x // 2 for x in yx_shape]]
            self.tile_locs = TileLocations.from_tiler_init(
                tile_locs, max_size=min(yx_shape)
            )

=======
>>>>>>> 70b60cd7
    def find_drift(self, tp: int):
        """
        Find any translational drift between two images.

        Use cross correlation between two consecutive images.

        Arguments
        ---------
        tp: integer
            Index for a time point.
        """
        prev_tp = max(0, tp - 1)
        # cross-correlate
        drift, _, _ = phase_cross_correlation(
            self.pixels[prev_tp, self.ref_channel_index, self.ref_z],
            self.pixels[tp, self.ref_channel_index, self.ref_z],
        )
        # store drift
        if 0 < tp < len(self.tile_locs.drifts):
            self.tile_locs.drifts[tp] = drift.tolist()
        else:
            self.tile_locs.drifts.append(drift.tolist())

    def get_tp_data(
        self,
        tp: int,
        c: int,
        drift: bool = True,
    ) -> np.ndarray:
        """
        Return all tiles corrected for drift.

        Parameters
        ----------
        tp: integer
            An index for a time point
        c: integer
            An index for a channel

        Returns
        ----------
        Numpy ndarray of tiles with shape (no tiles, z-sections, y, x)
        """
        tiles = []
        full = self.load_image(tp, c)

        for tile in self.tile_locs:
<<<<<<< HEAD
            # pad tile if necessary
            ndtile = Tiler.get_tile_and_pad(full, tile.as_range(tp))
            tiles.append(ndtile)
=======
            if drift:
                # pad tile if necessary
                full = if_out_of_bounds_pad(full, tile.as_range(tp))

            tiles.append(full)
>>>>>>> 70b60cd7
        return np.stack(tiles)

    def get_tile_data(self, tile_id: int, tp: int, c: int) -> np.ndarray:
        """
        Return a tile corrected for drift and padding.

        Parameters
        ----------
        tile_id: integer
            Index of tile.
        tp: integer
            Index of time points.
        c: integer
            Index of channel.

        Returns
        -------
        ndtile: array
            An array of (x, y) arrays, one for each z stack
        """
        full = self.load_image(tp, c)
        tile = self.tile_locs.tiles[tile_id]
<<<<<<< HEAD
        ndtile = self.get_tile_and_pad(full, tile.as_range(tp))
        return ndtile

    def _run_tp(self, tp: int):
        """
        Find tiles for a given time point.

        Determine any translational drift of the current image from the
        previous one.

        Arguments
        ---------
        tp: integer
            The time point to tile.
        """
        if self.no_processed == 0 or not hasattr(self.tile_locs, "drifts"):
            self.initialise_tiles(self.tile_size)
        if hasattr(self.tile_locs, "drifts"):
            drift_len = len(self.tile_locs.drifts)
            if self.no_processed != drift_len:
                warnings.warn(
                    "Tiler: the number of processed tiles and the number of drifts"
                    " calculated do not match."
                )
                self.no_processed = drift_len
        # determine drift for this time point and update tile_locs.drifts
        self.find_drift(tp)
        # update no_processed
        self.no_processed = tp + 1
        # return result for writer
        return self.tile_locs.to_dict(tp)

    def run(self, time_dim=None):
        """Tile all time points in an experiment at once."""
        if time_dim is None:
            time_dim = 0
        for frame in range(self.image.shape[time_dim]):
            self.run_tp(frame)
        return None

    def get_tiles_timepoint(
        self, tp: int, channels=None, z: int = 0
    ) -> np.ndarray:
        """
        Get a multidimensional array with all tiles for a set of channels
        and z-stacks.
=======
>>>>>>> 70b60cd7

        ndtile = if_out_of_bounds_pad(full, tile.as_range(tp))

        return ndtile


def run(self, time_dim: int or None = None):
    """
    Tile all time points in an experiment at once.
    If no time dimension is provided it assumes it is the first one.
    """
    if time_dim is None:
        time_dim = 0
    for frame in range(self.pixels.shape[time_dim]):
        self.run_tp(frame)
    return None


<<<<<<< HEAD
    @staticmethod
    def get_tile_and_pad(image_array, slices):
        """
        Pad slices if out of bounds.
=======
def get_channel_index(self, channel: str or int) -> int or None:
    """
    Find index for channel using regex.
>>>>>>> 70b60cd7

    If channels are strings, return the first matched string.
    If channels are integers, return channel unchanged if it is
    an integer.

    Parameters
    ----------
    channel: string or int
        The channel or index to be used.
    """
    if isinstance(channel, int) and all(
        map(lambda x: isinstance(x, int), self.channels)
    ):
        return channel
    elif isinstance(channel, str):
        return find_channel_index(self.channels, channel)
    else:
        return None


def find_channel_index(image_channels: t.List[str], channel_regex: str):
    """Use a regex to find the index of a channel."""
    for index, ch in enumerate(image_channels):
        found = re.match(channel_regex, ch, re.IGNORECASE)
        if found:
            if len(found.string) - (found.endpos - found.start()):
                logging.getLogger("aliby").log(
                    logging.WARNING,
                    f"Channel {channel_regex} matched {ch} using regex",
                )
            return index


def find_channel_name(image_channels: t.List[str], channel_regex: str):
    """Find the name of the channel using regex."""
    index = find_channel_index(image_channels, channel_regex)
    if index is not None:
        return image_channels[index]


def if_out_of_bounds_pad(pixels, slices):
    """
    Pad slices if out of bounds.

    Parameters
    ----------
    full: array
        Slice of image (zstacks, x, y) - the entire position
        with zstacks as first axis
    slices: tuple of two slices
        Delineates indices for the x- and y- ranges of the tile.

    Returns
    -------
    tile: array
        A tile with all z stacks for the given slices.
        If some padding is needed, the median of the image is used.
        If much padding is needed, a tile of NaN is returned.
    """
    # number of pixels in the y direction
    max_size = pixels.shape[-1]
    # ignore parts of the tile outside of the image
    y, x = [slice(max(0, s.start), min(max_size, s.stop)) for s in slices]
    # get the tile including all z stacks
    tile = pixels[:, y, x]
    # find extent of padding needed in x and y
    padding = np.array([(-min(0, s.start), -min(0, max_size - s.stop)) for s in slices])
    if padding.any():
        tile_size = slices[0].stop - slices[0].start
        if (padding > tile_size / 4).any():
            # fill with NaN because too much of the tile is outside of the image
            tile = np.full((pixels.shape[0], tile_size, tile_size), np.nan)
        else:
            # pad tile with median value of the tile
            tile = np.pad(tile, [[0, 0]] + padding.tolist(), "median")
    return tile


def set_areas_of_interest(
    pixels: np.ndarray,
    tile_size: int = None,
) -> tuple[tuple[int]]:
    """
    Find initial positions of tiles, or determine that the entire image is
    an area of interest.

    Remove tiles that are too close to the edge of the image
    so no padding is necessary.

    Parameters
    ----------
    tile_size: integer
        The size of a tile
    """
    shape = pixels.shape
    # only tile if the image fits more than one non-overlaping tile
    if tile_size and tile_size < min(shape) // 2:
        half_tile = tile_size // 2
        # max_size is the minimum of the numbers of x and y pixels
        max_size = min(shape[-2:])
        # find the tiles
        tile_locs = segment_traps(pixels, tile_size)
        # keep only tiles that are not near an edge
        tile_locs = [
            [x, y]
            for x, y in tile_locs
            if half_tile < x < max_size - half_tile
            and half_tile < y < max_size - half_tile
        ]
        # store tiles in an instance of TileLocations
        tile_locs = TileLocations.from_tiler_init(tile_locs, tile_size)
    else:
        # one tile with its centre at the image's centre
        yx_shape = shape[-2:]
        tile_locs = (tuple(x // 2 for x in yx_shape),)
        tile_locs = TileLocations.from_tiler_init(tile_locs, max_size=min(yx_shape))
    return tile_locs<|MERGE_RESOLUTION|>--- conflicted
+++ resolved
@@ -41,19 +41,23 @@
 import numpy as np
 from agora.abc import ParametersABC, StepABC
 from agora.io.writer import BridgeH5
-<<<<<<< HEAD
 from aliby.global_settings import imaging_specifications
 from aliby.tile.process_traps import segment_traps
 from aliby.tile.tiles import Tile, TileLocations
 from skimage.registration import phase_cross_correlation
-=======
-from skimage.registration import phase_cross_correlation
-
-from aliby.tile.traps import segment_traps
-
-
-class Tile:
-    """Store a tile's location and size."""
+
+
+class TilerParameters(ParametersABC):
+    """Define default values for tile size and the reference channels."""
+
+    _defaults = {
+        "tile_size": imaging_specifications["tile_size"],
+        "ref_channel": "Brightfield",
+        "ref_z": 0,
+        "position_name": None,
+        "magnification": imaging_specifications["magnification"],
+        "initial_tp": 0,
+    }
 
     def __init__(self, centre, parent_class, size, max_size):
         """Initialise using a parent class."""
@@ -214,26 +218,16 @@
         tile_loc_cls = cls(initial_locations, tile_size, max_size=max_size)
         tile_loc_cls.drifts = drifts
         return tile_loc_cls
->>>>>>> 70b60cd7
 
 
 class TilerParameters(ParametersABC):
     """Define default values for tile size and the reference channels."""
 
     _defaults = {
-<<<<<<< HEAD
-        "tile_size": imaging_specifications["tile_size"],
-        "ref_channel": "Brightfield",
-        "ref_z": 0,
-        "position_name": None,
-        "magnification": imaging_specifications["magnification"],
-        "initial_tp": 0,
-=======
         "tile_size": 117,
         "ref_channel": 0,
         "ref_z": 0,
         "track_drift": True,
->>>>>>> 70b60cd7
     }
 
 
@@ -397,27 +391,16 @@
     Fetch images from an OMERO server if necessary.
 
     Uses an Image instance, which lazily provides the pixel data,
-<<<<<<< HEAD
-    and, as an independent argument, image_metadata.
-=======
     and, as an independent argument, meta.
->>>>>>> 70b60cd7
     """
 
     def __init__(
         self,
         image: da.core.Array,
-<<<<<<< HEAD
-        image_metadata: t.Dict,
-        parameters: TilerParameters,
-        tile_locations=None,
-        microscopy_metadata: t.Dict = None,
-=======
         meta: dict,
         parameters: TilerParameters,
         tile_locations=None,
         **kwargs,
->>>>>>> 70b60cd7
     ):
         """
         Initialise.
@@ -425,49 +408,6 @@
         Parameters
         ----------
         image: an instance of Image
-<<<<<<< HEAD
-        image_metadata: dictionary
-        parameters: an instance of TilerParameters
-        tile_locs: (optional)
-        micrscopy_metadata: optional
-        """
-        super().__init__(parameters)
-        self.image = image
-        self.position_name = parameters.to_dict()["position_name"]
-        if "channels" in image_metadata and isinstance(image, da.Array):
-            # information for a particular image
-            self.channels = image_metadata["channels"]
-        elif "channels_by_position" in microscopy_metadata["full"]:
-            # likely zarr array
-            self.channels = microscopy_metadata["full"][
-                "channels_by_position"
-            ][self.position_name]
-        else:
-            self.channels = list(range(image_metadata.get("size_c", 0)))
-        # get spatial location of position
-        if microscopy_metadata is not None:
-            self.spatial_location = microscopy_metadata["full"][
-                "spatial_locations"
-            ][self.position_name]
-        else:
-            self.spatial_location = None
-        # get reference channel - used for segmentation
-        self.ref_channel_index = self.channels.index(parameters.ref_channel)
-        self.tile_locs = tile_locations
-        # adjust for non-standard magnification
-        if self.tile_size != imaging_specifications["tile_size"]:
-            print(
-                "Warning: tile_size has been changed."
-                "\nConsider changing magnification instead."
-            )
-        else:
-            # adjust tile_size for any magnification differing from default
-            self.tile_size = int(
-                self.tile_size
-                * self.magnification
-                / imaging_specifications["magnification"]
-            )
-=======
         meta: dictionary
         parameters: an instance of TilerParameters
         tile_locs: (optional)
@@ -486,18 +426,13 @@
                 ch: zsect for ch, zsect in zip(self.channels, meta["zsections"])
             }
         self.tile_size = self.tile_size or min(self.pixels.shape[-2:])
->>>>>>> 70b60cd7
 
     @classmethod
     def from_image(
         cls,
         image,
         parameters: TilerParameters,
-<<<<<<< HEAD
-        microscopy_metadata: t.Dict = None,
-=======
         **kwargs,
->>>>>>> 70b60cd7
     ):
         """
         Instantiate from an Image instance.
@@ -509,15 +444,9 @@
         """
         return cls(
             image.data,
-<<<<<<< HEAD
-            image_metadata=image.metadata,
-            parameters=parameters,
-            microscopy_metadata=microscopy_metadata,
-=======
             image.meta,
             parameters,
             **kwargs,
->>>>>>> 70b60cd7
         )
 
     @classmethod
@@ -526,11 +455,7 @@
         image,
         filepath: t.Union[str, Path],
         parameters: t.Optional[TilerParameters] = None,
-<<<<<<< HEAD
-        microscopy_metadata: t.Dict = None,
-=======
         **kwargs,
->>>>>>> 70b60cd7
     ):
         """
         Instantiate from an h5 file.
@@ -543,27 +468,16 @@
         parameters: an instance of TileParameters (optional)
         """
         tile_locs = TileLocations.read_h5(filepath)
-<<<<<<< HEAD
-        image_metadata = BridgeH5(filepath).meta_h5
-        image_metadata["channels"] = image.metadata["channels"]
-=======
         meta = BridgeH5(filepath).meta_h5
         meta["channels"] = image.meta["channels"]
->>>>>>> 70b60cd7
         if parameters is None:
             parameters = TilerParameters.default()
         tiler = cls(
             image.data,
-<<<<<<< HEAD
-            image_metadata,
-            parameters,
-            tile_locations=tile_locs,
-=======
             meta,
             parameters,
             tile_locations=tile_locs,
             **kwargs,
->>>>>>> 70b60cd7
         )
         if hasattr(tile_locs, "drifts"):
             tiler.no_processed = len(tile_locs.drifts)
@@ -580,54 +494,6 @@
     def no_processed(self, value):
         self._no_processed = value
 
-<<<<<<< HEAD
-    @property
-    def no_tiles(self):
-        """Return number of tiles."""
-        return len(self.tile_locs)
-
-    def initialise_tiles(self, tile_size: int = None):
-        """
-        Find initial positions of tiles.
-
-        Remove tiles that are too close to the edge of the image
-        so no padding is necessary.
-
-        Parameters
-        ----------
-        tile_size: integer
-            The size of a tile.
-        """
-        initial_image = self.image[
-            self.initial_tp, self.ref_channel_index, self.ref_z
-        ]
-        if tile_size:
-            half_tile = tile_size // 2
-            # max_size is the minimum of the numbers of x and y pixels
-            max_size = min(self.image.shape[-2:])
-            # find the tiles
-            tile_locs = segment_traps(initial_image, tile_size)
-            # keep only tiles that are not near an edge
-            tile_locs = [
-                [x, y]
-                for x, y in tile_locs
-                if half_tile < x < max_size - half_tile
-                and half_tile < y < max_size - half_tile
-            ]
-            # store tiles in an instance of TileLocations
-            self.tile_locs = TileLocations.from_tiler_init(
-                tile_locs, tile_size
-            )
-        else:
-            # one tile with its centre at the image's centre
-            yx_shape = self.image.shape[-2:]
-            tile_locs = [[x // 2 for x in yx_shape]]
-            self.tile_locs = TileLocations.from_tiler_init(
-                tile_locs, max_size=min(yx_shape)
-            )
-
-=======
->>>>>>> 70b60cd7
     def find_drift(self, tp: int):
         """
         Find any translational drift between two images.
@@ -675,17 +541,11 @@
         full = self.load_image(tp, c)
 
         for tile in self.tile_locs:
-<<<<<<< HEAD
-            # pad tile if necessary
-            ndtile = Tiler.get_tile_and_pad(full, tile.as_range(tp))
-            tiles.append(ndtile)
-=======
             if drift:
                 # pad tile if necessary
                 full = if_out_of_bounds_pad(full, tile.as_range(tp))
 
             tiles.append(full)
->>>>>>> 70b60cd7
         return np.stack(tiles)
 
     def get_tile_data(self, tile_id: int, tp: int, c: int) -> np.ndarray:
@@ -708,55 +568,6 @@
         """
         full = self.load_image(tp, c)
         tile = self.tile_locs.tiles[tile_id]
-<<<<<<< HEAD
-        ndtile = self.get_tile_and_pad(full, tile.as_range(tp))
-        return ndtile
-
-    def _run_tp(self, tp: int):
-        """
-        Find tiles for a given time point.
-
-        Determine any translational drift of the current image from the
-        previous one.
-
-        Arguments
-        ---------
-        tp: integer
-            The time point to tile.
-        """
-        if self.no_processed == 0 or not hasattr(self.tile_locs, "drifts"):
-            self.initialise_tiles(self.tile_size)
-        if hasattr(self.tile_locs, "drifts"):
-            drift_len = len(self.tile_locs.drifts)
-            if self.no_processed != drift_len:
-                warnings.warn(
-                    "Tiler: the number of processed tiles and the number of drifts"
-                    " calculated do not match."
-                )
-                self.no_processed = drift_len
-        # determine drift for this time point and update tile_locs.drifts
-        self.find_drift(tp)
-        # update no_processed
-        self.no_processed = tp + 1
-        # return result for writer
-        return self.tile_locs.to_dict(tp)
-
-    def run(self, time_dim=None):
-        """Tile all time points in an experiment at once."""
-        if time_dim is None:
-            time_dim = 0
-        for frame in range(self.image.shape[time_dim]):
-            self.run_tp(frame)
-        return None
-
-    def get_tiles_timepoint(
-        self, tp: int, channels=None, z: int = 0
-    ) -> np.ndarray:
-        """
-        Get a multidimensional array with all tiles for a set of channels
-        and z-stacks.
-=======
->>>>>>> 70b60cd7
 
         ndtile = if_out_of_bounds_pad(full, tile.as_range(tp))
 
@@ -775,16 +586,9 @@
     return None
 
 
-<<<<<<< HEAD
-    @staticmethod
-    def get_tile_and_pad(image_array, slices):
-        """
-        Pad slices if out of bounds.
-=======
 def get_channel_index(self, channel: str or int) -> int or None:
     """
     Find index for channel using regex.
->>>>>>> 70b60cd7
 
     If channels are strings, return the first matched string.
     If channels are integers, return channel unchanged if it is
