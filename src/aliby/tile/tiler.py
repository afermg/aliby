"""
Tiler: Divides images into smaller tiles.

The tasks of the Tiler are selecting regions of interest, or tiles, of images - with one trap per tile, correcting for the drift of the microscope stage over time, and handling errors and bridging between the image data and Aliby’s image-processing steps.

Tiler subclasses deal with either network connections or local files.

To find tiles, we use a two-step process: we analyse the bright-field image to produce the template of a trap, and we fit this template to the image to find the tiles' centres.

We use texture-based segmentation (entropy) to split the image into foreground -- cells and traps -- and background, which we then identify with an Otsu filter. Two methods are used to produce a template trap from these regions: pick the trap with the smallest minor axis length and average over all validated traps.

A peak-identifying algorithm recovers the x and y-axis location of traps in the original image, and we choose the approach to template that identifies the most tiles.

The experiment is stored as an array with a standard indexing order of (Time, Channels, Z-stack, X, Y).
"""
import re
import typing as t
import warnings
from functools import lru_cache
from pathlib import PosixPath

import dask.array as da
import h5py
import numpy as np
from skimage.registration import phase_cross_correlation

from agora.abc import ParametersABC, StepABC
from agora.io.writer import BridgeH5
from aliby.io.image import ImageLocalOME, ImageDir, ImageDummy
from aliby.tile.traps import segment_traps


class Tile:
    """
    Store a tile's location and size.

    Checks to see if the tile should be padded.
    Can export the tile either in OMERO or numpy formats.
    """

    def __init__(self, centre, parent, size, max_size):
        self.centre = centre
        self.parent = parent  # used to access drifts
        self.size = size
        self.half_size = size // 2
        self.max_size = max_size

    def at_time(self, tp: int) -> t.List[int]:
        """
        Return tile's centre by applying drifts.

        Parameters
        ----------
        tp: integer
            Index for the time point of interest.
        """
        drifts = self.parent.drifts
        tile_centre = self.centre - np.sum(drifts[: tp + 1], axis=0)
        return list(tile_centre.astype(int))

    def as_tile(self, tp: int):
        """
        Return tile in the OMERO tile format of x, y, w, h.

        Here x, y are at the bottom left corner of the tile
        and w and h are the tile width and height.

        Parameters
        ----------
        tp: integer
            Index for the time point of interest.

        Returns
        -------
        x: int
            x-coordinate of bottom left corner of tile
        y: int
            y-coordinate of bottom left corner of tile
        w: int
            Width of tile
        h: int
            Height of tile
        """
        x, y = self.at_time(tp)
        # tile bottom corner
        x = int(x - self.half_size)
        y = int(y - self.half_size)
        return x, y, self.size, self.size

    def as_range(self, tp: int):
        """
        Return tile in a range format: two slice objects that can
        be used in arrays.

        Parameters
        ----------
        tp: integer
            Index for a time point

        Returns
        -------
        A slice of x coordinates from left to right
        A slice of y coordinates from top to bottom
        """
        x, y, w, h = self.as_tile(tp)
        return slice(x, x + w), slice(y, y + h)


class TileLocations:
    """Store each tile as an instance of Tile."""

    def __init__(
        self,
        initial_location: np.array,
        tile_size: int = None,
        max_size: int = 1200,
        drifts: np.array = None,
    ):
        if drifts is None:
            drifts = []
        self.tile_size = tile_size
        self.max_size = max_size
        self.initial_location = initial_location
        self.tiles = [
            Tile(centre, self, tile_size or max_size, max_size)
            for centre in initial_location
        ]
        self.drifts = drifts

    def __len__(self):
        return len(self.tiles)

    def __iter__(self):
        yield from self.tiles

    @property
    def shape(self):
        """Return numbers of tiles and drifts."""
        return len(self.tiles), len(self.drifts)

    def to_dict(self, tp: int):
        """
        Export initial locations, tile_size, max_size, and drifts
        as a dictionary.

        Parameters
        ----------
        tp: integer
            An index for a time point
        """
        res = dict()
        if tp == 0:
            res["trap_locations"] = self.initial_location
            res["attrs/tile_size"] = self.tile_size
            res["attrs/max_size"] = self.max_size
        res["drifts"] = np.expand_dims(self.drifts[tp], axis=0)
        return res

    def at_time(self, tp: int) -> np.ndarray:
        """Return an array of tile centres (x- and y-coords)."""
        return np.array([tile.at_time(tp) for tile in self.tiles])

    @classmethod
    def from_tiler_init(
        cls, initial_location, tile_size: int = None, max_size: int = 1200
    ):
        """Instantiate from a Tiler."""
        return cls(initial_location, tile_size, max_size, drifts=[])

    @classmethod
    def read_hdf5(cls, file):
        """Instantiate from a h5 file."""
        with h5py.File(file, "r") as hfile:
            tile_info = hfile["trap_info"]
            initial_locations = tile_info["trap_locations"][()]
            drifts = tile_info["drifts"][()].tolist()
            max_size = tile_info.attrs["max_size"]
            tile_size = tile_info.attrs["tile_size"]
        tile_loc_cls = cls(initial_locations, tile_size, max_size=max_size)
        tile_loc_cls.drifts = drifts
        return tile_loc_cls


class TilerParameters(ParametersABC):
    """Set default parameters for Tiler."""

    _defaults = {
        "tile_size": 117,
        "ref_channel": "Brightfield",
        "ref_z": 0,
    }


class Tiler(StepABC):
    """
    Divide images into smaller tiles for faster processing.

    Finds tiles and re-registers images if they drift.
    Fetch images from an OMERO server if necessary.

    Uses an Image instance, which lazily provides the data on pixels,
    and, as an independent argument, metadata.
    """

    def __init__(
        self,
        image: da.core.Array,
        metadata: dict,
        parameters: TilerParameters,
<<<<<<< HEAD
        trap_locs: t.List[t.List[int]] = None,
=======
        tile_locs=None,
>>>>>>> 7ee0038b
    ):
        """
        Initialise.

        Parameters
        ----------
        image: an instance of Image
        metadata: dictionary
        parameters: an instance of TilerParameters
        tile_locs: (optional)
        """
        super().__init__(parameters)
        self.image = image
        self._metadata = metadata
        self.channels = metadata.get(
            "channels", list(range(metadata.get("size_c", 0)))
        )

        self.ref_channel = self.get_channel_index(parameters.ref_channel)
<<<<<<< HEAD

        self.trap_locs: t.List[t.List[int]] = trap_locs
=======
        self.tile_locs = tile_locs
>>>>>>> 7ee0038b
        try:
            self.z_perchannel = {
                ch: zsect
                for ch, zsect in zip(self.channels, metadata["zsections"])
            }
        except Exception as e:
            self._log(f"No z_perchannel data: {e}")
        self.tile_size = self.tile_size or min(self.image.shape[-2:])

    @classmethod
    def dummy(cls, parameters: dict):
        """
        Instantiate dummy Tiler from dummy image.

        If image.dimorder exists dimensions are saved in that order.
        Otherwise default to "tczyx".

        Parameters
        ----------
        parameters: dict
            An instance of TilerParameters converted to a dict.
        """
        imgdmy_obj = ImageDummy(parameters)
        dummy_image = imgdmy_obj.get_data_lazy()
        # default to "tczyx" if image.dimorder is None
        dummy_omero_metadata = {
            f"size_{dim}": dim_size
            for dim, dim_size in zip(
                imgdmy_obj.dimorder or "tczyx", dummy_image.shape
            )
        }
        dummy_omero_metadata.update(
            {
                "channels": [
                    parameters["ref_channel"],
                    *(["nil"] * (dummy_omero_metadata["size_c"] - 1)),
                ],
                "name": "",
            }
        )
        return cls(
            imgdmy_obj.data,
            dummy_omero_metadata,
            TilerParameters.from_dict(parameters),
        )

    @classmethod
    def from_image(cls, image, parameters: TilerParameters):
        """
        Instantiate from an Image instance.

        Parameters
        ----------
        image: an instance of Image
        parameters: an instance of TilerPameters
        """
        return cls(image.data, image.metadata, parameters)

    @classmethod
    def from_h5(
        cls,
        image,
        filepath: t.Union[str, PosixPath],
        parameters: t.Optional[TilerParameters] = None,
    ):
        """
        Instantiate from h5 files.

        Parameters
        ----------
        image: an instance of Image
        filepath: Path instance
            Path to a directory of h5 files
        parameters: an instance of TileParameters (optional)
        """
        tile_locs = TileLocations.read_hdf5(filepath)
        metadata = BridgeH5(filepath).meta_h5
        metadata["channels"] = image.metadata["channels"]
        if parameters is None:
            parameters = TilerParameters.default()
        tiler = cls(
            image.data,
            metadata,
            parameters,
            tile_locs=tile_locs,
        )
        if hasattr(tile_locs, "drifts"):
            tiler.n_processed = len(tile_locs.drifts)
        return tiler

    @lru_cache(maxsize=2)
<<<<<<< HEAD
    def get_tc(self, t: int, c: int) -> np.ndarray:
=======
    def get_tc(self, t: int, c: int):
>>>>>>> 7ee0038b
        """
        Load image using dask.

        Assumes the image is arranged as
            no of time points
            no of channels
            no of z stacks
            no of pixels in y direction
            no of pixels in x direction

        Parameters
        ----------
        t: integer
            An index for a time point
        c: integer
            An index for a channel

        Returns
        -------
        full: an array of images
        """
        full = self.image[t, c]
        if hasattr(full, "compute"):  # If using dask fetch images here
            full = full.compute(scheduler="synchronous")

        return full

    @property
    def shape(self):
        """
        Return properties of the time-lapse as shown by self.image.shape
        """
        return self.image.shape

    @property
    def n_processed(self):
        """Return the number of processed images."""
        if not hasattr(self, "_n_processed"):
            self._n_processed = 0
        return self._n_processed

    @n_processed.setter
    def n_processed(self, value):
        self._n_processed = value

    @property
    def n_tiles(self):
        """Return number of tiles."""
        return len(self.tile_locs)

    def initialise_tiles(self, tile_size: int = None):
        """
        Find initial positions of tiles.

        Remove tiles that are too close to the edge of the image
        so no padding is necessary.

        Parameters
        ----------
        tile_size: integer
            The size of a tile.
        """
        initial_image = self.image[0, self.ref_channel, self.ref_z]
        if tile_size:
            half_tile = tile_size // 2
            # max_size is the minimal number of x or y pixels
            max_size = min(self.image.shape[-2:])
            # first time point, reference channel, reference z-position
            # find the tiles
            tile_locs = segment_traps(initial_image, tile_size)
            # keep only tiles that are not near an edge
            tile_locs = [
                [x, y]
                for x, y in tile_locs
                if half_tile < x < max_size - half_tile
                and half_tile < y < max_size - half_tile
            ]
            # store tiles in an instance of TileLocations
            self.tile_locs = TileLocations.from_tiler_init(
                tile_locs, tile_size
            )
        else:
            yx_shape = self.image.shape[-2:]
            tile_locs = [[x // 2 for x in yx_shape]]
            self.tile_locs = TileLocations.from_tiler_init(
                tile_locs, max_size=min(yx_shape)
            )

    def find_drift(self, tp: int):
        """
        Find any translational drift between two images at consecutive
        time points using cross correlation.

        Arguments
        ---------
        tp: integer
            Index for a time point.
        """
        prev_tp = max(0, tp - 1)
        # cross-correlate
        drift, _, _ = phase_cross_correlation(
            self.image[prev_tp, self.ref_channel, self.ref_z],
            self.image[tp, self.ref_channel, self.ref_z],
        )
        # store drift
        if 0 < tp < len(self.tile_locs.drifts):
            self.tile_locs.drifts[tp] = drift.tolist()
        else:
            self.tile_locs.drifts.append(drift.tolist())

    def get_tp_data(self, tp, c) -> np.ndarray:
        """
<<<<<<< HEAD
        Returns all tiles corrected for drift.
=======
        Return all tiles corrected for drift.
>>>>>>> 7ee0038b

        Parameters
        ----------
        tp: integer
            An index for a time point
        c: integer
            An index for a channel

        Returns
        ----------
        Numpy ndarray of tiles with shape (tile, z, y, x)
        """
<<<<<<< HEAD
        traps = []
        # get image
=======
        tiles = []
        # get OMERO image
>>>>>>> 7ee0038b
        full = self.get_tc(tp, c)
        for tile in self.tile_locs:
            # pad tile if necessary
            ndtile = self.ifoob_pad(full, tile.as_range(tp))
            tiles.append(ndtile)
        return np.stack(tiles)

    def get_tile_data(self, tile_id: int, tp: int, c: int):
        """
        Return a particular tile corrected for drift and padding.

        Parameters
        ----------
        tile_id: integer
            Number of tile.
        tp: integer
            Index of time points.
        c: integer
            Index of channel.

        Returns
        -------
        ndtile: array
            An array of (x, y) arrays, one for each z stack
        """
        full = self.get_tc(tp, c)
        tile = self.tile_locs.tiles[tile_id]
        ndtile = self.ifoob_pad(full, tile.as_range(tp))
        return ndtile

    def _run_tp(self, tp: int):
        """
        Find tiles if they have not yet been found.

        Determine any translational drift of the current image from the
        previous one.

        Arguments
        ---------
        tp: integer
            The time point to tile.
        """
        # assert tp >= self.n_processed, "Time point already processed"
        # TODO check contiguity?
        if self.n_processed == 0 or not hasattr(self.tile_locs, "drifts"):
            self.initialise_tiles(self.tile_size)
        if hasattr(self.tile_locs, "drifts"):
            drift_len = len(self.tile_locs.drifts)
            if self.n_processed != drift_len:
                warnings.warn("Tiler:n_processed and ndrifts don't match")
                self.n_processed = drift_len
        # determine drift
        self.find_drift(tp)
        # update n_processed
        self.n_processed = tp + 1
        # return result for writer
        return self.tile_locs.to_dict(tp)

    def run(self, time_dim=None):
        """
        Tile all time points in an experiment at once.
        """
        if time_dim is None:
            time_dim = 0
        for frame in range(self.image.shape[time_dim]):
            self.run_tp(frame)
        return None

    def get_traps_timepoint(self, *args, **kwargs):
        self._log(
            "get_traps_timepoint is deprecated; get_tiles_timepoint instead."
        )
        return self.get_tiles_timepoint(*args, **kwargs)

    # The next set of functions are necessary for the extraction object
    def get_tiles_timepoint(
        self, tp: int, tile_shape=None, channels=None, z: int = 0
    ) -> np.ndarray:
        """
        Get a multidimensional array with all tiles for a set of channels
        and z-stacks.

        Used by extractor.

        Parameters
        ---------
        tp: int
            Index of time point
        tile_shape: int or tuple of two ints
            Size of tile in x and y dimensions
        channels: string or list of strings
            Names of channels of interest
        z: int
            Index of z-channel of interest

        Returns
        -------
        res: array
            Data arranged as (tiles, channels, time points, X, Y, Z)
        """
        # FIXME add support for sub-tiling a tile
        # FIXME can we ignore z
        if channels is None:
            channels = [0]
        elif isinstance(channels, str):
            channels = [channels]
        # get the data
        res = []
        for c in channels:
            # only return requested z
            val = self.get_tp_data(tp, c)[:, z]
            # starts with the order: tiles, z, y, x
            # returns the order: tiles, C, T, X, Y, Z
            val = val.swapaxes(1, 3).swapaxes(1, 2)
            val = np.expand_dims(val, axis=1)
            res.append(val)
        if tile_shape is not None:
            if isinstance(tile_shape, int):
                tile_shape = (tile_shape, tile_shape)
            assert np.all(
                [
                    (tile_size - ax) > -1
                    for tile_size, ax in zip(tile_shape, res[0].shape[-3:-2])
                ]
            )
        return np.stack(res, axis=1)

    @property
    def ref_channel_index(self):
        """Return index of reference channel."""
        return self.get_channel_index(self.parameters.ref_channel)

    def get_channel_index(self, channel: str or int):
        """
        Find index for channel using regex.

        Returns the first matched string.

        Parameters
        ----------
        channel: string or int
            The channel or index to be used.
        """
        if isinstance(channel, str):
            channel = find_channel_index(self.channels, channel)
            if channel is None:
                raise Warning(
                    f"Reference channel {channel} not in the available channels: {self.channels}"
                )
        return channel

    @staticmethod
    def ifoob_pad(full, slices):
        """
        Return the slices padded if out of bounds.

        Parameters
        ----------
        full: array
            Slice of OMERO image (zstacks, x, y) - the entire position
            with zstacks as first axis
        slices: tuple of two slices
            Delineates indices for the x- and y- ranges of the tile.

        Returns
        -------
        tile: array
            A tile with all z stacks for the given slices.
            If some padding is needed, the median of the image is used.
            If much padding is needed, a tile of NaN is returned.
        """
        # number of pixels in the y direction
        max_size = full.shape[-1]
        # ignore parts of the tile outside of the image
        y, x = [slice(max(0, s.start), min(max_size, s.stop)) for s in slices]
        # get the tile including all z stacks
        tile = full[:, y, x]
        # find extent of padding needed in x and y
        padding = np.array(
            [(-min(0, s.start), -min(0, max_size - s.stop)) for s in slices]
        )
        if padding.any():
            tile_size = slices[0].stop - slices[0].start
            if (padding > tile_size / 4).any():
                # too much of the tile is outside of the image
                # fill with NaN
                tile = np.full((full.shape[0], tile_size, tile_size), np.nan)
            else:
                # pad tile with median value of the tile
                tile = np.pad(tile, [[0, 0]] + padding.tolist(), "median")
        return tile


# Alan: do we need these as well as get_channel_index and get_channel_name?
# self._log below is not defined
def find_channel_index(image_channels: t.List[str], channel: str):
    """
    Access
    """
    for i, ch in enumerate(image_channels):
        found = re.match(channel, ch, re.IGNORECASE)
        if found:
            if len(found.string) - (found.endpos - found.start()):
                self._log(f"Channel {channel} matched {ch} using regex")
            return i


def find_channel_name(image_channels: t.List[str], channel: str):
    """
    Find the name of the channel using regex.

    Parameters
    ----------
    image_channels: list of str
        Channels.
    channel: str
        A regular expression.
    """
    index = find_channel_index(image_channels, channel)
    if index is not None:
        return image_channels[index]<|MERGE_RESOLUTION|>--- conflicted
+++ resolved
@@ -207,11 +207,7 @@
         image: da.core.Array,
         metadata: dict,
         parameters: TilerParameters,
-<<<<<<< HEAD
-        trap_locs: t.List[t.List[int]] = None,
-=======
         tile_locs=None,
->>>>>>> 7ee0038b
     ):
         """
         Initialise.
@@ -231,12 +227,7 @@
         )
 
         self.ref_channel = self.get_channel_index(parameters.ref_channel)
-<<<<<<< HEAD
-
-        self.trap_locs: t.List[t.List[int]] = trap_locs
-=======
         self.tile_locs = tile_locs
->>>>>>> 7ee0038b
         try:
             self.z_perchannel = {
                 ch: zsect
@@ -328,11 +319,7 @@
         return tiler
 
     @lru_cache(maxsize=2)
-<<<<<<< HEAD
     def get_tc(self, t: int, c: int) -> np.ndarray:
-=======
-    def get_tc(self, t: int, c: int):
->>>>>>> 7ee0038b
         """
         Load image using dask.
 
@@ -445,11 +432,7 @@
 
     def get_tp_data(self, tp, c) -> np.ndarray:
         """
-<<<<<<< HEAD
         Returns all tiles corrected for drift.
-=======
-        Return all tiles corrected for drift.
->>>>>>> 7ee0038b
 
         Parameters
         ----------
@@ -462,13 +445,8 @@
         ----------
         Numpy ndarray of tiles with shape (tile, z, y, x)
         """
-<<<<<<< HEAD
-        traps = []
-        # get image
-=======
         tiles = []
         # get OMERO image
->>>>>>> 7ee0038b
         full = self.get_tc(tp, c)
         for tile in self.tile_locs:
             # pad tile if necessary
