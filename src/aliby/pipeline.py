--- conflicted
+++ resolved
@@ -28,12 +28,8 @@
 from agora.abc import ParametersABC, ProcessABC
 from agora.io.metadata import MetaData
 from agora.io.signal import Signal
-<<<<<<< HEAD
 from agora.io.dynamic_writer import LinearBabyWriter, StateWriter, TilerWriter
 from agora.io.writer import Writer
-=======
-from agora.io.writer import LinearBabyWriter, StateWriter, TilerWriter
->>>>>>> 70b60cd7
 from extraction.core.extractor import (
     Extractor,
     ExtractorParameters,
@@ -45,11 +41,7 @@
     PostProcessorParameters,
 )
 
-<<<<<<< HEAD
 import aliby.global_settings as global_settings
-=======
-import aliby.global_parameters as global_parameters
->>>>>>> 70b60cd7
 from aliby.io.dataset import dispatch_dataset
 from aliby.io.image import dispatch_image
 from aliby.tile.tiler import Tiler, TilerParameters
@@ -106,15 +98,11 @@
         postprocessing: dict (optional)
             Parameters for post-processing.
         """
-<<<<<<< HEAD
         if (
             isinstance(general["expt_id"], Path)
             and general["expt_id"].exists()
         ):
             # for zarr files
-=======
-        if isinstance(general["expt_id"], Path) and general["expt_id"].exists():
->>>>>>> 70b60cd7
             expt_id = str(general["expt_id"])
         else:
             expt_id = general["expt_id"]
@@ -167,15 +155,10 @@
         # generate a backup channel for when logfile meta is available
         # but not image metadata.
         backup_ref_channel = None
-<<<<<<< HEAD
         if "channels" in meta.full and isinstance(
             defaults["tiler"]["ref_channel"], str
         ):
             backup_ref_channel = meta.full["channels"].index(
-=======
-        if "channels" in meta_d and isinstance(defaults["tiler"]["ref_channel"], str):
-            backup_ref_channel = meta_d["channels"].index(
->>>>>>> 70b60cd7
                 defaults["tiler"]["ref_channel"]
             )
         defaults["tiler"]["backup_ref_channel"] = backup_ref_channel
@@ -197,11 +180,7 @@
 class Pipeline(ProcessABC):
     """Initialise and run tiling, segmentation, extraction and post-processing."""
 
-<<<<<<< HEAD
     def __init__(self, parameters: PipelineParameters, store=None):
-=======
-    def __init__(self, parameters: PipelineParameters, store=None, OMERO_channels=None):
->>>>>>> 70b60cd7
         """Initialise using Pipeline parameters."""
         super().__init__(parameters)
         if store is not None:
@@ -214,12 +193,7 @@
         }
         self.expt_id = config["general"]["expt_id"]
         self.setLogger(
-<<<<<<< HEAD
             config["general"]["directory"], config["general"]["expt_id"]
-=======
-            config["general"]["directory"],
-            logfile_root_name=str(config["general"]["id"]).split("/")[-1].split(".")[0],
->>>>>>> 70b60cd7
         )
 
     @staticmethod
@@ -242,16 +216,9 @@
         ch.setLevel(getattr(logging, stream_level))
         ch.setFormatter(formatter)
         logger.addHandler(ch)
-<<<<<<< HEAD
         # create file handler to log all messages
         logfile_name = f"aliby_{str(expt_id).split('/')[-1]}.log"
         fh = logging.FileHandler(Path(folder) / logfile_name, "w")
-=======
-        # create file handler that logs even debug messages
-        if logfile_root_name is None:
-            logfile_root_name = "aliby"
-        fh = logging.FileHandler(Path(folder) / f"{logfile_root_name}.log", "w+")
->>>>>>> 70b60cd7
         fh.setLevel(getattr(logging, file_level))
         fh.setFormatter(formatter)
         logger.addHandler(fh)
@@ -282,47 +249,8 @@
             print("\t" + f"{i}: " + pos.split(".")[0])
         # add directory to configuration
         self.parameters.general["directory"] = str(directory)
-<<<<<<< HEAD
         return position_ids
 
-=======
-        # find spatial locations on the microscope stage of the positions
-        self.spatial_locations = self.spatial_location_of_positions(position_ids)
-        return position_ids
-
-    def spatial_location_of_positions(self, position_ids):
-        """Find spatial location of each position from the microscopy log file."""
-        dir_path = Path(self.parameters.general["directory"])
-        logpath = find_file(dir_path, "*.log")
-        if logpath:
-            raw_meta = parse_from_swainlab_grammar(logpath)
-            location_df = raw_meta["group_position"]
-            locations = {
-                position: (
-                    location_df[location_df.Name == position].X.values.astype("float")[
-                        0
-                    ],
-                    location_df[location_df.Name == position].Y.values.astype("float")[
-                        0
-                    ],
-                )
-                for position in position_ids
-            }
-        else:
-            locations = {}
-        return locations
-
-    def channels_from_OMERO(self):
-        """Get a definitive list of channels from OMERO."""
-        dispatcher = dispatch_dataset(self.expt_id, **self.server_info)
-        with dispatcher as conn:
-            if hasattr(conn, "get_channels"):
-                channels = conn.get_channels()
-            else:
-                channels = None
-        return channels
-
->>>>>>> 70b60cd7
     def filter_positions(self, position_filter, position_ids):
         """Select particular positions."""
         if isinstance(position_filter, list):
