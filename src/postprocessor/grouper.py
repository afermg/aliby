--- conflicted
+++ resolved
@@ -137,7 +137,6 @@
 
         assert len(kymographs), "All datasets contain errors"
 
-<<<<<<< HEAD
         concat = pd.concat(kymographs, axis=0)
 
         if (
@@ -149,9 +148,6 @@
 
         concat_sorted = concat.sort_index()
 
-=======
-        concat_sorted = pd.concat(kymographs, axis=0).sort_index()
->>>>>>> aba024be
         return concat_sorted
 
     def filter_path(self, path: str) -> t.Dict[str, Chainer]:
@@ -419,7 +415,6 @@
         ]
 
     elif mode == "families":
-<<<<<<< HEAD
         combined = chainer[path]
 
     if combined is not None:
@@ -427,36 +422,6 @@
         combined["group"] = group
         combined.set_index(["group", "position"], inplace=True, append=True)
         combined.index = combined.index.swaplevel(-2, 0).swaplevel(-1, 1)
-=======
-        combined = chainer.get_raw(path, **kwargs)
-
-        daughter_ids = combined.index[
-            combined.index.get_level_values("mother_label") > 0
-        ]
-
-        mother_id_mask = get_mother_ilocs_from_daughters(combined)
-        combined = combined.loc[
-            combined.index[mother_id_mask].union(daughter_ids)
-        ]
-
-    if mode == "mothers":  # TODO refactor to avoid repeated code
-        combined = chainer.get_raw(path, **kwargs)
-        daughter_ids = combined.index[
-            combined.index.get_level_values("mother_label") > 0
-        ]
-        mother_id_mask = intersection_matrix(
-            daughter_ids.droplevel("cell_label"),
-            drop_level(combined, "mother_label", as_list=False),
-        ).any(axis=0)
-        combined = combined.loc[combined.index[mother_id_mask]]
-
-    combined["position"] = position
-    combined["group"] = group
-    combined.set_index(["group", "position"], inplace=True, append=True)
-    combined.index = combined.index.reorder_levels(
-        ("group", "position", "trap", "cell_label", "mother_label")
-    )
->>>>>>> aba024be
 
     return combined
 
