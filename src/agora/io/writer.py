--- conflicted
+++ resolved
@@ -51,13 +51,9 @@
 
     def __init__(self, file: str):
         self.file = file
-<<<<<<< HEAD
+        # the metadata is stored as attributes in the h5 file
         if Path(file).exists():
             self.metadata = load_attributes(file)
-=======
-        # the metadata is stored as attributes in the h5 file
-        self.metadata = load_attributes(file)
->>>>>>> 87e943f5
 
     def _append(self, data, key, hgroup):
         """
@@ -777,14 +773,11 @@
             )
             dset = f[values_path]
             dset[()] = df.values
-<<<<<<< HEAD
-
+
+            # create dateset and write indices
             if not len(df):  # Only write more if not empty
                 return None
 
-=======
-            # create dateset and write indices
->>>>>>> 87e943f5
             for name in df.index.names:
                 indices_path = "/".join((path, name))
                 f.create_dataset(
