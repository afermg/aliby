--- conflicted
+++ resolved
@@ -81,17 +81,11 @@
     #     return df
 
     def cols_in_mins(self, df: pd.DataFrame):
-<<<<<<< HEAD
         # Convert numerical columns in a dataframe to minutes
         try:
             df.columns = (df.columns * self.tinterval // 60).astype(int)
         except Exception as e:
             self._log(f"Unable to convert columns to minutes: {e}", "debug")
-=======
-        """Convert numerical columns in a dataframe to minutes."""
-        if type(self.tinterval) == int:
-            df.columns *= self.tinterval
->>>>>>> e8d84cd5
         return df
 
     @cached_property
@@ -247,12 +241,8 @@
             with h5py.File(self.filename, "r") as f:
                 f.visititems(self.store_signal_path)
         except Exception as e:
-<<<<<<< HEAD
             self._log("Exception when visiting h5: {}".format(e), "exception")
 
-=======
-            print("Error visiting h5: {}".format(e))
->>>>>>> e8d84cd5
         return self._available
 
     def get_merged(self, dataset):
@@ -317,11 +307,7 @@
                 df = add_index_levels(df, {"mother_label": mother_label})
             return df
         except Exception as e:
-<<<<<<< HEAD
             self._log(f"Could not fetch dataset {dataset}", "error")
-=======
-            print(f"Could not fetch data set {dataset}")
->>>>>>> e8d84cd5
             raise e
 
     def get_merges(self):
@@ -367,15 +353,10 @@
         """Get name of h5 file."""
         return self.filename.stem
 
-<<<<<<< HEAD
-    def store_signal_url(
-        self, fullname: str, node: t.Union[h5py.Dataset, h5py.Group]
-=======
     def store_signal_path(
         self,
         fullname: str,
         node: t.Union[h5py.Dataset, h5py.Group],
->>>>>>> e8d84cd5
     ):
         """Store the name of a signal if it is a leaf node (a group with no more groups inside) and if it starts with extraction."""
         if isinstance(node, h5py.Group) and np.all(
