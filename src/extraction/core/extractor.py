"""Extract areas, volumes and fluorescence for the cells in one position."""

import copy
import typing as t
from pathlib import Path

<<<<<<< HEAD
import aliby.global_settings as global_settings
=======
import aliby.global_parameters as global_parameters
>>>>>>> 70b60cd7
import bottleneck as bn
import h5py
import numpy as np
import pandas as pd
from agora.abc import ParametersABC, StepABC
from agora.io.cells import Cells
<<<<<<< HEAD
from agora.io.writer import Writer
from agora.io.dynamic_writer import load_meta
=======
from agora.io.writer import Writer, load_meta
from agora.utils.masks import transform_2d_to_3d
>>>>>>> 70b60cd7
from aliby.tile.tiler import Tiler, find_channel_name

from extraction.core.functions.distributors import reduce_z, trap_apply
from extraction.core.functions.loaders import (
<<<<<<< HEAD
    load_custom_funs_and_args,
=======
>>>>>>> 70b60cd7
    load_funs,
    load_redfuns,
)

# define types
reduction_method = t.Union[t.Callable, str, None]
extraction_tree = t.Dict[str, t.Dict[reduction_method, t.Dict[str, t.Collection]]]
extraction_result = t.Dict[
    str, t.Dict[reduction_method, t.Dict[str, t.Dict[str, pd.Series]]]
]

# Global variables used to load functions that either analyse cells
# or their background. These global variables both allow the functions
# to be stored in a dictionary for access only on demand and to be
# defined simply in extraction/core/functions.
CELL_FUNS, TRAP_FUNS, ALL_FUNS = load_funs()
<<<<<<< HEAD
CUSTOM_FUNS, CUSTOM_ARGS = load_custom_funs_and_args()
=======
>>>>>>> 70b60cd7
REDUCTION_FUNS = load_redfuns()


def extraction_params_from_meta(meta: t.Union[dict, Path, str]):
    """Obtain parameters for extraction from microscopy metadata."""
    if not isinstance(meta, dict):
        # load meta data
        with h5py.File(meta, "r") as f:
            meta = dict(f["/"].attrs.items())
    base = {
        "tree": {"general": {"None": global_settings.outline_functions}},
        "multichannel_ops": {},
    }
    candidate_channels = set(global_settings.possible_imaging_channels)
    default_reductions = {"max"}
<<<<<<< HEAD
    default_fluorescence_metrics = set(global_settings.fluorescence_functions)
    default_reduction_and_fluorescence_metrics = {
        r: default_fluorescence_metrics for r in default_reductions
    }
    # uncomment to add nuc_conv_3d (slow)
    # default_reduction_metrics["None"] = ["nuc_conv_3d"]
=======
    default_metrics = set(global_parameters.fluorescence_functions)
    default_reduction_metrics = {r: default_metrics for r in default_reductions}
    # default_rm["None"] = ["nuc_conv_3d"] # Uncomment this to add nuc_conv_3d (slow)
>>>>>>> 70b60cd7
    extant_fluorescence_ch = []
    for av_channel in candidate_channels:
        # find matching channels in metadata
        found_channel = find_channel_name(meta.get("channels", []), av_channel)
        if found_channel is not None:
            extant_fluorescence_ch.append(found_channel)
    for ch in extant_fluorescence_ch:
        base["tree"][ch] = copy.deepcopy(
            default_reduction_and_fluorescence_metrics
        )
    base["sub_bg"] = extant_fluorescence_ch
    return base


class ExtractorParameters(ParametersABC):
    """Base class to define parameters for extraction."""

    def __init__(
        self,
        tree: extraction_tree,
        sub_bg: set = set(),
        multichannel_ops: t.Dict = {},
    ):
        """
        Initialise.

        Parameters
        ----------
        tree: dict
            Nested dictionary indicating channels, reduction functions and
            metrics to be used.
            str channel -> U(function, None) reduction -> str metric
            If not of depth three, tree will be filled with None.
        sub_bg: set
        multichannel_ops: dict
        """
        self.tree = tree
        self.sub_bg = sub_bg
        self.multichannel_ops = multichannel_ops

    @classmethod
    def default(cls):
        return cls({})

    @classmethod
    def from_meta(cls, meta):
        """Instantiate from the meta data; used by Pipeline."""
        return cls(**extraction_params_from_meta(meta))


class Extractor(StepABC):
    """
    Apply a metric to cells identified in the tiles.

    Using the cell masks, the Extractor applies a metric, such as
    area or median, to cells identified in the image tiles.

    Its methods require both tile images and masks.

    Usually the metric is applied to only a tile's masked area, but
    some metrics depend on the whole tile.

    Extraction follows a three-level tree structure. Channels, such
    as GFP, are the root level; the reduction algorithm, such as
    maximum projection, is the second level; the specific metric,
    or operation, to apply to the masks, such as mean, is the third
    or leaf level.
    """

    # get pixel_size; z_size; z_spacing
    default_meta = global_settings.imaging_specifications

    def __init__(
        self,
        parameters: ExtractorParameters,
        store: t.Optional[str] = None,
        tiler: t.Optional[Tiler] = None,
    ):
        """
        Initialise Extractor.

        Parameters
        ----------
        parameters: core.extractor Parameters
            Parameters that include the channels, reduction and
            extraction functions.
        store: str
            Path to the h5 file containing the cell masks.
        tiler: pipeline-core.core.segmentation tiler
            Class that contains or fetches the images used for
            segmentation.
        """
        self.params = parameters
        if store:
            self.h5path = store
            self.meta = load_meta(self.h5path)
        else:
            # if no h5 file, use the parameters directly
            self.meta = {"channel": parameters.to_dict()["tree"].keys()}
        if tiler:
            self.tiler = tiler
            available_channels = set((*tiler.channels, "general"))
            # only extract for channels available
            self.params.tree = {
                k: v for k, v in self.params.tree.items() if k in available_channels
            }
            len(set(self.params.tree).intersection(available_channels))==len(set(self.params.tree)),"At least one channel was dropped"
            self.params.sub_bg = available_channels.intersection(self.params.sub_bg)
            # add background subtracted channels to those available
            available_channels_bgsub = available_channels.union(
                [c + "_bgsub" for c in self.params.sub_bg]
            )
            # remove any multichannel operations requiring a missing channel
            for op, (input_ch, _, _) in self.params.multichannel_ops.items():
                if not set(input_ch).issubset(available_channels_bgsub):
                    self.params.multichannel_ops.pop(op)
        self.load_funs()

    @classmethod
    def from_tiler(
        cls,
        parameters: ExtractorParameters,
        store: str,
        tiler: Tiler,
    ):
        """Initiate from a tiler instance."""
        return cls(parameters, store=store, tiler=tiler)

    @classmethod
    def from_img(
        cls,
        parameters: ExtractorParameters,
        store: str,
        img_meta: tuple,
    ):
        """Initiate from images."""
        return cls(parameters, store=store, tiler=Tiler(*img_meta))

    @property
    def channels(self):
        """Get a tuple of the available channels."""
        if not hasattr(self, "_channels"):
            if type(self.params.tree) is dict:
                self._channels = tuple(self.params.tree.keys())
        return self._channels

    @property
    def current_position(self):
        """Return position being analysed."""
        return str(self.h5path).split("/")[-1][:-3]

    @property
    def group(self):
        """Return out path to write in the h5 file."""
        if not hasattr(self, "_out_path"):
            self._group = "/extraction/"
        return self._group

    def load_funs(self):
        """Define all functions, including custom ones."""
        self.all_cell_funs = CELL_FUNS
        # merge the two dicts
<<<<<<< HEAD
        self.all_funs = {**self.custom_funs, **ALL_FUNS}

    def load_custom_funs(self):
        """
        Incorporate extra arguments of custom functions into their definitions.

        Normal functions only have cell_masks and trap_image as their
        arguments, and here custom functions are made the same by
        setting the values of their extra arguments.

        Any other parameters are taken from the experiment's metadata
        and automatically applied. These parameters therefore must be
        loaded within an Extractor instance.
        """
        # find functions specified in params.tree
        funs = set(
            [
                fun
                for channel in self.params.tree.values()
                for reduction in channel.values()
                for fun in reduction
            ]
        )
        # consider only those already loaded from CUSTOM_FUNS
        funs = funs.intersection(CUSTOM_FUNS.keys())
        # find their arguments
        self.custom_arg_vals = {
            func_name: {farg: self.get_meta(farg) for farg in func_args}
            for func_name, func_args in CUSTOM_ARGS.items()
            if func_name in funs
        }
        # define custom functions
        self.custom_funs = {}
        for func_name, func in CUSTOM_FUNS.items():
            if func_name in funs:

                def tmp(func):
                    # pass extra arguments to custom function
                    # return a function of cell_masks and trap_image
                    return lambda cell_masks, trap_image: trap_apply(
                        func,
                        cell_masks,
                        trap_image,
                        **self.custom_arg_vals.get(func_name, {}),
                    )

                self.custom_funs[func_name] = tmp(func)
=======
        self.all_funs = ALL_FUNS
>>>>>>> 70b60cd7

    def get_tiles(
        self,
        tp: int,
        channels: t.Optional[t.List[t.Union[str, int]]] = None,
        z: t.Optional[t.List[str]] = None,
    ) -> t.Optional[np.ndarray]:
        """
        Find tiles for a given time point, channels, and z-stacks.

        Any additional keyword arguments are passed to
        tiler.get_tiles_timepoint

        Parameters
        ----------
        tp: int
            Time point of interest.
        channels: list of strings (optional)
            Channels of interest.
        z: list of integers (optional)
            Indices for the z-stacks of interest.
        """
        if channels is None:
            # find channels from tiler
            channel_ids = list(range(len(self.tiler.channels)))
        elif len(channels) and isinstance(channels[0], str):
            # a subset of channels was specified
            channel_ids = [self.tiler.get_channel_index(ch) for ch in channels]
        elif len(channels) and isinstance(channels[0], int):
            # a list of indices
            channel_ids = channels
        else:
            # a list of the indices of the z stacks
            channel_ids = None
        if z is None:
            # include all Z channels
            z = list(range(self.tiler.pixels.shape[-3]))
        # get the image data via tiler
        tiles = (
            self.tiler.get_tiles_timepoint(tp, channels=channel_ids, z=z)
            if channel_ids
            else None
        )
        # tiles has dimensions (tiles, channels, 1, Z, X, Y)
        return tiles

    def apply_cell_function(
        self,
        tiles: t.List[np.ndarray],
        masks: t.List[np.ndarray],
        cell_function: str,
        cell_labels: t.Dict[int, t.List[int]] = None,
    ) -> t.Tuple[t.Tuple[float or int]]:
        """
        Apply a cell function to all cells at all tiles for one time point.

        Parameters
        ----------
        tiles: list of arrays
            t.List of images.
        masks: list of arrays
            t.List of masks.
        cell_function: str
            Function to apply.
        cell_labels: dict
            A dict with tile_ids as keys and a list of cell labels as
            values.

        Returns
        -------
        res_idx: a tuple of tuples
            A two-tuple comprising a tuple of results and a tuple of
            the tile_id and cell labels
        """

        # Unflatten flat masks and generate cell_labels
        if len(masks) and masks[0].ndim == 2:
            if cell_labels is None:
                cell_labels = {}
            fov_masks_2d = masks
            masks = []
            for i, (masks_2d) in enumerate(fov_masks_2d):
                local_cell_labels, masks_3d = transform_2d_to_3d(masks_2d)
                masks.append(masks_3d)
                if cell_labels is None:
                    cell_labels[i] = local_cell_labels
        elif cell_labels is None:
            self.log("No cell labels given. Sorting cells using index.")

        idx = []
        results = []
        for tile_id, (mask_set, tile, local_cell_labels) in enumerate(
            zip(masks, tiles, cell_labels.values())
        ):
            # ignore empty tiles
            if len(mask_set):
                # find property from the tile
                result = self.all_funs[cell_function](mask_set, tile)
                if cell_function in self.all_cell_funs:
                    # store results for each cell separately
                    for cell_label, val in zip(local_cell_labels, result):
                        results.append(val)
                        idx.append((tile_id, cell_label))
                else:
                    # background (tile) function
                    results.append(result)
                    idx.append(tile_id)
        res_idx = (tuple(results), tuple(idx))
        return res_idx

    def apply_cell_funs(
        self,
        tiles: t.List[np.array],
        masks: t.List[np.array],
        cell_funs: t.List[str],
        **kwargs,
    ) -> t.Dict[str, pd.Series]:
        """
        Return dict with cell_funs as keys and their results as values.

        Use data from one time point.
        """
        d = {
            cell_fun: self.apply_cell_function(
                tiles=tiles, masks=masks, cell_function=cell_fun, **kwargs
            )
            for cell_fun in cell_funs
        }
        return d

    def reduce_extract(
        self,
        tiles: np.ndarray,
        masks: t.List[np.ndarray],
        reduction_cell_funs: t.Dict[reduction_method, t.Collection[str]],
        **kwargs,
    ) -> t.Dict[str, t.Dict[reduction_method, t.Dict[str, pd.Series]]]:
        """
        Reduce to a 2D image and then extract.

        Parameters
        ----------
        tiles: array
            An array of image data arranged as (tiles, X, Y, Z)
        masks: list of arrays
            An array of masks for each trap: one per cell at the trap
        reduction_cell_funs: dict
            An upper branch of the extraction tree: a dict for which
            keys are reduction functions and values are either a list
            or a set of strings giving the cell functions to apply.
            For example: {'np_max': {'max5px', 'mean', 'median'}}
        **kwargs: dict
            All other arguments passed to Extractor.apply_cell_funs.

        Returns
        ------
        Dict of dataframes with the corresponding reductions and metrics nested.
        """
        # create dict with keys naming the reduction in the z-direction
        # and the reduced data as values
        reduced_tiles = {}
        if tiles is not None:
            for reduction in reduction_cell_funs.keys():
                reduced_tiles[reduction] = [
                    self.reduce_dims(tile_data, method=REDUCTION_FUNS[reduction])
                    for tile_data in tiles
                ]
        # calculate cell and tile properties
        d = {
            reduction: self.apply_cell_funs(
                tiles=reduced_tiles.get(reduction, [None for _ in masks]),
                masks=masks,
                cell_funs=cell_funs,
                **kwargs,
            )
            for reduction, cell_funs in reduction_cell_funs.items()
        }
        return d

    def reduce_dims(
        self, img: np.ndarray, method: reduction_method = None
    ) -> np.ndarray:
        """
        Collapse a z-stack into 2d array using method.

        If method is None, return the original data.

        Parameters
        ----------
        img: array
            An array of the image data arranged as (X, Y, Z).
        method: function
            The reduction function.
        """
        reduced = img
        if method is not None:
            reduced = reduce_z(img, method)
        return reduced

    def get_masks(self, tp, masks, cells):
        """Get the masks as a list with an array of masks for each trap."""
        # find the cell masks for a given trap as a dict with trap_ids as keys
        if masks is None:
            raw_masks = cells.at_time(tp, kind="mask")
            masks = {trap_id: [] for trap_id in range(cells.ntraps)}
            for trap_id, cells in raw_masks.items():
                if len(cells):
                    masks[trap_id] = np.stack(np.array(cells)).astype(bool)
        # convert to a list of masks
        # one array of size (no cells, tile_size, tile_size) per trap
        masks = [np.array(v) for v in masks.values()]
        return masks

    def get_cell_labels(self, tp, cell_labels, cells):
        """Get the cell labels per trap as a dict with trap_ids as keys."""
        if cell_labels is None:
            raw_cell_labels = cells.labels_at_time(tp)
            cell_labels = {
                trap_id: raw_cell_labels.get(trap_id, [])
                for trap_id in range(cells.ntraps)
            }
        return cell_labels

    def extract_one_channel(self, tree, cell_labels, img, img_bgsub, masks, **kwargs):
        """Extract as dict all metrics requiring only a single channel."""
        d = {}
        for ch, reduction_cell_funs in tree.items():
            # extract from all images including bright field
            d[ch] = self.reduce_extract(
                # use None for "general" - no fluorescence image
                tiles=img.get(ch, None),
                masks=masks,
                reduction_cell_funs=reduction_cell_funs,
                cell_labels=cell_labels,
                **kwargs,
            )
            if ch != "general" and ch in img_bgsub:
                # extract from background-corrected fluorescence images
                d[ch + "_bgsub"] = self.reduce_extract(
                    tiles=img_bgsub[ch + "_bgsub"],
                    masks=masks,
                    reduction_cell_funs=reduction_cell_funs,
                    cell_labels=cell_labels,
                    **kwargs,
                )
        return d

    def extract_multiple_channels(self, cell_labels, img, img_bgsub, masks):
        """Extract as a dict all metrics requiring multiple channels."""
        # NB multichannel functions do not use tree
        available_channels = set(list(img.keys()) + list(img_bgsub.keys()))
        d = {}
        for multichannel_fun_name, (
            channels,
            reduction,
            multichannel_function,
        ) in self.params.multichannel_ops.items():
            common_channels = set(channels).intersection(available_channels)
            # all required channels should be available
            if len(common_channels) == len(channels):
                for images, suffix in zip([img, img_bgsub], ["", "_bgsub"]):
                    # channels
                    channels_stack = np.stack(
                        [images[ch + suffix] for ch in channels],
                        axis=-1,
                    )
                    # reduce in Z
                    tiles = REDUCTION_FUNS[reduction](channels_stack, axis=1)
                    # set up dict
                    if multichannel_fun_name not in d:
                        d[multichannel_fun_name] = {}
                    if reduction not in d[multichannel_fun_name]:
                        d[multichannel_fun_name][reduction] = {}
                    # apply multichannel function
                    d[multichannel_fun_name][reduction][
                        multichannel_function + suffix
                    ] = self.apply_cell_function(
                        tiles,
                        masks,
                        multichannel_function,
                        cell_labels,
                    )
        return d

    def extract_tp(
        self,
        tp: int,
        tile_size: int,
        tree: t.Optional[extraction_tree] = None,
        masks: t.Optional[t.List[np.ndarray]] = None,
        cell_labels: t.Optional[t.List[int]] = None,
        **kwargs,
    ) -> t.Dict[str, t.Dict[str, t.Dict[str, tuple]]]:
        """
        Extract for an individual time point.

        Parameters
        ----------
        tp : int
            Time point being analysed.
        tree : dict
            Nested dictionary indicating channels, reduction functions
            and metrics to be used.
            For example: {'general': {'None': ['area', 'volume', 'eccentricity']}}
        tile_size : int
            Size of the tile to be extracted.
        masks : list of arrays
            A list of masks per trap with each mask having dimensions
            (ncells, tile_size, tile_size) and with one mask per cell.
        cell_labels : dict
            A dictionary with roi id as keys, on the second level cell_labels -> list[int] and max_label -> int
        as value.
        **kwargs : keyword arguments
            Passed to extractor.reduce_extract.

        Returns
        -------
        d: dict
            Dictionary of the results with three levels of dictionaries.
            The first level has channels as keys.
            The second level has reduction metrics as keys.
            The third level has cell or background metrics as keys and a
            two-tuple as values.
            The first tuple is the result of applying the metrics to a
            particular cell or trap; the second tuple is either
            (trap_id, cell_label) for a metric applied to a cell or a
            trap_id for a metric applied to a trap.

            An example is d["GFP"]["np_max"]["mean"][0], which gives a tuple
            of the calculated mean GFP fluorescence for all cells.
        """
        # dict of information from extraction tree
        if tree is None:
            tree = self.params.tree

        # get masks one per cell per trap
        if masks is None:
            masks = self.get_masks(tp, masks, Cells(self.h5path))
        # Only get last mask if it is a list of lists
        # which means that multiple tps are passed as args
        elif isinstance(masks[0], list):
            masks = masks[-1]
            cell_labels = {k: v["labels"] for k, v in cell_labels[-1].items()}
        # find the cell labels as dict with trap_ids as keys
        # If masks are 2d this can be skipped, as that info is contained
        if cell_labels is None and len(masks) and (masks[0].ndim == 3):
            cell_labels = self.get_cell_labels(tp, cell_labels, Cells(self.h5path))
        # find image data for all traps at the time point
        # stored as an array arranged as (traps, channels, 1, Z, X, Y)
        fl_channels = [x for x in tree if x != "general"]
        tiles = self.get_tiles(tp, channels=fl_channels)

        # generate boolean masks for background for each trap
<<<<<<< HEAD
        bgs = self.get_background_masks(masks, tile_size)
        # get images and background-corrected images as dicts
        # with fluorescnce channels as keys
        img, img_bgsub = self.get_imgs_background_subtract(
            tree_dict, tiles, bgs
        )
=======
        bgs = np.array([])
        if self.params.sub_bg:
            bgs = get_background_masks(masks, tile_size)

        # perform extraction by applying metrics
        self.img_bgsub = {}
        # for ch, red_metrics in tree.items():
        #     # NB ch != is necessary for threading
        #     if ch != "general" and tiles is not None and len(tiles):
        #         # image data for all traps and z sections for a particular channel
        #         # as an array arranged as (tiles, Z, X, Y, )
        #         img = tiles[:, tree_chs.index(ch), 0]
        #     else:
        #         img = None
        #     # apply metrics to image data
        #     d[ch] = self.reduce_extract(
        #         tiles=img,
        #         masks=masks,
        #         reduction_cell_funs=red_metrics,
        #         cell_labels=cell_labels,
        #         **kwargs,
        #     )
        #     # apply metrics to image data with the background subtracted
        #     if bgs.any() and ch in self.params.sub_bg and img is not None:
        #         # calculate metrics with subtracted bg
        #         ch_bs = ch + "_bgsub"
        #         # subtract median background

        #         self.img_bgsub[ch_bs] = np.moveaxis(
        #             np.stack(
        #                 list(
        #                     map(
        #                         lambda tile, mask: np.moveaxis(tile, 0, -1)
        #                         - bn.median(tile[:, mask], axis=1),
        #                         img,
        #                         bgs,
        #                     )
        #                 )
        #             ),
        #             -1,
        #             1,
        #         )  # End with tiles, z, y, x
        #         # apply metrics to background-corrected data
        #         d[ch_bs] = self.reduce_extract(
        #             red_metrics=ch_tree[ch],
        #             traps=self.img_bgsub[ch_bs],
        #             masks=masks,
        #             labels=labels,
        #             **kwargs,
        #         )

        # get images and background corrected images as dicts
        # with fluorescence channels as keys
        img, img_bgsub = self.get_imgs_background_subtract(tree, tiles, bgs)
>>>>>>> 70b60cd7
        # perform extraction
        res_one = self.extract_one_channel(
            tree, cell_labels, img, img_bgsub, masks, **kwargs
        )
        res_multiple = self.extract_multiple_channels(
            cell_labels, img, img_bgsub, masks
        )
        res = {**res_one, **res_multiple}
        return res

    def get_imgs_background_subtract(self, tree, tiles, bgs):
        """
        Get two dicts of fluorescence images.

        Return images and background subtracted image for all traps
        for one time point.
        """
        img = {}
        img_bgsub = {}
        av_channels = [x for x in tree if x != "general"]
        
        # for ch, _ in tree["channels_tree"].items():
        for ch in tree :
            # NB ch != is necessary for threading
            if tiles is not None and len(tiles) and ch != "general":
                # image data for all traps for a particular channel and
                # time point arranged as (traps, Z, X, Y)
                # we use 0 here to access the single time point available
                img[ch] = tiles[:, av_channels.index(ch), 0]
                                
                if bgs.any() and ch in self.params.sub_bg and img[ch] is not None:
                    # subtract median background
                    bgsub_mapping = map(
                        # move Z to last column to allow subtraction
                        lambda img, bgs: np.moveaxis(img, 0, -1)
                        # median of background over all pixels for each Z section
                        - bn.median(img[:, bgs], axis=1),
                        img[ch],
                        bgs,
                    )
                    # apply map and convert to array
                    mapping_result = np.stack(list(bgsub_mapping))
                    # move Z axis back to the second column
                    img_bgsub[ch + "_bgsub"] = np.moveaxis(mapping_result, -1, 1)
            else:
                img[ch] = None
                img_bgsub[ch] = None
        return img, img_bgsub

    def _run_tp(
        self,
        tps: t.List[int] = None,
        tree=None,
        save=False,
        **kwargs,
    ) -> dict:
        """
        Run extraction for one position and for the specified time points.

        One time point is run at a time in pipeline.
        Save the results to a h5 file.

        Parameters
        ----------
        tps: list of int (optional)
            Time points to include.
        tree: dict (optional)
            Nested dictionary indicating channels, reduction functions and
            metrics to be used.
            For example: {'general': {'None': ['area', 'volume', 'eccentricity']}}
        save: boolean (optional)
            If True, save results to h5 file.
        kwargs: keyword arguments (optional)
            Passed to extract_tp.

        Returns
        -------
        d: dict
            A dict of the extracted data for one position with a concatenated
            string of channel, reduction metric, and cell metric as keys and
            pd.DataFrame of the extracted data for all time points as values.
        """
        if tree is None:
            tree = self.params.tree
        if tps is None:
            tps = list(range(self.meta["time_settings/ntimepoints"][0]))
        elif isinstance(tps, int):
            tps = [tps]
        # store results in dict
        extract_dict = {}
        for tp in tps:
            # extract for each time point and convert to dict of pd.Series
            extracted_tp = self.extract_tp(tp=tp, tree=tree, **kwargs)
            new = flatten_nesteddict(
<<<<<<< HEAD
                self.extract_tp(
                    tp=tp, tile_size=self.tiler.tile_size, tree=tree, **kwargs
                ),
=======
                extracted_tp,
>>>>>>> 70b60cd7
                to="series",
                tp=tp,
            )
            # concatenate with data extracted from earlier time points
            for key in new.keys():
                extract_dict[key] = pd.concat(
                    (extract_dict.get(key, None), new[key]), axis=1
                )
        # add indices to pd.Series containing the extracted data
        for k in extract_dict.keys():
            indices = ["experiment", "position", "trap", "cell_label"]
            idx = (
                indices[-extract_dict[k].index.nlevels :]
                if extract_dict[k].index.nlevels > 1
                else [indices[-2]]
            )
            extract_dict[k].index.names = idx
        # add cells' spatial locations within the image
        # TODO move this somewhere more sensible
        # self.add_spatial_locations_of_cells(extract_dict)
        # save
        if save:
            self.save_to_h5(extract_dict)
        return extract_dict

    def add_spatial_locations_of_cells(self, extract_dict):
        """Add spatial location within image of each cell to extract_dict."""
        x_df = extract_dict["general/None/centroid_x"]
        y_df = extract_dict["general/None/centroid_y"]
        extract_dict["general/None/image_x"] = x_df.copy()
        extract_dict["general/None/image_y"] = y_df.copy()
        half_width = (self.tiler.tile_size - 1) / 2
        traps = np.array(x_df.index.get_level_values("trap"))
        for tp in x_df.columns:
            tile_locs = self.tiler.tile_locs.centres_at_time(tp)
            centroid_coords = np.column_stack((x_df[tp].values, y_df[tp].values))
            coords_in_image = centroid_coords + tile_locs[traps][:, ::-1] - half_width
            extract_dict["general/None/image_x"][tp] = coords_in_image[:, 0]
            extract_dict["general/None/image_y"][tp] = coords_in_image[:, 1]
        if self.tiler.spatial_location is not None:
            extract_dict["general/None/absolute_x"] = (
                extract_dict["general/None/image_x"].copy()
                + self.tiler.spatial_location[0]
            )
            extract_dict["general/None/absolute_y"] = (
                extract_dict["general/None/image_y"].copy()
                + self.tiler.spatial_location[1]
            )

    def save_to_h5(self, extract_dict, path=None):
        """Save the extracted data for one position to the h5 file."""
        if path is None:
            path = self.h5path
        self.writer = Writer(path)
        for extract_name, data in extract_dict.items():
            dset_path = "/extraction/" + extract_name
            self.writer.write(dset_path, data)
        self.writer.id_cache.clear()

    def get_meta(self, flds: t.Union[str, t.Collection]):
        """Obtain metadata for one or multiple fields."""
        if isinstance(flds, str):
            flds = [flds]
        meta_short = {k.split("/")[-1]: v for k, v in self.meta.items()}
        return {f: meta_short.get(f, self.default_meta.get(f, None)) for f in flds}


def flatten_nesteddict(
    nest: dict, to="series", tp: int = None
) -> t.Dict[str, pd.Series]:
    """
    Convert a nested extraction dict into a dict of pd.Series.

    Parameters
    ----------
    nest: dict of dicts
        Contains the nested results of extraction.
    to: str (optional)
        Specifies the format of the output, either pd.Series (default)
        or a list
    tp: int
        Time point used to name the pd.Series

    Returns
    -------
    d: dict
        A dict with a concatenated string of channel, reduction metric,
        and cell metric as keys and either a pd.Series or a list of the
        corresponding extracted data as values.
    """
    d = {}
    for k0, v0 in nest.items():
        for k1, v1 in v0.items():
            for k2, v2 in v1.items():
                if isinstance(v2, dict):
                    # measurement that returns multiple features (e.g., CellProfiler Measurements)
                    for feature, values in v2.items():
                        d["/".join((str(k0),k1,feature))] = (
                            pd.Series(*values, name=tp) if to == "series" else v2
                        )
                else:
                    d["/".join((str(k0), k1, k2))] = (
                    pd.Series(*v2, name=tp) if to == "series" else v2
                )
    return d


def get_background_masks(masks, tile_size):
    """
    Generate boolean background masks.

    Combine masks per trap and then take the logical inverse.
    """
    bgs = ~np.array(
        list(
            map(
                # sum over masks for each cell
                lambda x: (
                    np.sum(x, axis=0) if np.any(x) else np.zeros((tile_size, tile_size))
                ),
                masks,
            )
        )
    ).astype(bool)
    return bgs<|MERGE_RESOLUTION|>--- conflicted
+++ resolved
@@ -4,32 +4,20 @@
 import typing as t
 from pathlib import Path
 
-<<<<<<< HEAD
 import aliby.global_settings as global_settings
-=======
-import aliby.global_parameters as global_parameters
->>>>>>> 70b60cd7
 import bottleneck as bn
 import h5py
 import numpy as np
 import pandas as pd
 from agora.abc import ParametersABC, StepABC
 from agora.io.cells import Cells
-<<<<<<< HEAD
 from agora.io.writer import Writer
 from agora.io.dynamic_writer import load_meta
-=======
-from agora.io.writer import Writer, load_meta
 from agora.utils.masks import transform_2d_to_3d
->>>>>>> 70b60cd7
 from aliby.tile.tiler import Tiler, find_channel_name
 
 from extraction.core.functions.distributors import reduce_z, trap_apply
 from extraction.core.functions.loaders import (
-<<<<<<< HEAD
-    load_custom_funs_and_args,
-=======
->>>>>>> 70b60cd7
     load_funs,
     load_redfuns,
 )
@@ -46,10 +34,6 @@
 # to be stored in a dictionary for access only on demand and to be
 # defined simply in extraction/core/functions.
 CELL_FUNS, TRAP_FUNS, ALL_FUNS = load_funs()
-<<<<<<< HEAD
-CUSTOM_FUNS, CUSTOM_ARGS = load_custom_funs_and_args()
-=======
->>>>>>> 70b60cd7
 REDUCTION_FUNS = load_redfuns()
 
 
@@ -65,18 +49,12 @@
     }
     candidate_channels = set(global_settings.possible_imaging_channels)
     default_reductions = {"max"}
-<<<<<<< HEAD
     default_fluorescence_metrics = set(global_settings.fluorescence_functions)
     default_reduction_and_fluorescence_metrics = {
         r: default_fluorescence_metrics for r in default_reductions
     }
     # uncomment to add nuc_conv_3d (slow)
     # default_reduction_metrics["None"] = ["nuc_conv_3d"]
-=======
-    default_metrics = set(global_parameters.fluorescence_functions)
-    default_reduction_metrics = {r: default_metrics for r in default_reductions}
-    # default_rm["None"] = ["nuc_conv_3d"] # Uncomment this to add nuc_conv_3d (slow)
->>>>>>> 70b60cd7
     extant_fluorescence_ch = []
     for av_channel in candidate_channels:
         # find matching channels in metadata
@@ -239,57 +217,7 @@
         """Define all functions, including custom ones."""
         self.all_cell_funs = CELL_FUNS
         # merge the two dicts
-<<<<<<< HEAD
-        self.all_funs = {**self.custom_funs, **ALL_FUNS}
-
-    def load_custom_funs(self):
-        """
-        Incorporate extra arguments of custom functions into their definitions.
-
-        Normal functions only have cell_masks and trap_image as their
-        arguments, and here custom functions are made the same by
-        setting the values of their extra arguments.
-
-        Any other parameters are taken from the experiment's metadata
-        and automatically applied. These parameters therefore must be
-        loaded within an Extractor instance.
-        """
-        # find functions specified in params.tree
-        funs = set(
-            [
-                fun
-                for channel in self.params.tree.values()
-                for reduction in channel.values()
-                for fun in reduction
-            ]
-        )
-        # consider only those already loaded from CUSTOM_FUNS
-        funs = funs.intersection(CUSTOM_FUNS.keys())
-        # find their arguments
-        self.custom_arg_vals = {
-            func_name: {farg: self.get_meta(farg) for farg in func_args}
-            for func_name, func_args in CUSTOM_ARGS.items()
-            if func_name in funs
-        }
-        # define custom functions
-        self.custom_funs = {}
-        for func_name, func in CUSTOM_FUNS.items():
-            if func_name in funs:
-
-                def tmp(func):
-                    # pass extra arguments to custom function
-                    # return a function of cell_masks and trap_image
-                    return lambda cell_masks, trap_image: trap_apply(
-                        func,
-                        cell_masks,
-                        trap_image,
-                        **self.custom_arg_vals.get(func_name, {}),
-                    )
-
-                self.custom_funs[func_name] = tmp(func)
-=======
         self.all_funs = ALL_FUNS
->>>>>>> 70b60cd7
 
     def get_tiles(
         self,
@@ -643,69 +571,12 @@
         tiles = self.get_tiles(tp, channels=fl_channels)
 
         # generate boolean masks for background for each trap
-<<<<<<< HEAD
         bgs = self.get_background_masks(masks, tile_size)
         # get images and background-corrected images as dicts
         # with fluorescnce channels as keys
         img, img_bgsub = self.get_imgs_background_subtract(
             tree_dict, tiles, bgs
         )
-=======
-        bgs = np.array([])
-        if self.params.sub_bg:
-            bgs = get_background_masks(masks, tile_size)
-
-        # perform extraction by applying metrics
-        self.img_bgsub = {}
-        # for ch, red_metrics in tree.items():
-        #     # NB ch != is necessary for threading
-        #     if ch != "general" and tiles is not None and len(tiles):
-        #         # image data for all traps and z sections for a particular channel
-        #         # as an array arranged as (tiles, Z, X, Y, )
-        #         img = tiles[:, tree_chs.index(ch), 0]
-        #     else:
-        #         img = None
-        #     # apply metrics to image data
-        #     d[ch] = self.reduce_extract(
-        #         tiles=img,
-        #         masks=masks,
-        #         reduction_cell_funs=red_metrics,
-        #         cell_labels=cell_labels,
-        #         **kwargs,
-        #     )
-        #     # apply metrics to image data with the background subtracted
-        #     if bgs.any() and ch in self.params.sub_bg and img is not None:
-        #         # calculate metrics with subtracted bg
-        #         ch_bs = ch + "_bgsub"
-        #         # subtract median background
-
-        #         self.img_bgsub[ch_bs] = np.moveaxis(
-        #             np.stack(
-        #                 list(
-        #                     map(
-        #                         lambda tile, mask: np.moveaxis(tile, 0, -1)
-        #                         - bn.median(tile[:, mask], axis=1),
-        #                         img,
-        #                         bgs,
-        #                     )
-        #                 )
-        #             ),
-        #             -1,
-        #             1,
-        #         )  # End with tiles, z, y, x
-        #         # apply metrics to background-corrected data
-        #         d[ch_bs] = self.reduce_extract(
-        #             red_metrics=ch_tree[ch],
-        #             traps=self.img_bgsub[ch_bs],
-        #             masks=masks,
-        #             labels=labels,
-        #             **kwargs,
-        #         )
-
-        # get images and background corrected images as dicts
-        # with fluorescence channels as keys
-        img, img_bgsub = self.get_imgs_background_subtract(tree, tiles, bgs)
->>>>>>> 70b60cd7
         # perform extraction
         res_one = self.extract_one_channel(
             tree, cell_labels, img, img_bgsub, masks, **kwargs
@@ -798,15 +669,11 @@
         extract_dict = {}
         for tp in tps:
             # extract for each time point and convert to dict of pd.Series
-            extracted_tp = self.extract_tp(tp=tp, tree=tree, **kwargs)
+            extracted_tp = self.extract_tp(
+                    tp=tp, tile_size=self.tiler.tile_size, tree=tree, **kwargs
+                )
             new = flatten_nesteddict(
-<<<<<<< HEAD
-                self.extract_tp(
-                    tp=tp, tile_size=self.tiler.tile_size, tree=tree, **kwargs
-                ),
-=======
                 extracted_tp,
->>>>>>> 70b60cd7
                 to="series",
                 tp=tp,
             )
