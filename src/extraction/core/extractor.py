import typing as t
from time import perf_counter
from typing import List

import h5py
import numpy as np
import pandas as pd
from agora.abc import ParametersABC, StepABC
from agora.io.cells import Cells
from agora.io.writer import Writer, load_attributes

from aliby.tile.tiler import Tiler
from extraction.core.functions.defaults import exparams_from_meta
from extraction.core.functions.distributors import reduce_z, trap_apply
from extraction.core.functions.loaders import (
    load_custom_args,
    load_funs,
    load_redfuns,
)

# Define types
reduction_method = t.Union[t.Callable, str, None]
extraction_tree = t.Dict[
    str, t.Dict[reduction_method, t.Dict[str, t.Collection]]
]
extraction_result = t.Dict[
    str, t.Dict[reduction_method, t.Dict[str, t.Dict[str, pd.Series]]]
]

# Global parameters used to load functions that either analyse cells or their background. These global parameters both allow the functions to be stored in a dictionary for access only on demand and to be defined simply in extraction/core/functions.
CELL_FUNS, TRAPFUNS, FUNS = load_funs()
CUSTOM_FUNS, CUSTOM_ARGS = load_custom_args()
RED_FUNS = load_redfuns()

# Assign datatype depending on the metric used
# m2type = {"mean": np.float32, "median": np.ubyte, "imBackground": np.ubyte}


class ExtractorParameters(ParametersABC):
    """
    Base class to define parameters for extraction.
    """

    def __init__(
        self,
        tree: extraction_tree,
        sub_bg: set = set(),
        multichannel_ops: t.Dict = {},
    ):
        """
        Parameters
        ----------
        tree: dict
            Nested dictionary indicating channels, reduction functions and
            metrics to be used.
            str channel -> U(function,None) reduction -> str metric
            If not of depth three, tree will be filled with None.
        sub_bg: set
        multichannel_ops: dict
        """
        self.tree = tree
        self.sub_bg = sub_bg
        self.multichannel_ops = multichannel_ops

    @staticmethod
    def guess_from_meta(store_name: str, suffix="fast"):
        """
        Find the microscope used from the h5 metadata.

        Parameters
        ----------
        store_name : str or Path
            For a h5 file
        suffix : str
            Added at the end of the predicted parameter set
        """
        with h5py.File(store_name, "r") as f:
            microscope = f["/"].attrs.get("microscope")
        assert microscope, "No metadata found"
        return "_".join((microscope, suffix))

    @classmethod
    def default(cls):
        return cls({})

    @classmethod
    def from_meta(cls, meta):
        return cls(**exparams_from_meta(meta))


class Extractor(StepABC):
    """
    Apply a metric to cells identified in the tiles.

    Using the cell masks, the Extractor applies a metric, such as area or median, to cells identified in the image tiles.

    Its methods require both tile images and masks.

    Usually the metric is applied to only a tile's masked area, but some metrics depend on the whole tile.

    Extraction follows a three-level tree structure. Channels, such as GFP, are the root level; the reduction algorithm, such as maximum projection, is the second level; the specific metric, or operation, to apply to the masks is the third level.

    Parameters
    ----------
    parameters: core.extractor Parameters
        Parameters that include the channels, and reduction and
        extraction functions.
    store: str
        Path to the h5 file, which must contain the cell masks.
    tiler: pipeline-core.core.segmentation tiler
        Class that contains or fetches the images used for segmentation.
    """

    # Alan: should this data be stored here or all such data in a separate file
    default_meta = {
        "pixel_size": 0.236,
        "z_size": 0.6,
        "spacing": 0.6,
    }

    def __init__(
        self,
        parameters: ExtractorParameters,
        store: t.Optional[str] = None,
        tiler: t.Optional[Tiler] = None,
    ):
        """
        Initialise Extractor.

        Parameters
        ----------
        parameters: ExtractorParameters object
        store: str
            Name of h5 file
        tiler: Tiler object
        """
        self.params = parameters
        if store:
            self.local = store
            self.load_meta()
        else:
            # if no h5 file, use the parameters directly
            self.meta = {"channel": parameters.to_dict()["tree"].keys()}
        if tiler:
            self.tiler = tiler
        self.load_funs()

    @classmethod
    def from_tiler(
        cls,
        parameters: ExtractorParameters,
        store: str,
        tiler: Tiler,
    ):
        """Initiate from a tiler instance."""
        return cls(parameters, store=store, tiler=tiler)

    @classmethod
    def from_img(
        cls,
        parameters: ExtractorParameters,
        store: str,
        img_meta: tuple,
    ):
        """Initiate from images."""
        return cls(parameters, store=store, tiler=Tiler(*img_meta))

    @property
    def channels(self):
        """Get a tuple of the available channels."""
        if not hasattr(self, "_channels"):
            if type(self.params.tree) is dict:
                self._channels = tuple(self.params.tree.keys())
        return self._channels

    @property
    def current_position(self):
        return str(self.local).split("/")[-1][:-3]

    @property
    def group(self):
        # returns path within h5 file
        if not hasattr(self, "_out_path"):
            self._group = "/extraction/"
        return self._group

    def load_custom_funs(self):
        """
        Define any custom functions to be functions of cell_masks and trap_image only.

        Any other parameters are taken from the experiment's metadata and automatically applied. These parameters therefore must be loaded within an Extractor instance.
        """
        # find functions specified in params.tree
        funs = set(
            [
                fun
                for ch in self.params.tree.values()
                for red in ch.values()
                for fun in red
            ]
        )
        # consider only those already loaded from CUSTOM_FUNS
        funs = funs.intersection(CUSTOM_FUNS.keys())
        # find their arguments
        self._custom_arg_vals = {
            k: {k2: self.get_meta(k2) for k2 in v}
            for k, v in CUSTOM_ARGS.items()
        }
        # define custom functions - those with extra arguments other than cell_masks and trap_image - as functions of two variables
        self._custom_funs = {}
        for k, f in CUSTOM_FUNS.items():

            def tmp(f):
                # pass extra arguments to custom function
                return lambda cell_masks, trap_image: trap_apply(
                    f,
                    cell_masks,
                    trap_image,
                    **self._custom_arg_vals.get(k, {}),
                )

            self._custom_funs[k] = tmp(f)

    def load_funs(self):
        self.load_custom_funs()
        self._all_cell_funs = set(self._custom_funs.keys()).union(CELL_FUNS)
        # merge the two dicts
        self._all_funs = {**self._custom_funs, **FUNS}

    def load_meta(self):
        """Load metadata from h5 file."""
        self.meta = load_attributes(self.local)

    def get_tiles(
        self,
        tp: int,
        channels: t.Optional[t.List[t.Union[str, int]]] = None,
        z: t.Optional[t.List[str]] = None,
        **kwargs,
    ) -> t.Optional[np.ndarray]:
        """
        Find tiles for a given time point and given channels and z-stacks.

        Returns None if no tiles are found.

        Any additional keyword arguments are passed to tiler.get_tiles_timepoint

        Parameters
        ----------
        tp: int
            Time point of interest
        channels: list of strings (optional)
            Channels of interest
        z: list of integers (optional)
            Indices for the z-stacks of interest
        """
        if channels is None:
            # find channels from tiler
            channel_ids = list(range(len(self.tiler.channels)))
        elif len(channels):
            # a subset of channels was specified
            channel_ids = [self.tiler.get_channel_index(ch) for ch in channels]
        else:
            # a list of the indices of the z stacks
            channel_ids = None
        if z is None:
            # gets the tiles data via tiler
            z: t.List[int] = list(range(self.tiler.shape[-3]))
        tiles = (
            self.tiler.get_tiles_timepoint(
                tp, channels=channel_ids, z=z, **kwargs
            )
            if channel_ids
            else None
        )
        # data arranged as (traps, channels, timepoints, X, Y, Z)
        return tiles

    def extract_traps(
        self,
        traps: t.List[np.ndarray],
        masks: t.List[np.ndarray],
        metric: str,
        labels: t.Dict[int, t.List[int]],
    ) -> t.Tuple[t.Union[t.Tuple[float], t.Tuple[t.Tuple[int]]]]:
        """
        Apply a function to a whole position.

        Parameters
        ----------
        traps: list of arrays
            List of images.
        masks: list of arrays
            List of masks.
        metric: str
            Metric to extract.
        labels: dict
            A dict of cell labels with trap_ids as keys and a list of cell labels as values.
        pos_info: bool
            Whether to add the position as an index or not.

        Returns
        -------
        res_idx: a tuple of tuples
            A two-tuple of a tuple of results and a tuple with the corresponding trap_id and cell labels
        """
        if labels is None:
            self._log("No labels given. Sorting cells using index.")

        cell_fun = True if metric in self._all_cell_funs else False
        idx = []
        results = []
        for trap_id, (mask_set, trap, lbl_set) in enumerate(
            zip(masks, traps, labels.values())
        ):
            # ignore empty traps
            if len(mask_set):
                # apply metric either a cell function or otherwise
                result = self._all_funs[metric](mask_set, trap)
                if cell_fun:
                    # store results for each cell separately
                    for lbl, val in zip(lbl_set, result):
                        results.append(val)
                        idx.append((trap_id, lbl))
                else:
                    # background (trap) function
                    results.append(result)
                    idx.append(trap_id)
        res_idx = (tuple(results), tuple(idx))
        return res_idx

    def extract_funs(
        self,
        traps: List[np.array],
        masks: List[np.array],
        metrics: t.List[str],
        **kwargs,
    ) -> t.Dict[str, pd.Series]:
        """
        Returns dict with metrics as key and metrics applied to data as values for data from one timepoint.
        """
        d = {
            metric: self.extract_traps(
                traps=traps, masks=masks, metric=metric, **kwargs
            )
            for metric in metrics
        }
        return d

    def reduce_extract(
        self,
        traps: np.ndarray,
        masks: t.List[np.ndarray],
        red_metrics: t.Dict[reduction_method, t.Collection[str]],
        **kwargs,
    ) -> t.Dict[str, t.Dict[reduction_method, t.Dict[str, pd.Series]]]:
        """
        Wrapper to apply reduction and then extraction.

        Parameters
        ----------
        traps: array
            An array of image data arranged as (traps, X, Y, Z)
        masks: list of arrays
            An array of masks for each trap: one per cell at the trap
        red_metrics: dict
            dict for which keys are reduction functions and values are either a list or a set of strings giving the metric functions.
            For example: {'np_max': {'max5px', 'mean', 'median'}}
        **kwargs: dict
            All other arguments passed to Extractor.extract_funs.

        Returns
        ------
        Dictionary of dataframes with the corresponding reductions and metrics nested.
        """
        # create dict with keys naming the reduction in the z-direction and the reduced data as values
        reduced_traps = {}
        if traps is not None:
            for red_fun in red_metrics.keys():
                reduced_traps[red_fun] = [
                    self.reduce_dims(trap, method=RED_FUNS[red_fun])
                    for trap in traps
                ]
        d = {
            red_fun: self.extract_funs(
                metrics=metrics,
                traps=reduced_traps.get(red_fun, [None for _ in masks]),
                masks=masks,
                **kwargs,
            )
            for red_fun, metrics in red_metrics.items()
        }
        return d

    def reduce_dims(
        self, img: np.ndarray, method: reduction_method = None
    ) -> np.ndarray:
        """
        Collapse a z-stack into 2d array using method.

        If method is None, return the original data.

        Parameters
        ----------
        img: array
            An array of the image data arranged as (X, Y, Z)
        method: function
            The reduction function
        """
        reduced = img
        if method is not None:
            reduced = reduce_z(img, method)
        return reduced

    def extract_tp(
        self,
        tp: int,
        tree: t.Optional[extraction_tree] = None,
        tile_size: int = 117,
        masks: t.Optional[t.List[np.ndarray]] = None,
        labels: t.Optional[t.List[int]] = None,
        **kwargs,
    ) -> t.Dict[str, t.Dict[str, t.Dict[str, tuple]]]:
        """
        Extract for an individual time-point.

        Parameters
        ----------
        tp : int
            Time point being analysed.
        tree : dict
            Nested dictionary indicating channels, reduction functions and
            metrics to be used.
            For example: {'general': {'None': ['area', 'volume', 'eccentricity']}}
        tile_size : int
            Size of the tile to be extracted.
        masks : list of arrays
            A list of masks per trap with each mask having dimensions (ncells, tile_size,
            tile_size).
        labels : dict
            A dictionary with trap_ids as keys and cell_labels as values.
        **kwargs : keyword arguments
            Passed to extractor.reduce_extract.

        Returns
        -------
        d: dict
            Dictionary of the results with three levels of dictionaries.
            The first level has channels as keys.
            The second level has reduction metrics as keys.
            The third level has cell or background metrics as keys and a two-tuple as values.
            The first tuple is the result of applying the metrics to a particular cell or trap; the second tuple is either (trap_id, cell_label) for a metric applied to a cell or a trap_id for a metric applied to a trap.

            An example is d["GFP"]["np_max"]["mean"][0], which gives a tuple of the calculated mean GFP fluorescence for all cells.

        """
        # TODO Can we split the different extraction types into sub-methods to make this easier to read?
        if tree is None:
            # use default
            tree: extraction_tree = self.params.tree
        # dictionary with channel: {reduction algorithm : metric}
        ch_tree = {ch: v for ch, v in tree.items() if ch != "general"}
        # tuple of the channels
        tree_chs = (*ch_tree,)
        # create a Cells object to extract information from the h5 file
        cells = Cells(self.local)

        # find the cell labels and store as dict with trap_ids as keys
        if labels is None:
            raw_labels = cells.labels_at_time(tp)
            labels = {
                trap_id: raw_labels.get(trap_id, [])
                for trap_id in range(cells.ntraps)
            }

        # find the cell masks for a given trap as a dict with trap_ids as keys
        if masks is None:
            raw_masks = cells.at_time(tp, kind="mask")
            masks = {trap_id: [] for trap_id in range(cells.ntraps)}
            for trap_id, cells in raw_masks.items():
                if len(cells):
                    masks[trap_id] = np.dstack(np.array(cells)).astype(bool)
        # convert to a list of masks
        masks = [np.array(v) for v in masks.values()]

        # find image data at the time point
        # stored as an array arranged as (traps, channels, timepoints, X, Y, Z)
        tiles = self.get_tiles(tp, tile_shape=tile_size, channels=tree_chs)

        # generate boolean masks for background as a list with one mask per trap
        bgs = []
        if self.params.sub_bg:
            bgs = [
                ~np.sum(m, axis=2).astype(bool)
                if np.any(m)
                else np.zeros((tile_size, tile_size))
                for m in masks
            ]

        # perform extraction by applying metrics
        d = {}
        self.img_bgsub = {}
        for ch, red_metrics in tree.items():
            # NB ch != is necessary for threading
            if ch != "general" and tiles is not None and len(tiles):
                # image data for all traps and z sections for a particular channel
                # as an array arranged as (no traps, X, Y, no Z channels)
                img = tiles[:, tree_chs.index(ch), 0]
            else:
                img = None
            # apply metrics to image data
            d[ch] = self.reduce_extract(
                red_metrics=red_metrics,
                traps=img,
                masks=masks,
                labels=labels,
                **kwargs,
            )
            # apply metrics to image data with the background subtracted
            if bgs and ch in self.params.sub_bg and img is not None:
                # calculate metrics with subtracted bg
                ch_bs = ch + "_bgsub"
                self.img_bgsub[ch_bs] = []
                for trap, bg in zip(img, bgs):
                    bg_fluo = np.zeros_like(trap)
                    not_cell = np.where(bg)
                    # skip for empty traps
                    if len(not_cell[0]):
                        bg_fluo = np.median(trap[not_cell], axis=0)
                    # subtract median background
                    self.img_bgsub[ch_bs].append(trap - bg_fluo)
                # apply metrics to background-corrected data
                d[ch_bs] = self.reduce_extract(
                    red_metrics=ch_tree[ch],
                    traps=self.img_bgsub[ch_bs],
                    masks=masks,
                    labels=labels,
                    **kwargs,
                )

        # apply any metrics that use multiple channels (eg pH calculations)
        for name, (
            chs,
            merge_fun,
            red_metrics,
        ) in self.params.multichannel_ops.items():
            if len(
                set(chs).intersection(
                    set(self.img_bgsub.keys()).union(tree_chs)
                )
            ) == len(chs):
                channels_stack = np.stack(
                    [self.get_imgs(ch, tiles, tree_chs) for ch in chs], axis=-1
                )
                merged = RED_FUNS[merge_fun](channels_stack, axis=-1)
                d[name] = self.reduce_extract(
                    red_metrics=red_metrics,
                    traps=merged,
                    masks=masks,
                    labels=labels,
                    **kwargs,
                )

        return d

    def get_imgs(self, channel: t.Optional[str], traps, channels=None):
        """
        Return image from a correct source, either raw or bgsub.

        Parameters
        ----------
        channel: str
            Name of channel to get.
        traps: ndarray
            An array of the image data having dimensions of (trap_id, channel, tp, tile_size, tile_size, n_zstacks).
        channels: list of str (optional)
            List of available channels.

        Returns
        -------
        img: ndarray
            An array of image data with dimensions (no traps, X, Y, no Z channels)
        """
        if channels is None:
            channels = (*self.params.tree,)
        if channel in channels:  # TODO start here to fetch channel using regex
            return traps[:, channels.index(channel), 0]
        elif channel in self.img_bgsub:
            return self.img_bgsub[channel]

<<<<<<< HEAD
    def _run_tp(
=======
    def run_tp(self, tp, **kwargs):
        """
        Wrapper to add compatibility with other steps of the pipeline.
        """
        return self.run(tps=[tp], **kwargs)

    def run(
>>>>>>> e8d84cd5
        self,
        tps: List[int] = None,
        tree=None,
        save=True,
        **kwargs,
    ) -> dict:
        """
        Parameters
        ----------
        tps: list of int (optional)
            Time points to include.
        tree: dict (optional)
            Nested dictionary indicating channels, reduction functions and
            metrics to be used.
            For example: {'general': {'None': ['area', 'volume', 'eccentricity']}}
        save: boolean (optional)
            If True, save results to h5 file.
        kwargs: keyword arguments (optional)
            Passed to extract_tp.

        Returns
        -------
        d: dict
            A dict of the extracted data with a concatenated string of channel, reduction metric, and cell metric as keys and pd.Series of the extracted data as values.
        """
        if tree is None:
            tree = self.params.tree
        if tps is None:
            tps = list(range(self.meta["time_settings/ntimepoints"][0]))
        elif isinstance(tps, int):
            tps = [tps]

        # store results in dict
        d = {}
        for tp in tps:
            # extract for each time point and convert to dict of pd.Series
            new = flatten_nesteddict(
                self.extract_tp(tp=tp, tree=tree, **kwargs),
                to="series",
                tp=tp,
            )
            # concatenate with data extracted from early time points
            for k in new.keys():
                d[k] = pd.concat((d.get(k, None), new[k]), axis=1)
        # add indices to pd.Series containing the extracted data
        for k in d.keys():
            indices = ["experiment", "position", "trap", "cell_label"]
            idx = (
                indices[-d[k].index.nlevels :]
                if d[k].index.nlevels > 1
                else [indices[-2]]
            )
            d[k].index.names = idx
        # save
        if save:
            self.save_to_hdf(d)
        return d

    def save_to_hdf(self, dict_series, path=None):
        """
        Save the extracted data to the h5 file.

        Parameters
        ----------
        dict_series: dict
            A dictionary of the extracted data, created by run.
        path: Path (optional)
            To the h5 file.
        """
        if path is None:
            path = self.local
        self.writer = Writer(path)
        for extract_name, series in dict_series.items():
            dset_path = "/extraction/" + extract_name
            self.writer.write(dset_path, series)
        self.writer.id_cache.clear()

    def get_meta(self, flds: t.Union[str, t.Collection]):
        # Obtain metadata for one or multiple fields
        if isinstance(flds, str):
            flds = [flds]
        meta_short = {k.split("/")[-1]: v for k, v in self.meta.items()}
        return {
            f: meta_short.get(f, self.default_meta.get(f, None)) for f in flds
        }


### Helpers
def flatten_nesteddict(
    nest: dict, to="series", tp: int = None
) -> t.Dict[str, pd.Series]:
    """
    Convert a nested extraction dict into a dict of pd.Series.

    Parameters
    ----------
    nest: dict of dicts
        Contains the nested results of extraction.
    to: str (optional)
        Specifies the format of the output, either pd.Series (default) or a list
    tp: int
        Timepoint used to name the pd.Series

    Returns
    -------
    d: dict
        A dict with a concatenated string of channel, reduction metric, and cell metric as keys and either a pd.Series or a list of the corresponding extracted data as values.
    """
    d = {}
    for k0, v0 in nest.items():
        for k1, v1 in v0.items():
            for k2, v2 in v1.items():
                d["/".join((k0, k1, k2))] = (
                    pd.Series(*v2, name=tp) if to == "series" else v2
                )
    return d


class hollowExtractor(Extractor):
    """
    Extractor that only cares about receiving images and masks.

    Used for testing.
    """

    def __init__(self, parameters):
        self.params = parameters<|MERGE_RESOLUTION|>--- conflicted
+++ resolved
@@ -588,17 +588,7 @@
         elif channel in self.img_bgsub:
             return self.img_bgsub[channel]
 
-<<<<<<< HEAD
     def _run_tp(
-=======
-    def run_tp(self, tp, **kwargs):
-        """
-        Wrapper to add compatibility with other steps of the pipeline.
-        """
-        return self.run(tps=[tp], **kwargs)
-
-    def run(
->>>>>>> e8d84cd5
         self,
         tps: List[int] = None,
         tree=None,
@@ -606,6 +596,8 @@
         **kwargs,
     ) -> dict:
         """
+        Wrapper to add compatibility with other steps of the pipeline.
+
         Parameters
         ----------
         tps: list of int (optional)
