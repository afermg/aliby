--- conflicted
+++ resolved
@@ -106,9 +106,5 @@
 
     def __repr__(self):
         return "<CellInfo(id={}, x={}, y={}, t={}, data={}, cell={})>"\
-<<<<<<< HEAD
-            .format(self.number, self.x, self.y, self.t, self.data, self.cell.number)
-=======
             .format(self.number, self.x, self.y, self.t, self.data,
-                    self.cell.number)
->>>>>>> a8302bab
+                    self.cell.number)